package postgresql

import (
	"github.com/jackc/pgx/v5/pgconn"
	sharedStructs "github.com/united-manufacturing-hub/united-manufacturing-hub/cmd/kafka-to-postgresql-v2/shared"
	"go.uber.org/zap"
)

func (c *Connection) InsertWorkOrderCreate(msg *sharedStructs.WorkOrderCreateMessage, topic *sharedStructs.TopicDetails) error {
	assetId, err := c.GetOrInsertAsset(topic)
	if err != nil {
		return err
	}
	productTypeId, err := c.GetOrInsertProductType(assetId, msg.Product.ExternalProductId, msg.Product.CycleTimeMs)
	if err != nil {
		return err
	}
	// Start tx (this shouldn't take more then 1 minute)
	ctx, cncl := get1MinuteContext()
	defer cncl()
	tx, err := c.db.Begin(ctx)
	if err != nil {
		return err
	}
	// Don't forget to convert unix ms to timestamptz
	var cmdTag pgconn.CommandTag
	cmdTag, err = tx.Exec(ctx, `
		INSERT INTO work_orders (externalWorkOrderId, assetId, productTypeId, quantity, status, startTime, endTime)
		VALUES ($1, $2, $3, $4, $5, to_timestamp($6/1000), to_timestamp($7/1000))
	`, msg.ExternalWorkOrderId, int(assetId), int(productTypeId), msg.Quantity, int(msg.Status), msg.StartTimeUnixMs, msg.EndTimeUnixMs)
	if err != nil {
		zap.S().Warnf("Error inserting work order: %v (workOrderId: %v) [%s]", err, msg.ExternalWorkOrderId, cmdTag)
		zap.S().Debugf("Message: %v (Topic: %v)", msg, topic)
		errR := tx.Rollback(ctx)
		if errR != nil {
			zap.S().Errorf("Error rolling back transaction: %v", errR)
		}
		return err
	}
	return tx.Commit(ctx)
}

func (c *Connection) UpdateWorkOrderSetStart(msg *sharedStructs.WorkOrderStartMessage, topic *sharedStructs.TopicDetails) error {
	// Update work-order by externalWorkOrderId
	assetId, err := c.GetOrInsertAsset(topic)
	if err != nil {
		return err
	}
	// Start tx (this shouldn't take more then 1 minute)
	ctx, cncl := get1MinuteContext()
	defer cncl()
	tx, err := c.db.Begin(ctx)
	if err != nil {
		return err
	}

	var cmdTag pgconn.CommandTag
	cmdTag, err = tx.Exec(ctx, `
		UPDATE work_orders
		SET status = 1, startTime = to_timestamp($2 / 1000)
<<<<<<< HEAD
		WHERE externalWorkOrderId = $1 AND assetId = $3
	`, msg.ExternalWorkOrderId, msg.StartTimeUnixMs, int(assetId))
=======
		WHERE externalWorkOrderId = $1
		  AND status = 0 
		  AND startTime IS NULL
	`, msg.ExternalWorkOrderId, msg.StartTimeUnixMs)
>>>>>>> 2f9ecb38
	if err != nil {
		zap.S().Warnf("Error updating work order: %v (workOrderId: %v) [%s]", err, msg.ExternalWorkOrderId, cmdTag)
		zap.S().Debugf("Message: %v", msg)
		errR := tx.Rollback(ctx)
		if errR != nil {
			zap.S().Errorf("Error rolling back transaction: %v", errR)
		}
		return err
	}

	err = tx.Commit(ctx)
	if err != nil {
		return err
	}

	return nil
}

func (c *Connection) UpdateWorkOrderSetStop(msg *sharedStructs.WorkOrderStopMessage, topic *sharedStructs.TopicDetails) error {
	// Update work-order by externalWorkOrderId
	assetId, err := c.GetOrInsertAsset(topic)
	if err != nil {
		return err
	}

	// Start tx (this shouldn't take more then 1 minute)
	ctx, cncl := get1MinuteContext()
	defer cncl()
	tx, err := c.db.Begin(ctx)
	if err != nil {
		return err
	}

	var cmdTag pgconn.CommandTag
	cmdTag, err = tx.Exec(ctx, `
		UPDATE work_orders
		SET status = 2, endTime = to_timestamp($2 / 1000)
<<<<<<< HEAD
		WHERE externalWorkOrderId = $1 AND assetId = $3
	`, msg.ExternalWorkOrderId, msg.EndTimeUnixMs, int(assetId))
=======
		WHERE externalWorkOrderId = $1
		  AND status = 1
		  AND endTime IS NULL
	`, msg.ExternalWorkOrderId, msg.EndTimeUnixMs)
>>>>>>> 2f9ecb38
	if err != nil {
		zap.S().Warnf("Error updating work order: %v (workOrderId: %v) [%s]", err, msg.ExternalWorkOrderId, cmdTag)
		zap.S().Debugf("Message: %v", msg)
		errR := tx.Rollback(ctx)
		if errR != nil {
			zap.S().Errorf("Error rolling back transaction: %v", errR)
		}
		return err
	}

	err = tx.Commit(ctx)
	if err != nil {
		return err
	}

	return nil
}<|MERGE_RESOLUTION|>--- conflicted
+++ resolved
@@ -46,6 +46,7 @@
 	if err != nil {
 		return err
 	}
+
 	// Start tx (this shouldn't take more then 1 minute)
 	ctx, cncl := get1MinuteContext()
 	defer cncl()
@@ -58,15 +59,11 @@
 	cmdTag, err = tx.Exec(ctx, `
 		UPDATE work_orders
 		SET status = 1, startTime = to_timestamp($2 / 1000)
-<<<<<<< HEAD
-		WHERE externalWorkOrderId = $1 AND assetId = $3
-	`, msg.ExternalWorkOrderId, msg.StartTimeUnixMs, int(assetId))
-=======
 		WHERE externalWorkOrderId = $1
 		  AND status = 0 
 		  AND startTime IS NULL
-	`, msg.ExternalWorkOrderId, msg.StartTimeUnixMs)
->>>>>>> 2f9ecb38
+		  AND assetId = $3
+	`, msg.ExternalWorkOrderId, msg.StartTimeUnixMs, int(assetId))
 	if err != nil {
 		zap.S().Warnf("Error updating work order: %v (workOrderId: %v) [%s]", err, msg.ExternalWorkOrderId, cmdTag)
 		zap.S().Debugf("Message: %v", msg)
@@ -91,7 +88,6 @@
 	if err != nil {
 		return err
 	}
-
 	// Start tx (this shouldn't take more then 1 minute)
 	ctx, cncl := get1MinuteContext()
 	defer cncl()
@@ -104,15 +100,11 @@
 	cmdTag, err = tx.Exec(ctx, `
 		UPDATE work_orders
 		SET status = 2, endTime = to_timestamp($2 / 1000)
-<<<<<<< HEAD
-		WHERE externalWorkOrderId = $1 AND assetId = $3
-	`, msg.ExternalWorkOrderId, msg.EndTimeUnixMs, int(assetId))
-=======
 		WHERE externalWorkOrderId = $1
 		  AND status = 1
 		  AND endTime IS NULL
-	`, msg.ExternalWorkOrderId, msg.EndTimeUnixMs)
->>>>>>> 2f9ecb38
+		  AND assetId = $3
+	`, msg.ExternalWorkOrderId, msg.EndTimeUnixMs, int(assetId))
 	if err != nil {
 		zap.S().Warnf("Error updating work order: %v (workOrderId: %v) [%s]", err, msg.ExternalWorkOrderId, cmdTag)
 		zap.S().Debugf("Message: %v", msg)
