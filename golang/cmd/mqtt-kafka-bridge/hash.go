package main

import (
	"encoding/binary"
	"fmt"
	jsoniter "github.com/json-iterator/go"
	"github.com/zeebo/xxh3"
	"go.uber.org/zap"
	"strings"
)
import "github.com/hashicorp/golang-lru"

func CheckIfNewMessageOrStore(message []byte, topic string) (isNewMessage bool) {
	// Convert topic to lowercase and kafka format
	topic = strings.ToLower(topic)
	topic = strings.ReplaceAll(topic, "/", ".")

	zap.S().Debugf("Checking if new message: %s [%s]", topic, message)

	if strings.HasPrefix(topic, "ia.raw") {
		return checkRawMessage(message, topic)
	} else {
		return checkMessage(message, topic)
	}
}

func computeHashB(message []byte, topic string) string {
	hashStringMessage := xxh3.Hash(message)
	hashStringTopic := xxh3.Hash([]byte(topic))
<<<<<<< HEAD
	hashString := strconv.FormatUint(hashStringMessage, 10) + strconv.FormatUint(hashStringTopic, 10)
	zap.S().Debugf("Hash: %d", hashString)
	_, old := internal.GetMemcached(hashString)
	zap.S().Debugf("New: %s", !old)
	if !old {
		go internal.SetMemcached(hashString, "")
=======

	b := make([]byte, 16)
	binary.LittleEndian.PutUint64(b[:8], hashStringMessage)
	binary.LittleEndian.PutUint64(b[8:], hashStringTopic)
	return string(b)
}

var RawMessageLRU *lru.ARCCache
var MessageLRU *lru.ARCCache

func checkMessage(message []byte, topic string) bool {
	// Parse message to get the timestamp
	var messageMap map[string]interface{}
	err := jsoniter.Unmarshal(message, &messageMap)
	if err != nil {
		// If we can't parse the message, we assume it's new
		zap.S().Errorf("Error parsing message: %s [%v] (%s)", err, messageMap, topic)
		return false
	}
	timestamp, ok := messageMap["timestamp_ms"]
	if !ok {
		// If we can't find the timestamp, we assume it's new
		zap.S().Errorf("Error parsing message: no timestamp [%v] (%s)", messageMap, topic)
		return false
	}

	// Compute hash
	hash := computeHashB(message, topic)

	// Check if we already have this message

	var cacheKey string
	switch t := timestamp.(type) {
	case float64:
		cacheKey = fmt.Sprintf("%f", t)
	case int:
		cacheKey = fmt.Sprintf("%d", t)
	case int64:
		cacheKey = fmt.Sprintf("%d", t)
	case string:
		cacheKey = t
	default:
		zap.S().Errorf("Error parsing message: unknown timestamp type [%v] (%s)", messageMap, topic)
	}

	cacheKey += hash
	_, ok = MessageLRU.Get(cacheKey)
	if ok {
		// Already seen
		return false
	} else {
		// New message
		MessageLRU.Add(cacheKey, true)
		return true
	}
}

func checkRawMessage(message []byte, topic string) bool {
	hash := computeHashB(message, topic)
	_, ok := RawMessageLRU.Get(hash)
	if ok {
		// Already seen
		return false
	} else {
		// New message
		RawMessageLRU.Add(hash, true)
		return true
>>>>>>> e59b341c
	}
}<|MERGE_RESOLUTION|>--- conflicted
+++ resolved
@@ -27,14 +27,6 @@
 func computeHashB(message []byte, topic string) string {
 	hashStringMessage := xxh3.Hash(message)
 	hashStringTopic := xxh3.Hash([]byte(topic))
-<<<<<<< HEAD
-	hashString := strconv.FormatUint(hashStringMessage, 10) + strconv.FormatUint(hashStringTopic, 10)
-	zap.S().Debugf("Hash: %d", hashString)
-	_, old := internal.GetMemcached(hashString)
-	zap.S().Debugf("New: %s", !old)
-	if !old {
-		go internal.SetMemcached(hashString, "")
-=======
 
 	b := make([]byte, 16)
 	binary.LittleEndian.PutUint64(b[:8], hashStringMessage)
@@ -102,6 +94,5 @@
 		// New message
 		RawMessageLRU.Add(hash, true)
 		return true
->>>>>>> e59b341c
 	}
 }