// Copyright 2025 UMH Systems GmbH
//
// Licensed under the Apache License, Version 2.0 (the "License");
// you may not use this file except in compliance with the License.
// You may obtain a copy of the License at
//
//     http://www.apache.org/licenses/LICENSE-2.0
//
// Unless required by applicable law or agreed to in writing, software
// distributed under the License is distributed on an "AS IS" BASIS,
// WITHOUT WARRANTIES OR CONDITIONS OF ANY KIND, either express or implied.
// See the License for the specific language governing permissions and
// limitations under the License.

package generator

import (
	"github.com/united-manufacturing-hub/united-manufacturing-hub/umh-core/pkg/communicator/pkg/tools/watchdog"
	"github.com/united-manufacturing-hub/united-manufacturing-hub/umh-core/pkg/config"
	"github.com/united-manufacturing-hub/united-manufacturing-hub/umh-core/pkg/constants"
	"github.com/united-manufacturing-hub/united-manufacturing-hub/umh-core/pkg/fsm"
	"github.com/united-manufacturing-hub/united-manufacturing-hub/umh-core/pkg/logger"
	"github.com/united-manufacturing-hub/united-manufacturing-hub/umh-core/pkg/models"
	"github.com/united-manufacturing-hub/united-manufacturing-hub/umh-core/pkg/sentry"
	"go.uber.org/zap"
)

const (
	// Manager name constants
	// TODO: clean up these constants
	containerManagerName         = logger.ComponentContainerManager + "_" + constants.DefaultManagerName
	benthosManagerName           = logger.ComponentBenthosManager + "_" + constants.DefaultManagerName
	agentManagerName             = logger.ComponentAgentManager + "_" + constants.DefaultManagerName
	redpandaManagerName          = logger.ComponentRedpandaManager + constants.DefaultManagerName
	dataflowcomponentManagerName = constants.DataflowcomponentManagerName
	// Instance name constants
	coreInstanceName     = "Core"
	agentInstanceName    = "agent"
	redpandaInstanceName = "redpanda"
)

type StatusCollectorType struct {
	dog                   watchdog.Iface
	systemSnapshotManager *fsm.SnapshotManager
	logger                *zap.SugaredLogger
	configManager         config.ConfigManager
}

func NewStatusCollector(
	dog watchdog.Iface,
	systemSnapshotManager *fsm.SnapshotManager,
	configManager config.ConfigManager,
	logger *zap.SugaredLogger,
) *StatusCollectorType {

	collector := &StatusCollectorType{
		dog:                   dog,
		systemSnapshotManager: systemSnapshotManager,
		logger:                logger,
		configManager:         configManager,
	}

	return collector
}

func (s *StatusCollectorType) GenerateStatusMessage() *models.StatusMessage {

	// Step 1: Get the snapshot
	snapshot := s.systemSnapshotManager.GetDeepCopySnapshot()
	if len(snapshot.Managers) == 0 {
		sentry.ReportIssuef(sentry.IssueTypeError, s.logger, "[GenerateStatusMessage] State is nil, using empty state")
		s.logger.Error("State is nil, using empty state")
		return nil
	}

	// Step 2: Build the status message

	// --- container (only one instance) ---------------------------------------------------------
	var containerData models.Container
	contInst, ok := fsm.FindInstance(snapshot, containerManagerName, coreInstanceName)
	if ok {
		containerData = ContainerFromSnapshot(contInst, s.logger)
	}

	// --- agent + release (only one instance) -------------------------------------------------------------
	var agentData models.Agent
	var agentDataReleaseChannel string
	var agentDataCurrentVersion string
	var agentDataVersions []models.Version
	agInst, ok := fsm.FindInstance(snapshot, agentManagerName, agentInstanceName)
	if ok {
		agentData, agentDataReleaseChannel, agentDataCurrentVersion, agentDataVersions = AgentFromSnapshot(agInst, s.logger)
	}

	// --- redpanda (only one instance) -------------------------------------------------------------
	var redpandaData models.Redpanda
	rpInst, ok := fsm.FindInstance(snapshot, redpandaManagerName, redpandaInstanceName)
	if ok {
		redpandaData = RedpandaFromSnapshot(rpInst, s.logger)
	}

	// --- dfc (multiple instances) ----------------------	---------------------------------------
	var dfcData []models.Dfc
	dfcMgr, ok := fsm.FindManager(snapshot, constants.DataflowcomponentManagerName)
	if ok {
		dfcData = DfcsFromSnapshot(dfcMgr, s.logger)
	}

	// Step 3: Create the status message
	statusMessage := &models.StatusMessage{
		Core: models.Core{
			Agent: models.Agent{
				Health:   agentData.Health,
				Latency:  &models.Latency{},
				Location: agentData.Location,
			},
			Container:        containerData,
			Dfcs:             dfcData,
			Redpanda:         redpandaData,
			UnifiedNamespace: models.UnifiedNamespace{},
			Release: models.Release{
				Health: &models.Health{
					Message:       "",
					ObservedState: "running",
					DesiredState:  "running",
					Category:      models.Active,
				},
				Version:  agentDataCurrentVersion,
				Versions: agentDataVersions,
				Channel:  agentDataReleaseChannel,
				SupportedFeatures: []string{
					"custom-dfc",
					"action-deploy-data-flow-component",
					"action-get-data-flow-component",
					"action-delete-data-flow-component",
					"action-edit-data-flow-component",
					"action-get-logs",
					"action-get-data-flow-component-metrics",
<<<<<<< HEAD
					"core-health",
=======
					"log-logs-suppression",
>>>>>>> 723ef2b1
				},
			},
		},
	}

	// Derive core health from other healths
	statusMessage.Core.Health = DeriveCoreHealth(
		statusMessage.Core.Agent.Health,
		statusMessage.Core.Container.Health,
		statusMessage.Core.Redpanda.Health,
		statusMessage.Core.Release.Health,
		dfcData,
		s.logger,
	)

	return statusMessage
}<|MERGE_RESOLUTION|>--- conflicted
+++ resolved
@@ -136,11 +136,8 @@
 					"action-edit-data-flow-component",
 					"action-get-logs",
 					"action-get-data-flow-component-metrics",
-<<<<<<< HEAD
 					"core-health",
-=======
 					"log-logs-suppression",
->>>>>>> 723ef2b1
 				},
 			},
 		},
