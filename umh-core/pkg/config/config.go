// Copyright 2025 UMH Systems GmbH
//
// Licensed under the Apache License, Version 2.0 (the "License");
// you may not use this file except in compliance with the License.
// You may obtain a copy of the License at
//
//     http://www.apache.org/licenses/LICENSE-2.0
//
// Unless required by applicable law or agreed to in writing, software
// distributed under the License is distributed on an "AS IS" BASIS,
// WITHOUT WARRANTIES OR CONDITIONS OF ANY KIND, either express or implied.
// See the License for the specific language governing permissions and
// limitations under the License.

package config

import (
	"github.com/united-manufacturing-hub/united-manufacturing-hub/umh-core/pkg/config/benthosserviceconfig"
	"github.com/united-manufacturing-hub/united-manufacturing-hub/umh-core/pkg/config/connectionserviceconfig"
	"github.com/united-manufacturing-hub/united-manufacturing-hub/umh-core/pkg/config/dataflowcomponentserviceconfig"
	"github.com/united-manufacturing-hub/united-manufacturing-hub/umh-core/pkg/config/nmapserviceconfig"
	"github.com/united-manufacturing-hub/united-manufacturing-hub/umh-core/pkg/config/protocolconverterserviceconfig"
	"github.com/united-manufacturing-hub/united-manufacturing-hub/umh-core/pkg/config/redpandaserviceconfig"
	"github.com/united-manufacturing-hub/united-manufacturing-hub/umh-core/pkg/config/s6serviceconfig"
	"github.com/united-manufacturing-hub/united-manufacturing-hub/umh-core/pkg/config/topicbrowserserviceconfig"

	"github.com/tiendc/go-deepcopy"
)

type FullConfig struct {
	Agent             AgentConfig               `yaml:"agent"`                       // Agent config, requires restart to take effect
	Templates         TemplatesConfig           `yaml:"templates,omitempty"`         // Templates section with enforced structure for protocol converters
<<<<<<< HEAD
	PayloadShapes     map[string]PayloadShape   `yaml:"payloadShapes,omitempty"`     // PayloadShapes section with payload shape definitions
=======
	PayloadShapes     map[string]PayloadShape   `yaml:"payloadShapes,omitempty"`     // PayloadShapes section with enforced structure for payload shapes
>>>>>>> 47ff547d
	DataModels        []DataModelsConfig        `yaml:"dataModels,omitempty"`        // DataModels section with enforced structure for data models
	DataContracts     []DataContractsConfig     `yaml:"dataContracts,omitempty"`     // DataContracts section with enforced structure for data contracts
	DataFlow          []DataFlowComponentConfig `yaml:"dataFlow,omitempty"`          // DataFlow components to manage, can be updated while running
	ProtocolConverter []ProtocolConverterConfig `yaml:"protocolConverter,omitempty"` // ProtocolConverter config, can be updated while runnnig
	Internal          InternalConfig            `yaml:"internal,omitempty"`          // Internal config, not to be used by the user, only to be used for testing internal components
}

// TemplatesConfig defines the structure for the templates section
type TemplatesConfig struct {
	ProtocolConverter map[string]interface{} `yaml:"protocolConverter,omitempty"` // Array of protocol converter templates
}

// DataModelsConfig defines the structure for the data models section
type DataModelsConfig struct {
	Name        string                      `yaml:"name"`                  // name of the data model
	Description string                      `yaml:"description,omitempty"` // description of the data model
	Versions    map[string]DataModelVersion `yaml:"version"`               // version of the data model (1, 2, etc.)
}

// DataContractsConfig defines the structure for the data contracts section
type DataContractsConfig struct {
	Name           string                   `yaml:"name"`                      // name of the data contract
	Model          *ModelRef                `yaml:"model,omitempty"`           // reference to the data model
	DefaultBridges []map[string]interface{} `yaml:"default_bridges,omitempty"` // placeholder for default bridges configuration
}

type DataModelVersion struct {
	Structure map[string]Field `yaml:"structure"` // structure of the data model (fields)
}

// ModelRef represents a reference to another data model
type ModelRef struct {
	Name    string `yaml:"name"`    // name of the referenced data model
	Version string `yaml:"version"` // version of the referenced data model
}

type Field struct {
	PayloadShape string           `yaml:"_payloadshape,omitempty"` // type of the field (timeseries only for now)
	ModelRef     *ModelRef        `yaml:"_refModel,omitempty"`     // this is a special field that is used to reference another data model to be used as a type for this field
	Subfields    map[string]Field `yaml:",inline"`                 // subfields of the field (allow recursive definition of fields)
}

// PayloadShape defines the structure of a payload shape (e.g., timeseries-number, timeseries-string)
type PayloadShape struct {
	Fields map[string]PayloadShapeField `yaml:"fields"` // fields in the payload shape
}

// PayloadShapeField defines a field within a payload shape
type PayloadShapeField struct {
	Type string `yaml:"_type"` // type of the field (number, string, boolean, etc.)
}

type InternalConfig struct {
	Services        []S6FSMConfig           `yaml:"services,omitempty"`        // Services to manage, can be updated while running
	Benthos         []BenthosConfig         `yaml:"benthos,omitempty"`         // Benthos services to manage, can be updated while running
	Nmap            []NmapConfig            `yaml:"nmap,omitempty"`            // Nmap services to manage, can be updated while running
	Redpanda        RedpandaConfig          `yaml:"redpanda,omitempty"`        // Redpanda config, can be updated while running
	BenthosMonitor  []BenthosMonitorConfig  `yaml:"benthosMonitor,omitempty"`  // BenthosMonitor config, can be updated while running
	Connection      []ConnectionConfig      `yaml:"connection,omitempty"`      // Connection services to manage, can be updated while running
	RedpandaMonitor []RedpandaMonitorConfig `yaml:"redpandaMonitor,omitempty"` // RedpandaMonitor config, can be updated while running
	TopicBrowser    TopicBrowserConfig      `yaml:"topicbrowser,omitempty"`
}

type AgentConfig struct {
	MetricsPort        int `yaml:"metricsPort"` // Port to expose metrics on
	CommunicatorConfig `yaml:"communicator,omitempty"`
	GraphQLConfig      GraphQLConfig  `yaml:"graphql,omitempty"` // GraphQL server configuration
	ReleaseChannel     ReleaseChannel `yaml:"releaseChannel,omitempty"`
	Location           map[int]string `yaml:"location,omitempty"`
	Simulator          bool           `yaml:"simulator,omitempty"`
}

type CommunicatorConfig struct {
	APIURL           string `yaml:"apiUrl,omitempty"`
	AuthToken        string `yaml:"authToken,omitempty"`
	AllowInsecureTLS bool   `yaml:"allowInsecureTLS,omitempty"` // Allow TLS connections without verifying the certificate.
}

// FSMInstanceConfig is the config for a FSM instance
type FSMInstanceConfig struct {
	// Name of the service, we use omitempty here, as some services like redpanda will ignore this name, therefore writing the "empty" name back to the config file will cause confusion for the users
	Name            string `yaml:"name,omitempty"`
	DesiredFSMState string `yaml:"desiredState,omitempty"`
}

// ContainerConfig is the config for a container instance
type ContainerConfig struct {
	Name            string `yaml:"name"`
	DesiredFSMState string `yaml:"desiredState"`
}

// AgentMonitorConfig is the config for an agent monitor instance
type AgentMonitorConfig struct {
	Name            string `yaml:"name"`
	DesiredFSMState string `yaml:"desiredState"`
}

type ReleaseChannel string

const (
	ReleaseChannelNightly    ReleaseChannel = "nightly"
	ReleaseChannelStable     ReleaseChannel = "stable"
	ReleaseChannelEnterprise ReleaseChannel = "enterprise"
)

// S6FSMConfig contains configuration for creating a service
type S6FSMConfig struct {
	// For the FSM
	FSMInstanceConfig `yaml:",inline"`

	S6ServiceConfig s6serviceconfig.S6ServiceConfig `yaml:"s6ServiceConfig"`
}

// BenthosMonitorConfig contains configuration for creating a benthos monitor
type BenthosMonitorConfig struct {
	// For the FSM
	FSMInstanceConfig `yaml:",inline"`

	MetricsPort uint16 `yaml:"metricsPort"` // Port to expose metrics on
}

// BenthosConfig contains configuration for creating a Benthos service
type BenthosConfig struct {
	// For the FSM
	FSMInstanceConfig `yaml:",inline"`

	// For the Benthos service
	BenthosServiceConfig benthosserviceconfig.BenthosServiceConfig `yaml:"benthosServiceConfig"`
}

// DataFlowComponentConfig contains configuration for creating a DataFlowComponent
type DataFlowComponentConfig struct {
	// For the FSM
	FSMInstanceConfig `yaml:",inline"`

	DataFlowComponentServiceConfig dataflowcomponentserviceconfig.DataflowComponentServiceConfig `yaml:"dataFlowComponentConfig"`

	// private marker – not (un)marshalled
	// explanation see templating.go
	hasAnchors bool `yaml:"-"`
}

// HasAnchors returns true if the DataFlowComponentConfig has anchors, see templating.go
func (d *DataFlowComponentConfig) HasAnchors() bool { return d.hasAnchors }

// ProtocolConverterConfig contains configuration for creating a ProtocolConverter
type ProtocolConverterConfig struct {
	// For the FSM
	FSMInstanceConfig `yaml:",inline"`

	ProtocolConverterServiceConfig protocolconverterserviceconfig.ProtocolConverterServiceConfigSpec `yaml:"protocolConverterServiceConfig"`

	// private marker – not (un)marshalled
	// explanation see templating.go
	hasAnchors bool   `yaml:"-"`
	anchorName string `yaml:"-"`
}

// HasAnchors returns true if the ProtocolConverterConfig has anchors, see templating.go
func (d *ProtocolConverterConfig) HasAnchors() bool { return d.hasAnchors }

// AnchorName returns the anchor name of the ProtocolConverterConfig, see templating.go
func (d *ProtocolConverterConfig) AnchorName() string { return d.anchorName }

// NmapConfig contains configuration for creating a Nmap service
type NmapConfig struct {
	// For the FSM
	FSMInstanceConfig `yaml:",inline"`

	// For the Nmap service
	NmapServiceConfig nmapserviceconfig.NmapServiceConfig `yaml:"nmapServiceConfig"`
}

// RedpandaMonitorConfig contains configuration for creating a Redpanda monitor
type RedpandaMonitorConfig struct {
	// For the FSM
	FSMInstanceConfig `yaml:",inline"`
}

// RedpandaConfig contains configuration for a Redpanda service
type RedpandaConfig struct {
	// For the FSM
	FSMInstanceConfig `yaml:",inline"`

	// For the Redpanda service
	RedpandaServiceConfig redpandaserviceconfig.RedpandaServiceConfig `yaml:"redpandaServiceConfig,omitempty"`
}

// ConnectionConfig contains configuration for creating a Connection service
type ConnectionConfig struct {
	// For the FSM
	FSMInstanceConfig `yaml:",inline"`

	// For the Connection service
	ConnectionServiceConfig connectionserviceconfig.ConnectionServiceConfig `yaml:"connectionServiceConfig"`
}

type GraphQLConfig struct {
	Enabled      bool     `yaml:"enabled"`                // Enable/disable GraphQL server
	Port         int      `yaml:"port"`                   // Port to expose GraphQL on (default: 8090)
	CORSOrigins  []string `yaml:"corsOrigins,omitempty"`  // CORS allowed origins (default: ["*"])
	Debug        bool     `yaml:"debug,omitempty"`        // Enable GraphiQL playground and debug logging
	AuthRequired bool     `yaml:"authRequired,omitempty"` // Require authentication (future use)
}

// TopicBrowserConfig contains configuration for creating a Topic Browser service
type TopicBrowserConfig struct {
	// For the FSM
	FSMInstanceConfig `yaml:",inline"`

	// For the Connection service
	TopicBrowserServiceConfig topicbrowserserviceconfig.Config `yaml:"serviceConfig,omitempty"`
}

// PayloadShape defines the structure for a single payload shape
type PayloadShape struct {
	Description string                  `yaml:"description,omitempty"` // description of the payload shape
	Fields      map[string]PayloadField `yaml:"fields"`                // fields of the payload shape
}

// PayloadField represents a field within a payload shape with recursive structure support
type PayloadField struct {
	Type      string                  `yaml:"_type,omitempty"` // type of the field (number, string, etc.)
	Subfields map[string]PayloadField `yaml:",inline"`         // subfields for recursive definition (inline to allow direct field access)
}

// Clone creates a deep copy of FullConfig
func (c FullConfig) Clone() FullConfig {
	clone := FullConfig{
		Agent:             c.Agent,
		PayloadShapes:     make(map[string]PayloadShape),
		DataModels:        make([]DataModelsConfig, len(c.DataModels)),
		DataContracts:     make([]DataContractsConfig, len(c.DataContracts)),
		DataFlow:          make([]DataFlowComponentConfig, len(c.DataFlow)),
		ProtocolConverter: make([]ProtocolConverterConfig, len(c.ProtocolConverter)),
		Templates:         TemplatesConfig{},
		Internal:          InternalConfig{},
	}
	// deep copy the location map if it exists
	if c.Agent.Location != nil {
		clone.Agent.Location = make(map[int]string)
		for k, v := range c.Agent.Location {
			clone.Agent.Location[k] = v
		}
	}
	err := deepcopy.Copy(&clone.Agent, &c.Agent)
	if err != nil {
		return FullConfig{}
	}
	err = deepcopy.Copy(&clone.PayloadShapes, &c.PayloadShapes)
	if err != nil {
		return FullConfig{}
	}
	err = deepcopy.Copy(&clone.DataModels, &c.DataModels)
	if err != nil {
		return FullConfig{}
	}
	err = deepcopy.Copy(&clone.DataContracts, &c.DataContracts)
	if err != nil {
		return FullConfig{}
	}
	err = deepcopy.Copy(&clone.DataFlow, &c.DataFlow)
	if err != nil {
		return FullConfig{}
	}
	err = deepcopy.Copy(&clone.ProtocolConverter, &c.ProtocolConverter)
	if err != nil {
		return FullConfig{}
	}
	err = deepcopy.Copy(&clone.Templates, &c.Templates)
	if err != nil {
		return FullConfig{}
	}
	err = deepcopy.Copy(&clone.Internal, &c.Internal)
	if err != nil {
		return FullConfig{}
	}
	return clone
}<|MERGE_RESOLUTION|>--- conflicted
+++ resolved
@@ -29,12 +29,8 @@
 
 type FullConfig struct {
 	Agent             AgentConfig               `yaml:"agent"`                       // Agent config, requires restart to take effect
-	Templates         TemplatesConfig           `yaml:"templates,omitempty"`         // Templates section with enforced structure for protocol converters
-<<<<<<< HEAD
-	PayloadShapes     map[string]PayloadShape   `yaml:"payloadShapes,omitempty"`     // PayloadShapes section with payload shape definitions
-=======
+	Templates         TemplatesConfig           `yaml:"templates,omitempty"`         // Templates section with enforced structure for protocol converter
 	PayloadShapes     map[string]PayloadShape   `yaml:"payloadShapes,omitempty"`     // PayloadShapes section with enforced structure for payload shapes
->>>>>>> 47ff547d
 	DataModels        []DataModelsConfig        `yaml:"dataModels,omitempty"`        // DataModels section with enforced structure for data models
 	DataContracts     []DataContractsConfig     `yaml:"dataContracts,omitempty"`     // DataContracts section with enforced structure for data contracts
 	DataFlow          []DataFlowComponentConfig `yaml:"dataFlow,omitempty"`          // DataFlow components to manage, can be updated while running
