--- conflicted
+++ resolved
@@ -279,42 +279,6 @@
 		if !d.IsDataflowComponentBenthosActive() {
 			return nil, false
 		}
-<<<<<<< HEAD
-=======
-
-		return d.baseFSMInstance.SendEvent(ctx, EventBenthosStarted), true
-	case OperationalStateStartingConfigLoading:
-		// Check if config has been loaded
-		// If the Benthos is not running, go back to starting
-		if !d.IsDataflowComponentBenthosActive() {
-			return d.baseFSMInstance.SendEvent(ctx, EventStartFailed), true
-		}
-
-		// Now check whether benthos has loaded the config
-		if !d.IsDataflowComponentConfigLoaded() {
-			return nil, false
-		}
-
-		return d.baseFSMInstance.SendEvent(ctx, EventBenthosConfigLoaded), true
-	case OperationalStateStartingWaitingForHealthchecks:
-		// If the Benthos is not running and config loading did not happen, go back to starting
-		if !d.IsDataflowComponentBenthosActive() || !d.IsDataflowComponentConfigLoaded() {
-			return d.baseFSMInstance.SendEvent(ctx, EventStartFailed), true
-		}
-
-		// Check if healthchecks have passed
-		if !d.IsDataflowComponentHealthchecksPassed() {
-			return nil, false
-		}
-
-		return d.baseFSMInstance.SendEvent(ctx, EventBenthosHealthchecksPassed), true
-	case OperationalStateStartingWaitingForServiceToRemainRunning:
-		// If the Benthos is not running, go back to starting
-		if !d.IsDataflowComponentBenthosActive() || !d.IsDataflowComponentConfigLoaded() || !d.IsDataflowComponentHealthchecksPassed() {
-			return d.baseFSMInstance.SendEvent(ctx, EventStartFailed), true
-		}
-
->>>>>>> 3fa14984
 		return d.baseFSMInstance.SendEvent(ctx, EventStartDone), true
 	default:
 		return fmt.Errorf("invalid starting state: %s", currentState), false
