// Copyright 2025 UMH Systems GmbH
//
// Licensed under the Apache License, Version 2.0 (the "License");
// you may not use this file except in compliance with the License.
// You may obtain a copy of the License at
//
//     http://www.apache.org/licenses/LICENSE-2.0
//
// Unless required by applicable law or agreed to in writing, software
// distributed under the License is distributed on an "AS IS" BASIS,
// WITHOUT WARRANTIES OR CONDITIONS OF ANY KIND, either express or implied.
// See the License for the specific language governing permissions and
// limitations under the License.

// Package actions houses *imperative* operations that mutate the configuration
// or runtime state of an UMH instance.  This file contains the implementation
// for deleting a Data‑Flow Component (DFC).
//
// -----------------------------------------------------------------------------
// BUSINESS CONTEXT
// -----------------------------------------------------------------------------
// A DFC is an FSM‑managed Benthos pipeline.  Deleting such a component is a
// two‑step affair:
//
//   1. Remove the component **configuration** from the central store via
//      `configManager.AtomicDeleteDataflowcomponent`.
//   2. Observe the *live* FSM snapshot until the runtime has actually torn down
//      the instance (it disappears from `systemSnapshot`).
//
// The Action’s contract mirrors the other mutate‑type actions:
//   * A progress message is emitted for each significant milestone.
//   * If the FSM does **not** remove the instance within
//     `constants.DataflowComponentWaitForActiveTimeout`, the action finishes
//     with *failure* (there is no rollback because the component is already
//     unwanted).
// -----------------------------------------------------------------------------

package actions

import (
	"context"
	"errors"
	"fmt"
	"sync"
	"time"

	"github.com/google/uuid"
	"github.com/united-manufacturing-hub/united-manufacturing-hub/umh-core/pkg/config"
	"github.com/united-manufacturing-hub/united-manufacturing-hub/umh-core/pkg/config/dataflowcomponentserviceconfig"
	"github.com/united-manufacturing-hub/united-manufacturing-hub/umh-core/pkg/constants"
	"github.com/united-manufacturing-hub/united-manufacturing-hub/umh-core/pkg/fsm"
	"github.com/united-manufacturing-hub/united-manufacturing-hub/umh-core/pkg/logger"
	"github.com/united-manufacturing-hub/united-manufacturing-hub/umh-core/pkg/models"
	"go.uber.org/zap"
)

// DeleteDataflowComponentAction removes a single DFC identified by UUID.
//
// The struct only contains *immutable* data required throughout the whole
// lifecycle of a deletion.  Any value that changes during execution is local to
// the respective method to avoid lock contention and race conditions.
// ----------------------------------------------------------------------------
type DeleteDataflowComponentAction struct {
<<<<<<< HEAD
	userEmail       string
	actionUUID      uuid.UUID
	instanceUUID    uuid.UUID
	outboundChannel chan *models.UMHMessage
	configManager   config.ConfigManager
	systemSnapshot  *fsm.SystemSnapshot
	componentUUID   uuid.UUID
	actionLogger    *zap.SugaredLogger
	systemMu        *sync.RWMutex
}

// NewDeleteDataflowComponentAction creates a new DeleteDataflowComponentAction with the provided parameters.
// This constructor is primarily used for testing to enable dependency injection, though it can be used
// in production code as well. It initializes the action with the necessary fields but doesn't
// populate the component UUID field which must be done via Parse.
func NewDeleteDataflowComponentAction(userEmail string, actionUUID uuid.UUID, instanceUUID uuid.UUID, outboundChannel chan *models.UMHMessage, configManager config.ConfigManager, systemSnapshot *fsm.SystemSnapshot, systemMu *sync.RWMutex) *DeleteDataflowComponentAction {
	return &DeleteDataflowComponentAction{
		userEmail:       userEmail,
		actionUUID:      actionUUID,
		instanceUUID:    instanceUUID,
		outboundChannel: outboundChannel,
		configManager:   configManager,
		actionLogger:    logger.For(logger.ComponentCommunicator),
		systemSnapshot:  systemSnapshot,
		systemMu:        systemMu,
=======
	// ─── Request metadata ────────────────────────────────────────────────────
	userEmail    string    // used for feedback messages
	actionUUID   uuid.UUID // unique ID of *this* action instance
	instanceUUID uuid.UUID // ID of the UMH instance we operate on

	// ─── Plumbing ────────────────────────────────────────────────────────────
	outboundChannel chan *models.UMHMessage // channel for progress events
	configManager   config.ConfigManager    // abstraction over config store

	// ─── Runtime observation ────────────────────────────────────────────────
	systemSnapshotManager *fsm.SnapshotManager

	// ─── Business data ──────────────────────────────────────────────────────
	componentUUID uuid.UUID // the component slated for deletion

	// ─── Utilities ──────────────────────────────────────────────────────────
	actionLogger *zap.SugaredLogger
}

// NewDeleteDataflowComponentAction returns an *empty* action instance prepared
// for unit tests or real execution.  The caller still needs to Parse and
// Validate before calling Execute.
func NewDeleteDataflowComponentAction(userEmail string, actionUUID uuid.UUID, instanceUUID uuid.UUID, outboundChannel chan *models.UMHMessage, configManager config.ConfigManager, systemSnapshotManager *fsm.SnapshotManager) *DeleteDataflowComponentAction {
	return &DeleteDataflowComponentAction{
		userEmail:             userEmail,
		actionUUID:            actionUUID,
		instanceUUID:          instanceUUID,
		outboundChannel:       outboundChannel,
		configManager:         configManager,
		systemSnapshotManager: systemSnapshotManager,
		actionLogger:          logger.For(logger.ComponentCommunicator),
>>>>>>> 47b7dd7d
	}
}

// Parse extracts the component UUID from the user‑supplied JSON payload.
// Shape errors (missing or malformed UUID) are detected here so that Validate
// can remain trivial.
func (a *DeleteDataflowComponentAction) Parse(payload interface{}) error {
	// Parse the payload to get the UUID
	parsedPayload, err := ParseActionPayload[models.DeleteDFCPayload](payload)
	if err != nil {
		return fmt.Errorf("failed to parse payload: %v", err)
	}

	// Validate UUID is provided
	if parsedPayload.UUID == "" {
		return errors.New("missing required field UUID")
	}

	// Parse string UUID into UUID object
	componentUUID, err := uuid.Parse(parsedPayload.UUID)
	if err != nil {
		return fmt.Errorf("invalid UUID format: %v", err)
	}

	a.componentUUID = componentUUID
	a.actionLogger.Debugf("Parsed DeleteDataFlowComponent action payload: UUID=%s", a.componentUUID)

	return nil
}

// Validate performs only *existence* checks because all heavy‑weight work has
// already happened in Parse.
func (a *DeleteDataflowComponentAction) Validate() error {
	// UUID validation is already done in Parse, so there's not much additional validation needed
	if a.componentUUID == uuid.Nil {
		return errors.New("component UUID is missing or invalid")
	}

	return nil
}

// Execute removes the configuration entry and then waits until the runtime has
// actually shut down the component.
//
// Progress is streamed via `outboundChannel` so that a human operator can watch
// the deletion in real time.
func (a *DeleteDataflowComponentAction) Execute() (interface{}, map[string]interface{}, error) {
	a.actionLogger.Info("Executing DeleteDataflowComponent action")

	// ─── 1  Tell the UI we are about to start ──────────────────────────────
	SendActionReply(a.instanceUUID, a.userEmail, a.actionUUID, models.ActionConfirmed, "Starting deletion of dataflow component with UUID: "+a.componentUUID.String(), a.outboundChannel, models.DeleteDataFlowComponent)

	// ─── 2  Remove the config atomically ───────────────────────────────────-
	ctx, cancel := context.WithTimeout(context.Background(), constants.ActionTimeout)
	defer cancel()

	SendActionReply(a.instanceUUID, a.userEmail, a.actionUUID, models.ActionExecuting, "Removing dataflow component from configuration...", a.outboundChannel, models.DeleteDataFlowComponent)
	err := a.configManager.AtomicDeleteDataflowcomponent(ctx, a.componentUUID)
	if err != nil {
		errorMsg := fmt.Sprintf("Failed to delete dataflow component: %v", err)
		SendActionReply(a.instanceUUID, a.userEmail, a.actionUUID, models.ActionFinishedWithFailure, errorMsg, a.outboundChannel, models.DeleteDataFlowComponent)
		return nil, nil, fmt.Errorf("%s", errorMsg)
	}
  
  // ─── 3  Observe the runtime until the FSM forgets the instance ─────────
	if a.systemSnapshotManager != nil { // skipping this for the unit tests

		SendActionReply(a.instanceUUID, a.userEmail, a.actionUUID, models.ActionExecuting, "Configuration updated. Waiting for dataflow component to be fully removed from the system...", a.outboundChannel, models.DeleteDataFlowComponent)
		err = a.waitForComponentToBeRemoved()
		if err != nil {
			errorMsg := fmt.Sprintf("Failed to wait for dataflowcomponent to be removed: %v", err)
			SendActionReply(a.instanceUUID, a.userEmail, a.actionUUID, models.ActionFinishedWithFailure, errorMsg, a.outboundChannel, models.DeleteDataFlowComponent)
			return nil, nil, fmt.Errorf("%s", errorMsg)
		}
	}

	// ─── 4  Tell the caller we are done (caller will send FinishedSuccessful) ──
	successMsg := fmt.Sprintf("Successfully deleted dataflow component with UUID: %s", a.componentUUID)

	return successMsg, nil, nil
}

// getUserEmail implements the Action interface by returning the user email associated with this action.
func (a *DeleteDataflowComponentAction) getUserEmail() string {
	return a.userEmail
}

// getUuid implements the Action interface by returning the UUID of this action.
func (a *DeleteDataflowComponentAction) getUuid() uuid.UUID {
	return a.actionUUID
}

// GetComponentUUID returns the UUID of the component to be deleted - exposed primarily for testing purposes.
func (a *DeleteDataflowComponentAction) GetComponentUUID() uuid.UUID {
	return a.componentUUID
}

<<<<<<< HEAD
func (a *DeleteDataflowComponentAction) GetSystemSnapshot() *fsm.SystemSnapshot {
	a.systemMu.RLock()
	defer a.systemMu.RUnlock()
	return a.systemSnapshot
}
=======
>>>>>>> 47b7dd7d

func (a *DeleteDataflowComponentAction) waitForComponentToBeRemoved() error {
	//check the system snapshot and waits for the instance to be removed
	ticker := time.NewTicker(constants.DefaultTickerTime)
	defer ticker.Stop()
	timeout := time.After(constants.DataflowComponentWaitForActiveTimeout)
	startTime := time.Now()
	timeoutDuration := constants.DataflowComponentWaitForActiveTimeout

	// try to find the component name for better logging
	componentName := a.componentUUID.String() // Default to using UUID if name not found
	// the snapshot manager holds the latest system snapshot which is asynchronously updated by the other goroutines
	// we need to get a deep copy of it to prevent race conditions
	systemSnapshot := a.systemSnapshotManager.GetDeepCopySnapshot()
	if dataflowcomponentManager, exists := systemSnapshot.Managers[constants.DataflowcomponentManagerName]; exists {
		for _, inst := range dataflowcomponentManager.GetInstances() {
			if dataflowcomponentserviceconfig.GenerateUUIDFromName(inst.ID) == a.componentUUID {
				componentName = inst.ID
				break
			}
		}
	}

	for {
		select {
		case <-timeout:
			return fmt.Errorf("dataflow component %s was not removed within the timeout period", componentName)
		case <-ticker.C:
<<<<<<< HEAD
			systemSnapshot := a.GetSystemSnapshot()
=======
			elapsed := time.Since(startTime)
			remaining := timeoutDuration - elapsed
			remainingSeconds := int(remaining.Seconds())

			SendActionReply(a.instanceUUID, a.userEmail, a.actionUUID, models.ActionExecuting,
				fmt.Sprintf("Verifying removal of dataflow component '%s' (%ds remaining)...",
					componentName, remainingSeconds), a.outboundChannel, models.DeleteDataFlowComponent)

			systemSnapshot := a.systemSnapshotManager.GetDeepCopySnapshot()

>>>>>>> 47b7dd7d
			removed := true
			if mgr, ok := systemSnapshot.Managers[constants.DataflowcomponentManagerName]; ok {
				for _, inst := range mgr.GetInstances() {
					if dataflowcomponentserviceconfig.GenerateUUIDFromName(inst.ID) == a.componentUUID {
						removed = false
						SendActionReply(a.instanceUUID, a.userEmail, a.actionUUID, models.ActionExecuting,
							fmt.Sprintf("Component '%s' still exists in state '%s'. Waiting for removal (%ds remaining)...",
								inst.ID, inst.CurrentState, remainingSeconds), a.outboundChannel, models.DeleteDataFlowComponent)
						break
					}
				}
			}
			if removed {
				SendActionReply(a.instanceUUID, a.userEmail, a.actionUUID, models.ActionExecuting,
					fmt.Sprintf("Dataflow component '%s' has been successfully removed from the system.", componentName),
					a.outboundChannel, models.DeleteDataFlowComponent)
				return nil
			}
		}
	}
}<|MERGE_RESOLUTION|>--- conflicted
+++ resolved
@@ -41,7 +41,6 @@
 	"context"
 	"errors"
 	"fmt"
-	"sync"
 	"time"
 
 	"github.com/google/uuid"
@@ -61,33 +60,6 @@
 // the respective method to avoid lock contention and race conditions.
 // ----------------------------------------------------------------------------
 type DeleteDataflowComponentAction struct {
-<<<<<<< HEAD
-	userEmail       string
-	actionUUID      uuid.UUID
-	instanceUUID    uuid.UUID
-	outboundChannel chan *models.UMHMessage
-	configManager   config.ConfigManager
-	systemSnapshot  *fsm.SystemSnapshot
-	componentUUID   uuid.UUID
-	actionLogger    *zap.SugaredLogger
-	systemMu        *sync.RWMutex
-}
-
-// NewDeleteDataflowComponentAction creates a new DeleteDataflowComponentAction with the provided parameters.
-// This constructor is primarily used for testing to enable dependency injection, though it can be used
-// in production code as well. It initializes the action with the necessary fields but doesn't
-// populate the component UUID field which must be done via Parse.
-func NewDeleteDataflowComponentAction(userEmail string, actionUUID uuid.UUID, instanceUUID uuid.UUID, outboundChannel chan *models.UMHMessage, configManager config.ConfigManager, systemSnapshot *fsm.SystemSnapshot, systemMu *sync.RWMutex) *DeleteDataflowComponentAction {
-	return &DeleteDataflowComponentAction{
-		userEmail:       userEmail,
-		actionUUID:      actionUUID,
-		instanceUUID:    instanceUUID,
-		outboundChannel: outboundChannel,
-		configManager:   configManager,
-		actionLogger:    logger.For(logger.ComponentCommunicator),
-		systemSnapshot:  systemSnapshot,
-		systemMu:        systemMu,
-=======
 	// ─── Request metadata ────────────────────────────────────────────────────
 	userEmail    string    // used for feedback messages
 	actionUUID   uuid.UUID // unique ID of *this* action instance
@@ -119,7 +91,6 @@
 		configManager:         configManager,
 		systemSnapshotManager: systemSnapshotManager,
 		actionLogger:          logger.For(logger.ComponentCommunicator),
->>>>>>> 47b7dd7d
 	}
 }
 
@@ -183,8 +154,8 @@
 		SendActionReply(a.instanceUUID, a.userEmail, a.actionUUID, models.ActionFinishedWithFailure, errorMsg, a.outboundChannel, models.DeleteDataFlowComponent)
 		return nil, nil, fmt.Errorf("%s", errorMsg)
 	}
-  
-  // ─── 3  Observe the runtime until the FSM forgets the instance ─────────
+
+	// ─── 3  Observe the runtime until the FSM forgets the instance ─────────
 	if a.systemSnapshotManager != nil { // skipping this for the unit tests
 
 		SendActionReply(a.instanceUUID, a.userEmail, a.actionUUID, models.ActionExecuting, "Configuration updated. Waiting for dataflow component to be fully removed from the system...", a.outboundChannel, models.DeleteDataFlowComponent)
@@ -216,15 +187,6 @@
 func (a *DeleteDataflowComponentAction) GetComponentUUID() uuid.UUID {
 	return a.componentUUID
 }
-
-<<<<<<< HEAD
-func (a *DeleteDataflowComponentAction) GetSystemSnapshot() *fsm.SystemSnapshot {
-	a.systemMu.RLock()
-	defer a.systemMu.RUnlock()
-	return a.systemSnapshot
-}
-=======
->>>>>>> 47b7dd7d
 
 func (a *DeleteDataflowComponentAction) waitForComponentToBeRemoved() error {
 	//check the system snapshot and waits for the instance to be removed
@@ -253,9 +215,6 @@
 		case <-timeout:
 			return fmt.Errorf("dataflow component %s was not removed within the timeout period", componentName)
 		case <-ticker.C:
-<<<<<<< HEAD
-			systemSnapshot := a.GetSystemSnapshot()
-=======
 			elapsed := time.Since(startTime)
 			remaining := timeoutDuration - elapsed
 			remainingSeconds := int(remaining.Seconds())
@@ -266,7 +225,6 @@
 
 			systemSnapshot := a.systemSnapshotManager.GetDeepCopySnapshot()
 
->>>>>>> 47b7dd7d
 			removed := true
 			if mgr, ok := systemSnapshot.Managers[constants.DataflowcomponentManagerName]; ok {
 				for _, inst := range mgr.GetInstances() {
