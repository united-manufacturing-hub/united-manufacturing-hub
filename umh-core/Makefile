--- conflicted
+++ resolved
@@ -64,7 +64,7 @@
 download-docker-binaries:
 	@mkdir -p .docker-cache/s6-overlay .docker-cache/benthos .docker-cache/redpanda
 	@echo "Downloading binaries with caching..."
-	
+
 	@# Check and update s6-overlay version
 	@if [ ! -f .docker-cache/s6-overlay/version ] || [ "$$(cat .docker-cache/s6-overlay/version)" != "$(S6_OVERLAY_VERSION)" ]; then \
 		rm -f .docker-cache/s6-overlay/*.tar.xz; \
@@ -74,7 +74,7 @@
 		wget -O .docker-cache/s6-overlay/s6-overlay-x86_64.tar.xz "https://github.com/just-containers/s6-overlay/releases/download/v$(S6_OVERLAY_VERSION)/s6-overlay-x86_64.tar.xz"; \
 		wget -O .docker-cache/s6-overlay/s6-overlay-aarch64.tar.xz "https://github.com/just-containers/s6-overlay/releases/download/v$(S6_OVERLAY_VERSION)/s6-overlay-aarch64.tar.xz"; \
 	fi
-	
+
 	@# Check and update Benthos version
 	@if [ ! -f .docker-cache/benthos/version ] || [ "$$(cat .docker-cache/benthos/version)" != "$(BENTHOS_UMH_VERSION)" ]; then \
 		rm -f .docker-cache/benthos/benthos-linux-*; \
@@ -82,7 +82,7 @@
 		wget -O .docker-cache/benthos/benthos-linux-amd64 "https://github.com/united-manufacturing-hub/benthos-umh/releases/download/v$(BENTHOS_UMH_VERSION)/benthos-linux-amd64"; \
 		wget -O .docker-cache/benthos/benthos-linux-arm64 "https://github.com/united-manufacturing-hub/benthos-umh/releases/download/v$(BENTHOS_UMH_VERSION)/benthos-linux-arm64"; \
 	fi
-	
+
 	@# Check and update Redpanda version
 	@if [ ! -f .docker-cache/redpanda/version ] || [ "$$(cat .docker-cache/redpanda/version)" != "$(REDPANDA_VERSION)" ]; then \
 		rm -rf .docker-cache/redpanda/redpanda-*.tar.gz .docker-cache/redpanda/amd64 .docker-cache/redpanda/arm64; \
@@ -99,7 +99,7 @@
 		docker cp $$CONTAINER_ARM64:/opt/redpanda .docker-cache/redpanda/arm64/; \
 		docker rm -v $$CONTAINER_ARM64; \
 	fi
-	
+
 	@# Verify all required files exist
 	@echo "Verifying downloaded files..."
 	@for f in \
@@ -118,7 +118,7 @@
 			exit 1; \
 		fi; \
 	done
-	
+
 	@# Verify redpanda directories exist
 	@if [ ! -d .docker-cache/redpanda/amd64/redpanda ] || [ ! -d .docker-cache/redpanda/arm64/redpanda ]; then \
 		echo "Missing required Redpanda directories"; \
@@ -200,7 +200,7 @@
 unit-test: vet nilaway lint
 	ginkgo -r -v --tags=test --label-filter='!integration && !redpanda-extended' --fail-fast ./...
 
-benchmark: 
+benchmark:
 	@echo "Running benchmarks..."
 	go test -bench=. -benchmem ./...
 
@@ -218,7 +218,6 @@
 	@echo "Running S6 parseLogLine benchmarks..."
 	cd pkg/service/s6 && go test -bench=ParseLogLine -benchmem
 
-<<<<<<< HEAD
 # Meta target to setup the environment for the tests
 pre-test: stop-all-pods vet nilaway lint
 
@@ -226,7 +225,7 @@
 pre-test-ci: vet nilaway lint
 
 integration-test: pre-test
-=======
+
 benchmark-benthos-metrics:
 	@echo "Running Benthos metrics benchmarks..."
 	cd pkg/service/benthos_monitor && go test -bench=. -benchmem
@@ -236,7 +235,6 @@
 	cd pkg/service/redpanda_monitor && go test -bench=. -benchmem
 
 integration-test: stop-all-pods vet nilaway lint
->>>>>>> 17e59637
 	ginkgo -r -v --tags=test --label-filter='integration' --fail-fast ./...
 
 redpanda-extended-test: pre-test
