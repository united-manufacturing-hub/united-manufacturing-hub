--- conflicted
+++ resolved
@@ -15,1412 +15,9 @@
 agent:
   metricsPort: 8080
 
-<<<<<<< HEAD
 redpanda:
   desiredState: stopped
 
-services:
-  - desiredState: running
-    name: hello-world-1
-    s6ServiceConfig:
-      command:
-        - /usr/local/bin/benthos
-        - -c
-        - /run/service/hello-world-1/config/hello-world.yaml
-      configFiles:
-        hello-world.yaml:
-          "---\ninput:\n  generate:\n    mapping: root = \"1\"\n   \
-          \ interval: 2s # Output every 2 seconds\n    count: 0 # Set to 0 for unlimited\
-          \ messages\noutput:\n  stdout: {}\n"
-      env:
-        LOG_LEVEL: DEBUG
-  - desiredState: running
-    name: hello-world-2
-    s6ServiceConfig:
-      command:
-        - /usr/local/bin/benthos
-        - -c
-        - /run/service/hello-world-2/config/hello-world.yaml
-      configFiles:
-        hello-world.yaml:
-          "---\ninput:\n  generate:\n    mapping: root = \"2\"\n   \
-          \ interval: 2s # Output every 2 seconds\n    count: 0 # Set to 0 for unlimited\
-          \ messages\noutput:\n  stdout: {}\n"
-      env:
-        LOG_LEVEL: DEBUG
-  - desiredState: running
-    name: hello-world-3
-    s6ServiceConfig:
-      command:
-        - /usr/local/bin/benthos
-        - -c
-        - /run/service/hello-world-3/config/hello-world.yaml
-      configFiles:
-        hello-world.yaml:
-          "---\ninput:\n  generate:\n    mapping: root = \"3\"\n   \
-          \ interval: 2s # Output every 2 seconds\n    count: 0 # Set to 0 for unlimited\
-          \ messages\noutput:\n  stdout: {}\n"
-      env:
-        LOG_LEVEL: DEBUG
-  - desiredState: running
-    name: hello-world-4
-    s6ServiceConfig:
-      command:
-        - /usr/local/bin/benthos
-        - -c
-        - /run/service/hello-world-4/config/hello-world.yaml
-      configFiles:
-        hello-world.yaml:
-          "---\ninput:\n  generate:\n    mapping: root = \"4\"\n   \
-          \ interval: 2s # Output every 2 seconds\n    count: 0 # Set to 0 for unlimited\
-          \ messages\noutput:\n  stdout: {}\n"
-      env:
-        LOG_LEVEL: DEBUG
-  - desiredState: running
-    name: hello-world-5
-    s6ServiceConfig:
-      command:
-        - /usr/local/bin/benthos
-        - -c
-        - /run/service/hello-world-5/config/hello-world.yaml
-      configFiles:
-        hello-world.yaml:
-          "---\ninput:\n  generate:\n    mapping: root = \"5\"\n   \
-          \ interval: 2s # Output every 2 seconds\n    count: 0 # Set to 0 for unlimited\
-          \ messages\noutput:\n  stdout: {}\n"
-      env:
-        LOG_LEVEL: DEBUG
-  - desiredState: running
-    name: hello-world-6
-    s6ServiceConfig:
-      command:
-        - /usr/local/bin/benthos
-        - -c
-        - /run/service/hello-world-6/config/hello-world.yaml
-      configFiles:
-        hello-world.yaml:
-          "---\ninput:\n  generate:\n    mapping: root = \"6\"\n   \
-          \ interval: 2s # Output every 2 seconds\n    count: 0 # Set to 0 for unlimited\
-          \ messages\noutput:\n  stdout: {}\n"
-      env:
-        LOG_LEVEL: DEBUG
-  - desiredState: running
-    name: hello-world-7
-    s6ServiceConfig:
-      command:
-        - /usr/local/bin/benthos
-        - -c
-        - /run/service/hello-world-7/config/hello-world.yaml
-      configFiles:
-        hello-world.yaml:
-          "---\ninput:\n  generate:\n    mapping: root = \"7\"\n   \
-          \ interval: 2s # Output every 2 seconds\n    count: 0 # Set to 0 for unlimited\
-          \ messages\noutput:\n  stdout: {}\n"
-      env:
-        LOG_LEVEL: DEBUG
-  - desiredState: running
-    name: hello-world-8
-    s6ServiceConfig:
-      command:
-        - /usr/local/bin/benthos
-        - -c
-        - /run/service/hello-world-8/config/hello-world.yaml
-      configFiles:
-        hello-world.yaml:
-          "---\ninput:\n  generate:\n    mapping: root = \"8\"\n   \
-          \ interval: 2s # Output every 2 seconds\n    count: 0 # Set to 0 for unlimited\
-          \ messages\noutput:\n  stdout: {}\n"
-      env:
-        LOG_LEVEL: DEBUG
-  - desiredState: running
-    name: hello-world-9
-    s6ServiceConfig:
-      command:
-        - /usr/local/bin/benthos
-        - -c
-        - /run/service/hello-world-9/config/hello-world.yaml
-      configFiles:
-        hello-world.yaml:
-          "---\ninput:\n  generate:\n    mapping: root = \"9\"\n   \
-          \ interval: 2s # Output every 2 seconds\n    count: 0 # Set to 0 for unlimited\
-          \ messages\noutput:\n  stdout: {}\n"
-      env:
-        LOG_LEVEL: DEBUG
-  - desiredState: running
-    name: hello-world-10
-    s6ServiceConfig:
-      command:
-        - /usr/local/bin/benthos
-        - -c
-        - /run/service/hello-world-10/config/hello-world.yaml
-      configFiles:
-        hello-world.yaml:
-          "---\ninput:\n  generate:\n    mapping: root = \"10\"\n  \
-          \  interval: 2s # Output every 2 seconds\n    count: 0 # Set to 0 for unlimited\
-          \ messages\noutput:\n  stdout: {}\n"
-      env:
-        LOG_LEVEL: DEBUG
-  - desiredState: running
-    name: hello-world-11
-    s6ServiceConfig:
-      command:
-        - /usr/local/bin/benthos
-        - -c
-        - /run/service/hello-world-11/config/hello-world.yaml
-      configFiles:
-        hello-world.yaml:
-          "---\ninput:\n  generate:\n    mapping: root = \"11\"\n  \
-          \  interval: 2s # Output every 2 seconds\n    count: 0 # Set to 0 for unlimited\
-          \ messages\noutput:\n  stdout: {}\n"
-      env:
-        LOG_LEVEL: DEBUG
-  - desiredState: running
-    name: hello-world-12
-    s6ServiceConfig:
-      command:
-        - /usr/local/bin/benthos
-        - -c
-        - /run/service/hello-world-12/config/hello-world.yaml
-      configFiles:
-        hello-world.yaml:
-          "---\ninput:\n  generate:\n    mapping: root = \"12\"\n  \
-          \  interval: 2s # Output every 2 seconds\n    count: 0 # Set to 0 for unlimited\
-          \ messages\noutput:\n  stdout: {}\n"
-      env:
-        LOG_LEVEL: DEBUG
-  - desiredState: running
-    name: hello-world-13
-    s6ServiceConfig:
-      command:
-        - /usr/local/bin/benthos
-        - -c
-        - /run/service/hello-world-13/config/hello-world.yaml
-      configFiles:
-        hello-world.yaml:
-          "---\ninput:\n  generate:\n    mapping: root = \"13\"\n  \
-          \  interval: 2s # Output every 2 seconds\n    count: 0 # Set to 0 for unlimited\
-          \ messages\noutput:\n  stdout: {}\n"
-      env:
-        LOG_LEVEL: DEBUG
-  - desiredState: running
-    name: hello-world-14
-    s6ServiceConfig:
-      command:
-        - /usr/local/bin/benthos
-        - -c
-        - /run/service/hello-world-14/config/hello-world.yaml
-      configFiles:
-        hello-world.yaml:
-          "---\ninput:\n  generate:\n    mapping: root = \"14\"\n  \
-          \  interval: 2s # Output every 2 seconds\n    count: 0 # Set to 0 for unlimited\
-          \ messages\noutput:\n  stdout: {}\n"
-      env:
-        LOG_LEVEL: DEBUG
-  - desiredState: running
-    name: hello-world-15
-    s6ServiceConfig:
-      command:
-        - /usr/local/bin/benthos
-        - -c
-        - /run/service/hello-world-15/config/hello-world.yaml
-      configFiles:
-        hello-world.yaml:
-          "---\ninput:\n  generate:\n    mapping: root = \"15\"\n  \
-          \  interval: 2s # Output every 2 seconds\n    count: 0 # Set to 0 for unlimited\
-          \ messages\noutput:\n  stdout: {}\n"
-      env:
-        LOG_LEVEL: DEBUG
-  - desiredState: running
-    name: hello-world-16
-    s6ServiceConfig:
-      command:
-        - /usr/local/bin/benthos
-        - -c
-        - /run/service/hello-world-16/config/hello-world.yaml
-      configFiles:
-        hello-world.yaml:
-          "---\ninput:\n  generate:\n    mapping: root = \"16\"\n  \
-          \  interval: 2s # Output every 2 seconds\n    count: 0 # Set to 0 for unlimited\
-          \ messages\noutput:\n  stdout: {}\n"
-      env:
-        LOG_LEVEL: DEBUG
-  - desiredState: running
-    name: hello-world-17
-    s6ServiceConfig:
-      command:
-        - /usr/local/bin/benthos
-        - -c
-        - /run/service/hello-world-17/config/hello-world.yaml
-      configFiles:
-        hello-world.yaml:
-          "---\ninput:\n  generate:\n    mapping: root = \"17\"\n  \
-          \  interval: 2s # Output every 2 seconds\n    count: 0 # Set to 0 for unlimited\
-          \ messages\noutput:\n  stdout: {}\n"
-      env:
-        LOG_LEVEL: DEBUG
-  - desiredState: running
-    name: hello-world-18
-    s6ServiceConfig:
-      command:
-        - /usr/local/bin/benthos
-        - -c
-        - /run/service/hello-world-18/config/hello-world.yaml
-      configFiles:
-        hello-world.yaml:
-          "---\ninput:\n  generate:\n    mapping: root = \"18\"\n  \
-          \  interval: 2s # Output every 2 seconds\n    count: 0 # Set to 0 for unlimited\
-          \ messages\noutput:\n  stdout: {}\n"
-      env:
-        LOG_LEVEL: DEBUG
-  - desiredState: running
-    name: hello-world-19
-    s6ServiceConfig:
-      command:
-        - /usr/local/bin/benthos
-        - -c
-        - /run/service/hello-world-19/config/hello-world.yaml
-      configFiles:
-        hello-world.yaml:
-          "---\ninput:\n  generate:\n    mapping: root = \"19\"\n  \
-          \  interval: 2s # Output every 2 seconds\n    count: 0 # Set to 0 for unlimited\
-          \ messages\noutput:\n  stdout: {}\n"
-      env:
-        LOG_LEVEL: DEBUG
-  - desiredState: running
-    name: hello-world-20
-    s6ServiceConfig:
-      command:
-        - /usr/local/bin/benthos
-        - -c
-        - /run/service/hello-world-20/config/hello-world.yaml
-      configFiles:
-        hello-world.yaml:
-          "---\ninput:\n  generate:\n    mapping: root = \"20\"\n  \
-          \  interval: 2s # Output every 2 seconds\n    count: 0 # Set to 0 for unlimited\
-          \ messages\noutput:\n  stdout: {}\n"
-      env:
-        LOG_LEVEL: DEBUG
-  - desiredState: running
-    name: hello-world-21
-    s6ServiceConfig:
-      command:
-        - /usr/local/bin/benthos
-        - -c
-        - /run/service/hello-world-21/config/hello-world.yaml
-      configFiles:
-        hello-world.yaml:
-          "---\ninput:\n  generate:\n    mapping: root = \"21\"\n  \
-          \  interval: 2s # Output every 2 seconds\n    count: 0 # Set to 0 for unlimited\
-          \ messages\noutput:\n  stdout: {}\n"
-      env:
-        LOG_LEVEL: DEBUG
-  - desiredState: running
-    name: hello-world-22
-    s6ServiceConfig:
-      command:
-        - /usr/local/bin/benthos
-        - -c
-        - /run/service/hello-world-22/config/hello-world.yaml
-      configFiles:
-        hello-world.yaml:
-          "---\ninput:\n  generate:\n    mapping: root = \"22\"\n  \
-          \  interval: 2s # Output every 2 seconds\n    count: 0 # Set to 0 for unlimited\
-          \ messages\noutput:\n  stdout: {}\n"
-      env:
-        LOG_LEVEL: DEBUG
-  - desiredState: running
-    name: hello-world-23
-    s6ServiceConfig:
-      command:
-        - /usr/local/bin/benthos
-        - -c
-        - /run/service/hello-world-23/config/hello-world.yaml
-      configFiles:
-        hello-world.yaml:
-          "---\ninput:\n  generate:\n    mapping: root = \"23\"\n  \
-          \  interval: 2s # Output every 2 seconds\n    count: 0 # Set to 0 for unlimited\
-          \ messages\noutput:\n  stdout: {}\n"
-      env:
-        LOG_LEVEL: DEBUG
-  - desiredState: running
-    name: hello-world-24
-    s6ServiceConfig:
-      command:
-        - /usr/local/bin/benthos
-        - -c
-        - /run/service/hello-world-24/config/hello-world.yaml
-      configFiles:
-        hello-world.yaml:
-          "---\ninput:\n  generate:\n    mapping: root = \"24\"\n  \
-          \  interval: 2s # Output every 2 seconds\n    count: 0 # Set to 0 for unlimited\
-          \ messages\noutput:\n  stdout: {}\n"
-      env:
-        LOG_LEVEL: DEBUG
-  - desiredState: running
-    name: hello-world-25
-    s6ServiceConfig:
-      command:
-        - /usr/local/bin/benthos
-        - -c
-        - /run/service/hello-world-25/config/hello-world.yaml
-      configFiles:
-        hello-world.yaml:
-          "---\ninput:\n  generate:\n    mapping: root = \"25\"\n  \
-          \  interval: 2s # Output every 2 seconds\n    count: 0 # Set to 0 for unlimited\
-          \ messages\noutput:\n  stdout: {}\n"
-      env:
-        LOG_LEVEL: DEBUG
-  - desiredState: running
-    name: hello-world-26
-    s6ServiceConfig:
-      command:
-        - /usr/local/bin/benthos
-        - -c
-        - /run/service/hello-world-26/config/hello-world.yaml
-      configFiles:
-        hello-world.yaml:
-          "---\ninput:\n  generate:\n    mapping: root = \"26\"\n  \
-          \  interval: 2s # Output every 2 seconds\n    count: 0 # Set to 0 for unlimited\
-          \ messages\noutput:\n  stdout: {}\n"
-      env:
-        LOG_LEVEL: DEBUG
-  - desiredState: running
-    name: hello-world-27
-    s6ServiceConfig:
-      command:
-        - /usr/local/bin/benthos
-        - -c
-        - /run/service/hello-world-27/config/hello-world.yaml
-      configFiles:
-        hello-world.yaml:
-          "---\ninput:\n  generate:\n    mapping: root = \"27\"\n  \
-          \  interval: 2s # Output every 2 seconds\n    count: 0 # Set to 0 for unlimited\
-          \ messages\noutput:\n  stdout: {}\n"
-      env:
-        LOG_LEVEL: DEBUG
-  - desiredState: running
-    name: hello-world-28
-    s6ServiceConfig:
-      command:
-        - /usr/local/bin/benthos
-        - -c
-        - /run/service/hello-world-28/config/hello-world.yaml
-      configFiles:
-        hello-world.yaml:
-          "---\ninput:\n  generate:\n    mapping: root = \"28\"\n  \
-          \  interval: 2s # Output every 2 seconds\n    count: 0 # Set to 0 for unlimited\
-          \ messages\noutput:\n  stdout: {}\n"
-      env:
-        LOG_LEVEL: DEBUG
-  - desiredState: running
-    name: hello-world-29
-    s6ServiceConfig:
-      command:
-        - /usr/local/bin/benthos
-        - -c
-        - /run/service/hello-world-29/config/hello-world.yaml
-      configFiles:
-        hello-world.yaml:
-          "---\ninput:\n  generate:\n    mapping: root = \"29\"\n  \
-          \  interval: 2s # Output every 2 seconds\n    count: 0 # Set to 0 for unlimited\
-          \ messages\noutput:\n  stdout: {}\n"
-      env:
-        LOG_LEVEL: DEBUG
-  - desiredState: running
-    name: hello-world-30
-    s6ServiceConfig:
-      command:
-        - /usr/local/bin/benthos
-        - -c
-        - /run/service/hello-world-30/config/hello-world.yaml
-      configFiles:
-        hello-world.yaml:
-          "---\ninput:\n  generate:\n    mapping: root = \"30\"\n  \
-          \  interval: 2s # Output every 2 seconds\n    count: 0 # Set to 0 for unlimited\
-          \ messages\noutput:\n  stdout: {}\n"
-      env:
-        LOG_LEVEL: DEBUG
-  - desiredState: running
-    name: hello-world-31
-    s6ServiceConfig:
-      command:
-        - /usr/local/bin/benthos
-        - -c
-        - /run/service/hello-world-31/config/hello-world.yaml
-      configFiles:
-        hello-world.yaml:
-          "---\ninput:\n  generate:\n    mapping: root = \"31\"\n  \
-          \  interval: 2s # Output every 2 seconds\n    count: 0 # Set to 0 for unlimited\
-          \ messages\noutput:\n  stdout: {}\n"
-      env:
-        LOG_LEVEL: DEBUG
-  - desiredState: running
-    name: hello-world-32
-    s6ServiceConfig:
-      command:
-        - /usr/local/bin/benthos
-        - -c
-        - /run/service/hello-world-32/config/hello-world.yaml
-      configFiles:
-        hello-world.yaml:
-          "---\ninput:\n  generate:\n    mapping: root = \"32\"\n  \
-          \  interval: 2s # Output every 2 seconds\n    count: 0 # Set to 0 for unlimited\
-          \ messages\noutput:\n  stdout: {}\n"
-      env:
-        LOG_LEVEL: DEBUG
-  - desiredState: running
-    name: hello-world-33
-    s6ServiceConfig:
-      command:
-        - /usr/local/bin/benthos
-        - -c
-        - /run/service/hello-world-33/config/hello-world.yaml
-      configFiles:
-        hello-world.yaml:
-          "---\ninput:\n  generate:\n    mapping: root = \"33\"\n  \
-          \  interval: 2s # Output every 2 seconds\n    count: 0 # Set to 0 for unlimited\
-          \ messages\noutput:\n  stdout: {}\n"
-      env:
-        LOG_LEVEL: DEBUG
-  - desiredState: running
-    name: hello-world-34
-    s6ServiceConfig:
-      command:
-        - /usr/local/bin/benthos
-        - -c
-        - /run/service/hello-world-34/config/hello-world.yaml
-      configFiles:
-        hello-world.yaml:
-          "---\ninput:\n  generate:\n    mapping: root = \"34\"\n  \
-          \  interval: 2s # Output every 2 seconds\n    count: 0 # Set to 0 for unlimited\
-          \ messages\noutput:\n  stdout: {}\n"
-      env:
-        LOG_LEVEL: DEBUG
-  - desiredState: running
-    name: hello-world-35
-    s6ServiceConfig:
-      command:
-        - /usr/local/bin/benthos
-        - -c
-        - /run/service/hello-world-35/config/hello-world.yaml
-      configFiles:
-        hello-world.yaml:
-          "---\ninput:\n  generate:\n    mapping: root = \"35\"\n  \
-          \  interval: 2s # Output every 2 seconds\n    count: 0 # Set to 0 for unlimited\
-          \ messages\noutput:\n  stdout: {}\n"
-      env:
-        LOG_LEVEL: DEBUG
-  - desiredState: running
-    name: hello-world-36
-    s6ServiceConfig:
-      command:
-        - /usr/local/bin/benthos
-        - -c
-        - /run/service/hello-world-36/config/hello-world.yaml
-      configFiles:
-        hello-world.yaml:
-          "---\ninput:\n  generate:\n    mapping: root = \"36\"\n  \
-          \  interval: 2s # Output every 2 seconds\n    count: 0 # Set to 0 for unlimited\
-          \ messages\noutput:\n  stdout: {}\n"
-      env:
-        LOG_LEVEL: DEBUG
-  - desiredState: running
-    name: hello-world-37
-    s6ServiceConfig:
-      command:
-        - /usr/local/bin/benthos
-        - -c
-        - /run/service/hello-world-37/config/hello-world.yaml
-      configFiles:
-        hello-world.yaml:
-          "---\ninput:\n  generate:\n    mapping: root = \"37\"\n  \
-          \  interval: 2s # Output every 2 seconds\n    count: 0 # Set to 0 for unlimited\
-          \ messages\noutput:\n  stdout: {}\n"
-      env:
-        LOG_LEVEL: DEBUG
-  - desiredState: running
-    name: hello-world-38
-    s6ServiceConfig:
-      command:
-        - /usr/local/bin/benthos
-        - -c
-        - /run/service/hello-world-38/config/hello-world.yaml
-      configFiles:
-        hello-world.yaml:
-          "---\ninput:\n  generate:\n    mapping: root = \"38\"\n  \
-          \  interval: 2s # Output every 2 seconds\n    count: 0 # Set to 0 for unlimited\
-          \ messages\noutput:\n  stdout: {}\n"
-      env:
-        LOG_LEVEL: DEBUG
-  - desiredState: running
-    name: hello-world-39
-    s6ServiceConfig:
-      command:
-        - /usr/local/bin/benthos
-        - -c
-        - /run/service/hello-world-39/config/hello-world.yaml
-      configFiles:
-        hello-world.yaml:
-          "---\ninput:\n  generate:\n    mapping: root = \"39\"\n  \
-          \  interval: 2s # Output every 2 seconds\n    count: 0 # Set to 0 for unlimited\
-          \ messages\noutput:\n  stdout: {}\n"
-      env:
-        LOG_LEVEL: DEBUG
-  - desiredState: running
-    name: hello-world-40
-    s6ServiceConfig:
-      command:
-        - /usr/local/bin/benthos
-        - -c
-        - /run/service/hello-world-40/config/hello-world.yaml
-      configFiles:
-        hello-world.yaml:
-          "---\ninput:\n  generate:\n    mapping: root = \"40\"\n  \
-          \  interval: 2s # Output every 2 seconds\n    count: 0 # Set to 0 for unlimited\
-          \ messages\noutput:\n  stdout: {}\n"
-      env:
-        LOG_LEVEL: DEBUG
-  - desiredState: running
-    name: hello-world-41
-    s6ServiceConfig:
-      command:
-        - /usr/local/bin/benthos
-        - -c
-        - /run/service/hello-world-41/config/hello-world.yaml
-      configFiles:
-        hello-world.yaml:
-          "---\ninput:\n  generate:\n    mapping: root = \"41\"\n  \
-          \  interval: 2s # Output every 2 seconds\n    count: 0 # Set to 0 for unlimited\
-          \ messages\noutput:\n  stdout: {}\n"
-      env:
-        LOG_LEVEL: DEBUG
-  - desiredState: running
-    name: hello-world-42
-    s6ServiceConfig:
-      command:
-        - /usr/local/bin/benthos
-        - -c
-        - /run/service/hello-world-42/config/hello-world.yaml
-      configFiles:
-        hello-world.yaml:
-          "---\ninput:\n  generate:\n    mapping: root = \"42\"\n  \
-          \  interval: 2s # Output every 2 seconds\n    count: 0 # Set to 0 for unlimited\
-          \ messages\noutput:\n  stdout: {}\n"
-      env:
-        LOG_LEVEL: DEBUG
-  - desiredState: running
-    name: hello-world-43
-    s6ServiceConfig:
-      command:
-        - /usr/local/bin/benthos
-        - -c
-        - /run/service/hello-world-43/config/hello-world.yaml
-      configFiles:
-        hello-world.yaml:
-          "---\ninput:\n  generate:\n    mapping: root = \"43\"\n  \
-          \  interval: 2s # Output every 2 seconds\n    count: 0 # Set to 0 for unlimited\
-          \ messages\noutput:\n  stdout: {}\n"
-      env:
-        LOG_LEVEL: DEBUG
-  - desiredState: running
-    name: hello-world-44
-    s6ServiceConfig:
-      command:
-        - /usr/local/bin/benthos
-        - -c
-        - /run/service/hello-world-44/config/hello-world.yaml
-      configFiles:
-        hello-world.yaml:
-          "---\ninput:\n  generate:\n    mapping: root = \"44\"\n  \
-          \  interval: 2s # Output every 2 seconds\n    count: 0 # Set to 0 for unlimited\
-          \ messages\noutput:\n  stdout: {}\n"
-      env:
-        LOG_LEVEL: DEBUG
-  - desiredState: running
-    name: hello-world-45
-    s6ServiceConfig:
-      command:
-        - /usr/local/bin/benthos
-        - -c
-        - /run/service/hello-world-45/config/hello-world.yaml
-      configFiles:
-        hello-world.yaml:
-          "---\ninput:\n  generate:\n    mapping: root = \"45\"\n  \
-          \  interval: 2s # Output every 2 seconds\n    count: 0 # Set to 0 for unlimited\
-          \ messages\noutput:\n  stdout: {}\n"
-      env:
-        LOG_LEVEL: DEBUG
-  - desiredState: running
-    name: hello-world-46
-    s6ServiceConfig:
-      command:
-        - /usr/local/bin/benthos
-        - -c
-        - /run/service/hello-world-46/config/hello-world.yaml
-      configFiles:
-        hello-world.yaml:
-          "---\ninput:\n  generate:\n    mapping: root = \"46\"\n  \
-          \  interval: 2s # Output every 2 seconds\n    count: 0 # Set to 0 for unlimited\
-          \ messages\noutput:\n  stdout: {}\n"
-      env:
-        LOG_LEVEL: DEBUG
-  - desiredState: running
-    name: hello-world-47
-    s6ServiceConfig:
-      command:
-        - /usr/local/bin/benthos
-        - -c
-        - /run/service/hello-world-47/config/hello-world.yaml
-      configFiles:
-        hello-world.yaml:
-          "---\ninput:\n  generate:\n    mapping: root = \"47\"\n  \
-          \  interval: 2s # Output every 2 seconds\n    count: 0 # Set to 0 for unlimited\
-          \ messages\noutput:\n  stdout: {}\n"
-      env:
-        LOG_LEVEL: DEBUG
-  - desiredState: running
-    name: hello-world-48
-    s6ServiceConfig:
-      command:
-        - /usr/local/bin/benthos
-        - -c
-        - /run/service/hello-world-48/config/hello-world.yaml
-      configFiles:
-        hello-world.yaml:
-          "---\ninput:\n  generate:\n    mapping: root = \"48\"\n  \
-          \  interval: 2s # Output every 2 seconds\n    count: 0 # Set to 0 for unlimited\
-          \ messages\noutput:\n  stdout: {}\n"
-      env:
-        LOG_LEVEL: DEBUG
-  - desiredState: running
-    name: hello-world-49
-    s6ServiceConfig:
-      command:
-        - /usr/local/bin/benthos
-        - -c
-        - /run/service/hello-world-49/config/hello-world.yaml
-      configFiles:
-        hello-world.yaml:
-          "---\ninput:\n  generate:\n    mapping: root = \"49\"\n  \
-          \  interval: 2s # Output every 2 seconds\n    count: 0 # Set to 0 for unlimited\
-          \ messages\noutput:\n  stdout: {}\n"
-      env:
-        LOG_LEVEL: DEBUG
-  - desiredState: running
-    name: hello-world-50
-    s6ServiceConfig:
-      command:
-        - /usr/local/bin/benthos
-        - -c
-        - /run/service/hello-world-50/config/hello-world.yaml
-      configFiles:
-        hello-world.yaml:
-          "---\ninput:\n  generate:\n    mapping: root = \"50\"\n  \
-          \  interval: 2s # Output every 2 seconds\n    count: 0 # Set to 0 for unlimited\
-          \ messages\noutput:\n  stdout: {}\n"
-      env:
-        LOG_LEVEL: DEBUG
-  - desiredState: running
-    name: hello-world-51
-    s6ServiceConfig:
-      command:
-        - /usr/local/bin/benthos
-        - -c
-        - /run/service/hello-world-51/config/hello-world.yaml
-      configFiles:
-        hello-world.yaml:
-          "---\ninput:\n  generate:\n    mapping: root = \"51\"\n  \
-          \  interval: 2s # Output every 2 seconds\n    count: 0 # Set to 0 for unlimited\
-          \ messages\noutput:\n  stdout: {}\n"
-      env:
-        LOG_LEVEL: DEBUG
-  - desiredState: running
-    name: hello-world-52
-    s6ServiceConfig:
-      command:
-        - /usr/local/bin/benthos
-        - -c
-        - /run/service/hello-world-52/config/hello-world.yaml
-      configFiles:
-        hello-world.yaml:
-          "---\ninput:\n  generate:\n    mapping: root = \"52\"\n  \
-          \  interval: 2s # Output every 2 seconds\n    count: 0 # Set to 0 for unlimited\
-          \ messages\noutput:\n  stdout: {}\n"
-      env:
-        LOG_LEVEL: DEBUG
-  - desiredState: running
-    name: hello-world-53
-    s6ServiceConfig:
-      command:
-        - /usr/local/bin/benthos
-        - -c
-        - /run/service/hello-world-53/config/hello-world.yaml
-      configFiles:
-        hello-world.yaml:
-          "---\ninput:\n  generate:\n    mapping: root = \"53\"\n  \
-          \  interval: 2s # Output every 2 seconds\n    count: 0 # Set to 0 for unlimited\
-          \ messages\noutput:\n  stdout: {}\n"
-      env:
-        LOG_LEVEL: DEBUG
-  - desiredState: running
-    name: hello-world-54
-    s6ServiceConfig:
-      command:
-        - /usr/local/bin/benthos
-        - -c
-        - /run/service/hello-world-54/config/hello-world.yaml
-      configFiles:
-        hello-world.yaml:
-          "---\ninput:\n  generate:\n    mapping: root = \"54\"\n  \
-          \  interval: 2s # Output every 2 seconds\n    count: 0 # Set to 0 for unlimited\
-          \ messages\noutput:\n  stdout: {}\n"
-      env:
-        LOG_LEVEL: DEBUG
-  - desiredState: running
-    name: hello-world-55
-    s6ServiceConfig:
-      command:
-        - /usr/local/bin/benthos
-        - -c
-        - /run/service/hello-world-55/config/hello-world.yaml
-      configFiles:
-        hello-world.yaml:
-          "---\ninput:\n  generate:\n    mapping: root = \"55\"\n  \
-          \  interval: 2s # Output every 2 seconds\n    count: 0 # Set to 0 for unlimited\
-          \ messages\noutput:\n  stdout: {}\n"
-      env:
-        LOG_LEVEL: DEBUG
-  - desiredState: running
-    name: hello-world-56
-    s6ServiceConfig:
-      command:
-        - /usr/local/bin/benthos
-        - -c
-        - /run/service/hello-world-56/config/hello-world.yaml
-      configFiles:
-        hello-world.yaml:
-          "---\ninput:\n  generate:\n    mapping: root = \"56\"\n  \
-          \  interval: 2s # Output every 2 seconds\n    count: 0 # Set to 0 for unlimited\
-          \ messages\noutput:\n  stdout: {}\n"
-      env:
-        LOG_LEVEL: DEBUG
-  - desiredState: running
-    name: hello-world-57
-    s6ServiceConfig:
-      command:
-        - /usr/local/bin/benthos
-        - -c
-        - /run/service/hello-world-57/config/hello-world.yaml
-      configFiles:
-        hello-world.yaml:
-          "---\ninput:\n  generate:\n    mapping: root = \"57\"\n  \
-          \  interval: 2s # Output every 2 seconds\n    count: 0 # Set to 0 for unlimited\
-          \ messages\noutput:\n  stdout: {}\n"
-      env:
-        LOG_LEVEL: DEBUG
-  - desiredState: running
-    name: hello-world-58
-    s6ServiceConfig:
-      command:
-        - /usr/local/bin/benthos
-        - -c
-        - /run/service/hello-world-58/config/hello-world.yaml
-      configFiles:
-        hello-world.yaml:
-          "---\ninput:\n  generate:\n    mapping: root = \"58\"\n  \
-          \  interval: 2s # Output every 2 seconds\n    count: 0 # Set to 0 for unlimited\
-          \ messages\noutput:\n  stdout: {}\n"
-      env:
-        LOG_LEVEL: DEBUG
-  - desiredState: running
-    name: hello-world-59
-    s6ServiceConfig:
-      command:
-        - /usr/local/bin/benthos
-        - -c
-        - /run/service/hello-world-59/config/hello-world.yaml
-      configFiles:
-        hello-world.yaml:
-          "---\ninput:\n  generate:\n    mapping: root = \"59\"\n  \
-          \  interval: 2s # Output every 2 seconds\n    count: 0 # Set to 0 for unlimited\
-          \ messages\noutput:\n  stdout: {}\n"
-      env:
-        LOG_LEVEL: DEBUG
-  - desiredState: running
-    name: hello-world-60
-    s6ServiceConfig:
-      command:
-        - /usr/local/bin/benthos
-        - -c
-        - /run/service/hello-world-60/config/hello-world.yaml
-      configFiles:
-        hello-world.yaml:
-          "---\ninput:\n  generate:\n    mapping: root = \"60\"\n  \
-          \  interval: 2s # Output every 2 seconds\n    count: 0 # Set to 0 for unlimited\
-          \ messages\noutput:\n  stdout: {}\n"
-      env:
-        LOG_LEVEL: DEBUG
-  - desiredState: running
-    name: hello-world-61
-    s6ServiceConfig:
-      command:
-        - /usr/local/bin/benthos
-        - -c
-        - /run/service/hello-world-61/config/hello-world.yaml
-      configFiles:
-        hello-world.yaml:
-          "---\ninput:\n  generate:\n    mapping: root = \"61\"\n  \
-          \  interval: 2s # Output every 2 seconds\n    count: 0 # Set to 0 for unlimited\
-          \ messages\noutput:\n  stdout: {}\n"
-      env:
-        LOG_LEVEL: DEBUG
-  - desiredState: running
-    name: hello-world-62
-    s6ServiceConfig:
-      command:
-        - /usr/local/bin/benthos
-        - -c
-        - /run/service/hello-world-62/config/hello-world.yaml
-      configFiles:
-        hello-world.yaml:
-          "---\ninput:\n  generate:\n    mapping: root = \"62\"\n  \
-          \  interval: 2s # Output every 2 seconds\n    count: 0 # Set to 0 for unlimited\
-          \ messages\noutput:\n  stdout: {}\n"
-      env:
-        LOG_LEVEL: DEBUG
-  - desiredState: running
-    name: hello-world-63
-    s6ServiceConfig:
-      command:
-        - /usr/local/bin/benthos
-        - -c
-        - /run/service/hello-world-63/config/hello-world.yaml
-      configFiles:
-        hello-world.yaml:
-          "---\ninput:\n  generate:\n    mapping: root = \"63\"\n  \
-          \  interval: 2s # Output every 2 seconds\n    count: 0 # Set to 0 for unlimited\
-          \ messages\noutput:\n  stdout: {}\n"
-      env:
-        LOG_LEVEL: DEBUG
-  - desiredState: running
-    name: hello-world-64
-    s6ServiceConfig:
-      command:
-        - /usr/local/bin/benthos
-        - -c
-        - /run/service/hello-world-64/config/hello-world.yaml
-      configFiles:
-        hello-world.yaml:
-          "---\ninput:\n  generate:\n    mapping: root = \"64\"\n  \
-          \  interval: 2s # Output every 2 seconds\n    count: 0 # Set to 0 for unlimited\
-          \ messages\noutput:\n  stdout: {}\n"
-      env:
-        LOG_LEVEL: DEBUG
-  - desiredState: running
-    name: hello-world-65
-    s6ServiceConfig:
-      command:
-        - /usr/local/bin/benthos
-        - -c
-        - /run/service/hello-world-65/config/hello-world.yaml
-      configFiles:
-        hello-world.yaml:
-          "---\ninput:\n  generate:\n    mapping: root = \"65\"\n  \
-          \  interval: 2s # Output every 2 seconds\n    count: 0 # Set to 0 for unlimited\
-          \ messages\noutput:\n  stdout: {}\n"
-      env:
-        LOG_LEVEL: DEBUG
-  - desiredState: running
-    name: hello-world-66
-    s6ServiceConfig:
-      command:
-        - /usr/local/bin/benthos
-        - -c
-        - /run/service/hello-world-66/config/hello-world.yaml
-      configFiles:
-        hello-world.yaml:
-          "---\ninput:\n  generate:\n    mapping: root = \"66\"\n  \
-          \  interval: 2s # Output every 2 seconds\n    count: 0 # Set to 0 for unlimited\
-          \ messages\noutput:\n  stdout: {}\n"
-      env:
-        LOG_LEVEL: DEBUG
-  - desiredState: running
-    name: hello-world-67
-    s6ServiceConfig:
-      command:
-        - /usr/local/bin/benthos
-        - -c
-        - /run/service/hello-world-67/config/hello-world.yaml
-      configFiles:
-        hello-world.yaml:
-          "---\ninput:\n  generate:\n    mapping: root = \"67\"\n  \
-          \  interval: 2s # Output every 2 seconds\n    count: 0 # Set to 0 for unlimited\
-          \ messages\noutput:\n  stdout: {}\n"
-      env:
-        LOG_LEVEL: DEBUG
-  - desiredState: running
-    name: hello-world-68
-    s6ServiceConfig:
-      command:
-        - /usr/local/bin/benthos
-        - -c
-        - /run/service/hello-world-68/config/hello-world.yaml
-      configFiles:
-        hello-world.yaml:
-          "---\ninput:\n  generate:\n    mapping: root = \"68\"\n  \
-          \  interval: 2s # Output every 2 seconds\n    count: 0 # Set to 0 for unlimited\
-          \ messages\noutput:\n  stdout: {}\n"
-      env:
-        LOG_LEVEL: DEBUG
-  - desiredState: running
-    name: hello-world-69
-    s6ServiceConfig:
-      command:
-        - /usr/local/bin/benthos
-        - -c
-        - /run/service/hello-world-69/config/hello-world.yaml
-      configFiles:
-        hello-world.yaml:
-          "---\ninput:\n  generate:\n    mapping: root = \"69\"\n  \
-          \  interval: 2s # Output every 2 seconds\n    count: 0 # Set to 0 for unlimited\
-          \ messages\noutput:\n  stdout: {}\n"
-      env:
-        LOG_LEVEL: DEBUG
-  - desiredState: running
-    name: hello-world-70
-    s6ServiceConfig:
-      command:
-        - /usr/local/bin/benthos
-        - -c
-        - /run/service/hello-world-70/config/hello-world.yaml
-      configFiles:
-        hello-world.yaml:
-          "---\ninput:\n  generate:\n    mapping: root = \"70\"\n  \
-          \  interval: 2s # Output every 2 seconds\n    count: 0 # Set to 0 for unlimited\
-          \ messages\noutput:\n  stdout: {}\n"
-      env:
-        LOG_LEVEL: DEBUG
-  - desiredState: running
-    name: hello-world-71
-    s6ServiceConfig:
-      command:
-        - /usr/local/bin/benthos
-        - -c
-        - /run/service/hello-world-71/config/hello-world.yaml
-      configFiles:
-        hello-world.yaml:
-          "---\ninput:\n  generate:\n    mapping: root = \"71\"\n  \
-          \  interval: 2s # Output every 2 seconds\n    count: 0 # Set to 0 for unlimited\
-          \ messages\noutput:\n  stdout: {}\n"
-      env:
-        LOG_LEVEL: DEBUG
-  - desiredState: running
-    name: hello-world-72
-    s6ServiceConfig:
-      command:
-        - /usr/local/bin/benthos
-        - -c
-        - /run/service/hello-world-72/config/hello-world.yaml
-      configFiles:
-        hello-world.yaml:
-          "---\ninput:\n  generate:\n    mapping: root = \"72\"\n  \
-          \  interval: 2s # Output every 2 seconds\n    count: 0 # Set to 0 for unlimited\
-          \ messages\noutput:\n  stdout: {}\n"
-      env:
-        LOG_LEVEL: DEBUG
-  - desiredState: running
-    name: hello-world-73
-    s6ServiceConfig:
-      command:
-        - /usr/local/bin/benthos
-        - -c
-        - /run/service/hello-world-73/config/hello-world.yaml
-      configFiles:
-        hello-world.yaml:
-          "---\ninput:\n  generate:\n    mapping: root = \"73\"\n  \
-          \  interval: 2s # Output every 2 seconds\n    count: 0 # Set to 0 for unlimited\
-          \ messages\noutput:\n  stdout: {}\n"
-      env:
-        LOG_LEVEL: DEBUG
-  - desiredState: running
-    name: hello-world-74
-    s6ServiceConfig:
-      command:
-        - /usr/local/bin/benthos
-        - -c
-        - /run/service/hello-world-74/config/hello-world.yaml
-      configFiles:
-        hello-world.yaml:
-          "---\ninput:\n  generate:\n    mapping: root = \"74\"\n  \
-          \  interval: 2s # Output every 2 seconds\n    count: 0 # Set to 0 for unlimited\
-          \ messages\noutput:\n  stdout: {}\n"
-      env:
-        LOG_LEVEL: DEBUG
-  - desiredState: running
-    name: hello-world-75
-    s6ServiceConfig:
-      command:
-        - /usr/local/bin/benthos
-        - -c
-        - /run/service/hello-world-75/config/hello-world.yaml
-      configFiles:
-        hello-world.yaml:
-          "---\ninput:\n  generate:\n    mapping: root = \"75\"\n  \
-          \  interval: 2s # Output every 2 seconds\n    count: 0 # Set to 0 for unlimited\
-          \ messages\noutput:\n  stdout: {}\n"
-      env:
-        LOG_LEVEL: DEBUG
-  - desiredState: running
-    name: hello-world-76
-    s6ServiceConfig:
-      command:
-        - /usr/local/bin/benthos
-        - -c
-        - /run/service/hello-world-76/config/hello-world.yaml
-      configFiles:
-        hello-world.yaml:
-          "---\ninput:\n  generate:\n    mapping: root = \"76\"\n  \
-          \  interval: 2s # Output every 2 seconds\n    count: 0 # Set to 0 for unlimited\
-          \ messages\noutput:\n  stdout: {}\n"
-      env:
-        LOG_LEVEL: DEBUG
-  - desiredState: running
-    name: hello-world-77
-    s6ServiceConfig:
-      command:
-        - /usr/local/bin/benthos
-        - -c
-        - /run/service/hello-world-77/config/hello-world.yaml
-      configFiles:
-        hello-world.yaml:
-          "---\ninput:\n  generate:\n    mapping: root = \"77\"\n  \
-          \  interval: 2s # Output every 2 seconds\n    count: 0 # Set to 0 for unlimited\
-          \ messages\noutput:\n  stdout: {}\n"
-      env:
-        LOG_LEVEL: DEBUG
-  - desiredState: running
-    name: hello-world-78
-    s6ServiceConfig:
-      command:
-        - /usr/local/bin/benthos
-        - -c
-        - /run/service/hello-world-78/config/hello-world.yaml
-      configFiles:
-        hello-world.yaml:
-          "---\ninput:\n  generate:\n    mapping: root = \"78\"\n  \
-          \  interval: 2s # Output every 2 seconds\n    count: 0 # Set to 0 for unlimited\
-          \ messages\noutput:\n  stdout: {}\n"
-      env:
-        LOG_LEVEL: DEBUG
-  - desiredState: running
-    name: hello-world-79
-    s6ServiceConfig:
-      command:
-        - /usr/local/bin/benthos
-        - -c
-        - /run/service/hello-world-79/config/hello-world.yaml
-      configFiles:
-        hello-world.yaml:
-          "---\ninput:\n  generate:\n    mapping: root = \"79\"\n  \
-          \  interval: 2s # Output every 2 seconds\n    count: 0 # Set to 0 for unlimited\
-          \ messages\noutput:\n  stdout: {}\n"
-      env:
-        LOG_LEVEL: DEBUG
-  - desiredState: running
-    name: hello-world-80
-    s6ServiceConfig:
-      command:
-        - /usr/local/bin/benthos
-        - -c
-        - /run/service/hello-world-80/config/hello-world.yaml
-      configFiles:
-        hello-world.yaml:
-          "---\ninput:\n  generate:\n    mapping: root = \"80\"\n  \
-          \  interval: 2s # Output every 2 seconds\n    count: 0 # Set to 0 for unlimited\
-          \ messages\noutput:\n  stdout: {}\n"
-      env:
-        LOG_LEVEL: DEBUG
-  - desiredState: running
-    name: hello-world-81
-    s6ServiceConfig:
-      command:
-        - /usr/local/bin/benthos
-        - -c
-        - /run/service/hello-world-81/config/hello-world.yaml
-      configFiles:
-        hello-world.yaml:
-          "---\ninput:\n  generate:\n    mapping: root = \"81\"\n  \
-          \  interval: 2s # Output every 2 seconds\n    count: 0 # Set to 0 for unlimited\
-          \ messages\noutput:\n  stdout: {}\n"
-      env:
-        LOG_LEVEL: DEBUG
-  - desiredState: running
-    name: hello-world-82
-    s6ServiceConfig:
-      command:
-        - /usr/local/bin/benthos
-        - -c
-        - /run/service/hello-world-82/config/hello-world.yaml
-      configFiles:
-        hello-world.yaml:
-          "---\ninput:\n  generate:\n    mapping: root = \"82\"\n  \
-          \  interval: 2s # Output every 2 seconds\n    count: 0 # Set to 0 for unlimited\
-          \ messages\noutput:\n  stdout: {}\n"
-      env:
-        LOG_LEVEL: DEBUG
-  - desiredState: running
-    name: hello-world-83
-    s6ServiceConfig:
-      command:
-        - /usr/local/bin/benthos
-        - -c
-        - /run/service/hello-world-83/config/hello-world.yaml
-      configFiles:
-        hello-world.yaml:
-          "---\ninput:\n  generate:\n    mapping: root = \"83\"\n  \
-          \  interval: 2s # Output every 2 seconds\n    count: 0 # Set to 0 for unlimited\
-          \ messages\noutput:\n  stdout: {}\n"
-      env:
-        LOG_LEVEL: DEBUG
-  - desiredState: running
-    name: hello-world-84
-    s6ServiceConfig:
-      command:
-        - /usr/local/bin/benthos
-        - -c
-        - /run/service/hello-world-84/config/hello-world.yaml
-      configFiles:
-        hello-world.yaml:
-          "---\ninput:\n  generate:\n    mapping: root = \"84\"\n  \
-          \  interval: 2s # Output every 2 seconds\n    count: 0 # Set to 0 for unlimited\
-          \ messages\noutput:\n  stdout: {}\n"
-      env:
-        LOG_LEVEL: DEBUG
-  - desiredState: running
-    name: hello-world-85
-    s6ServiceConfig:
-      command:
-        - /usr/local/bin/benthos
-        - -c
-        - /run/service/hello-world-85/config/hello-world.yaml
-      configFiles:
-        hello-world.yaml:
-          "---\ninput:\n  generate:\n    mapping: root = \"85\"\n  \
-          \  interval: 2s # Output every 2 seconds\n    count: 0 # Set to 0 for unlimited\
-          \ messages\noutput:\n  stdout: {}\n"
-      env:
-        LOG_LEVEL: DEBUG
-  - desiredState: running
-    name: hello-world-86
-    s6ServiceConfig:
-      command:
-        - /usr/local/bin/benthos
-        - -c
-        - /run/service/hello-world-86/config/hello-world.yaml
-      configFiles:
-        hello-world.yaml:
-          "---\ninput:\n  generate:\n    mapping: root = \"86\"\n  \
-          \  interval: 2s # Output every 2 seconds\n    count: 0 # Set to 0 for unlimited\
-          \ messages\noutput:\n  stdout: {}\n"
-      env:
-        LOG_LEVEL: DEBUG
-  - desiredState: running
-    name: hello-world-87
-    s6ServiceConfig:
-      command:
-        - /usr/local/bin/benthos
-        - -c
-        - /run/service/hello-world-87/config/hello-world.yaml
-      configFiles:
-        hello-world.yaml:
-          "---\ninput:\n  generate:\n    mapping: root = \"87\"\n  \
-          \  interval: 2s # Output every 2 seconds\n    count: 0 # Set to 0 for unlimited\
-          \ messages\noutput:\n  stdout: {}\n"
-      env:
-        LOG_LEVEL: DEBUG
-  - desiredState: running
-    name: hello-world-88
-    s6ServiceConfig:
-      command:
-        - /usr/local/bin/benthos
-        - -c
-        - /run/service/hello-world-88/config/hello-world.yaml
-      configFiles:
-        hello-world.yaml:
-          "---\ninput:\n  generate:\n    mapping: root = \"88\"\n  \
-          \  interval: 2s # Output every 2 seconds\n    count: 0 # Set to 0 for unlimited\
-          \ messages\noutput:\n  stdout: {}\n"
-      env:
-        LOG_LEVEL: DEBUG
-  - desiredState: running
-    name: hello-world-89
-    s6ServiceConfig:
-      command:
-        - /usr/local/bin/benthos
-        - -c
-        - /run/service/hello-world-89/config/hello-world.yaml
-      configFiles:
-        hello-world.yaml:
-          "---\ninput:\n  generate:\n    mapping: root = \"89\"\n  \
-          \  interval: 2s # Output every 2 seconds\n    count: 0 # Set to 0 for unlimited\
-          \ messages\noutput:\n  stdout: {}\n"
-      env:
-        LOG_LEVEL: DEBUG
-  - desiredState: running
-    name: hello-world-90
-    s6ServiceConfig:
-      command:
-        - /usr/local/bin/benthos
-        - -c
-        - /run/service/hello-world-90/config/hello-world.yaml
-      configFiles:
-        hello-world.yaml:
-          "---\ninput:\n  generate:\n    mapping: root = \"90\"\n  \
-          \  interval: 2s # Output every 2 seconds\n    count: 0 # Set to 0 for unlimited\
-          \ messages\noutput:\n  stdout: {}\n"
-      env:
-        LOG_LEVEL: DEBUG
-  - desiredState: running
-    name: hello-world-91
-    s6ServiceConfig:
-      command:
-        - /usr/local/bin/benthos
-        - -c
-        - /run/service/hello-world-91/config/hello-world.yaml
-      configFiles:
-        hello-world.yaml:
-          "---\ninput:\n  generate:\n    mapping: root = \"91\"\n  \
-          \  interval: 2s # Output every 2 seconds\n    count: 0 # Set to 0 for unlimited\
-          \ messages\noutput:\n  stdout: {}\n"
-      env:
-        LOG_LEVEL: DEBUG
-  - desiredState: running
-    name: hello-world-92
-    s6ServiceConfig:
-      command:
-        - /usr/local/bin/benthos
-        - -c
-        - /run/service/hello-world-92/config/hello-world.yaml
-      configFiles:
-        hello-world.yaml:
-          "---\ninput:\n  generate:\n    mapping: root = \"92\"\n  \
-          \  interval: 2s # Output every 2 seconds\n    count: 0 # Set to 0 for unlimited\
-          \ messages\noutput:\n  stdout: {}\n"
-      env:
-        LOG_LEVEL: DEBUG
-  - desiredState: running
-    name: hello-world-93
-    s6ServiceConfig:
-      command:
-        - /usr/local/bin/benthos
-        - -c
-        - /run/service/hello-world-93/config/hello-world.yaml
-      configFiles:
-        hello-world.yaml:
-          "---\ninput:\n  generate:\n    mapping: root = \"93\"\n  \
-          \  interval: 2s # Output every 2 seconds\n    count: 0 # Set to 0 for unlimited\
-          \ messages\noutput:\n  stdout: {}\n"
-      env:
-        LOG_LEVEL: DEBUG
-  - desiredState: running
-    name: hello-world-94
-    s6ServiceConfig:
-      command:
-        - /usr/local/bin/benthos
-        - -c
-        - /run/service/hello-world-94/config/hello-world.yaml
-      configFiles:
-        hello-world.yaml:
-          "---\ninput:\n  generate:\n    mapping: root = \"94\"\n  \
-          \  interval: 2s # Output every 2 seconds\n    count: 0 # Set to 0 for unlimited\
-          \ messages\noutput:\n  stdout: {}\n"
-      env:
-        LOG_LEVEL: DEBUG
-  - desiredState: running
-    name: hello-world-95
-    s6ServiceConfig:
-      command:
-        - /usr/local/bin/benthos
-        - -c
-        - /run/service/hello-world-95/config/hello-world.yaml
-      configFiles:
-        hello-world.yaml:
-          "---\ninput:\n  generate:\n    mapping: root = \"95\"\n  \
-          \  interval: 2s # Output every 2 seconds\n    count: 0 # Set to 0 for unlimited\
-          \ messages\noutput:\n  stdout: {}\n"
-      env:
-        LOG_LEVEL: DEBUG
-  - desiredState: running
-    name: hello-world-96
-    s6ServiceConfig:
-      command:
-        - /usr/local/bin/benthos
-        - -c
-        - /run/service/hello-world-96/config/hello-world.yaml
-      configFiles:
-        hello-world.yaml:
-          "---\ninput:\n  generate:\n    mapping: root = \"96\"\n  \
-          \  interval: 2s # Output every 2 seconds\n    count: 0 # Set to 0 for unlimited\
-          \ messages\noutput:\n  stdout: {}\n"
-      env:
-        LOG_LEVEL: DEBUG
-  - desiredState: running
-    name: hello-world-97
-    s6ServiceConfig:
-      command:
-        - /usr/local/bin/benthos
-        - -c
-        - /run/service/hello-world-97/config/hello-world.yaml
-      configFiles:
-        hello-world.yaml:
-          "---\ninput:\n  generate:\n    mapping: root = \"97\"\n  \
-          \  interval: 2s # Output every 2 seconds\n    count: 0 # Set to 0 for unlimited\
-          \ messages\noutput:\n  stdout: {}\n"
-      env:
-        LOG_LEVEL: DEBUG
-  - desiredState: running
-    name: hello-world-98
-    s6ServiceConfig:
-      command:
-        - /usr/local/bin/benthos
-        - -c
-        - /run/service/hello-world-98/config/hello-world.yaml
-      configFiles:
-        hello-world.yaml:
-          "---\ninput:\n  generate:\n    mapping: root = \"98\"\n  \
-          \  interval: 2s # Output every 2 seconds\n    count: 0 # Set to 0 for unlimited\
-          \ messages\noutput:\n  stdout: {}\n"
-      env:
-        LOG_LEVEL: DEBUG
-  - desiredState: running
-    name: hello-world-99
-    s6ServiceConfig:
-      command:
-        - /usr/local/bin/benthos
-        - -c
-        - /run/service/hello-world-99/config/hello-world.yaml
-      configFiles:
-        hello-world.yaml:
-          "---\ninput:\n  generate:\n    mapping: root = \"99\"\n  \
-          \  interval: 2s # Output every 2 seconds\n    count: 0 # Set to 0 for unlimited\
-          \ messages\noutput:\n  stdout: {}\n"
-      env:
-        LOG_LEVEL: DEBUG
-  - desiredState: running
-    name: hello-world-100
-    s6ServiceConfig:
-      command:
-        - /usr/local/bin/benthos
-        - -c
-        - /run/service/hello-world-100/config/hello-world.yaml
-      configFiles:
-        hello-world.yaml:
-          "---\ninput:\n  generate:\n    mapping: root = \"100\"\n \
-          \   interval: 2s # Output every 2 seconds\n    count: 0 # Set to 0 for unlimited\
-          \ messages\noutput:\n  stdout: {}\n"
-      env:
-        LOG_LEVEL: DEBUG
-=======
 internal:
   services:
     - desiredState: running
@@ -2822,5 +1419,4 @@
             \   interval: 2s # Output every 2 seconds\n    count: 0 # Set to 0 for unlimited\
             \ messages\noutput:\n  stdout: {}\n"
         env:
-          LOG_LEVEL: DEBUG
->>>>>>> ce006ed7
+          LOG_LEVEL: DEBUG