--- conflicted
+++ resolved
@@ -437,18 +437,8 @@
 			}
 		})
 
-<<<<<<< HEAD
 		// Note: removing a non-existent component should not result in an error
 		// the remove action will be called multiple times until the component is gone it returns nil
-=======
-		It("should return error when removing non-existent component", func() {
-			// Act - try to remove a non-existent component
-			err := service.RemoveDataFlowComponentFromBenthosManager(ctx, mockSvcRegistry.GetFileSystem(), "non-existent")
-
-			// Assert
-			Expect(err).To(MatchError(ErrServiceNotExists))
-		})
->>>>>>> 89ec7b38
 	})
 
 	Describe("ReconcileManager", func() {
