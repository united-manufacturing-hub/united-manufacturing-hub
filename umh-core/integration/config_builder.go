--- conflicted
+++ resolved
@@ -17,7 +17,6 @@
 
 import (
 	"github.com/united-manufacturing-hub/united-manufacturing-hub/umh-core/pkg/config"
-	"github.com/united-manufacturing-hub/united-manufacturing-hub/umh-core/pkg/config/redpandaserviceconfig"
 	"github.com/united-manufacturing-hub/united-manufacturing-hub/umh-core/pkg/config/s6serviceconfig"
 	"gopkg.in/yaml.v3"
 )
@@ -32,19 +31,9 @@
 			Agent: config.AgentConfig{
 				MetricsPort: 8080, // Default port inside container
 			},
-<<<<<<< HEAD
-			Services: []config.S6FSMConfig{},
-			Benthos:  []config.BenthosConfig{},
-			Redpanda: config.RedpandaConfig{
-				FSMInstanceConfig: config.FSMInstanceConfig{
-					Name:            "redpanda",
-					DesiredFSMState: "stopped",
-				},
-=======
 			Internal: config.InternalConfig{
 				Services: []config.S6FSMConfig{},
 				Benthos:  []config.BenthosConfig{},
->>>>>>> af9725f9
 			},
 		},
 	}
@@ -83,16 +72,6 @@
 			},
 		},
 	})
-
-	// Set the Redpanda configuration for the RedpandaManagerCore to handle
-	// instead of trying to manage it as an S6 service
-	b.full.Redpanda = config.RedpandaConfig{
-		FSMInstanceConfig: config.FSMInstanceConfig{
-			Name:            "redpanda",
-			DesiredFSMState: "stopped", // Set to stopped to avoid starvation during tests
-		},
-		RedpandaServiceConfig: redpandaserviceconfig.RedpandaServiceConfig{},
-	}
 
 	return b
 }
