// Copyright 2025 UMH Systems GmbH
//
// Licensed under the Apache License, Version 2.0 (the "License");
// you may not use this file except in compliance with the License.
// You may obtain a copy of the License at
//
//     http://www.apache.org/licenses/LICENSE-2.0
//
// Unless required by applicable law or agreed to in writing, software
// distributed under the License is distributed on an "AS IS" BASIS,
// WITHOUT WARRANTIES OR CONDITIONS OF ANY KIND, either express or implied.
// See the License for the specific language governing permissions and
// limitations under the License.

package benthos_monitor

import (
	"context"
	"errors"
	"fmt"
	"strings"
	"time"

	internal_fsm "github.com/united-manufacturing-hub/united-manufacturing-hub/umh-core/internal/fsm"
	"github.com/united-manufacturing-hub/united-manufacturing-hub/umh-core/pkg/backoff"
	"github.com/united-manufacturing-hub/united-manufacturing-hub/umh-core/pkg/constants"
	"github.com/united-manufacturing-hub/united-manufacturing-hub/umh-core/pkg/fsm"
	"github.com/united-manufacturing-hub/united-manufacturing-hub/umh-core/pkg/metrics"
	benthos_monitor_service "github.com/united-manufacturing-hub/united-manufacturing-hub/umh-core/pkg/service/benthos_monitor"
	"github.com/united-manufacturing-hub/united-manufacturing-hub/umh-core/pkg/serviceregistry"
)

// Reconcile periodically checks if the FSM needs state transitions based on metrics
// The filesystemService parameter allows for filesystem operations during reconciliation,
// enabling the method to read configuration or state information from the filesystem.
// Currently not used in this implementation but added for consistency with the interface.
func (b *BenthosMonitorInstance) Reconcile(ctx context.Context, snapshot fsm.SystemSnapshot, services serviceregistry.Provider) (err error, reconciled bool) {
	start := time.Now()
	instanceName := b.baseFSMInstance.GetID()
	defer func() {
		metrics.ObserveReconcileTime(metrics.ComponentBenthosMonitor, instanceName, time.Since(start))
		if err != nil {
			b.baseFSMInstance.GetLogger().Errorf("error reconciling benthos monitor instance %s: %s", instanceName, err)
			b.PrintState()
			// Add metrics for error
			metrics.IncErrorCount(metrics.ComponentBenthosMonitor, instanceName)
		}
	}()

	// Check if context is already cancelled
	if ctx.Err() != nil {
		return ctx.Err(), false
	}

	// Step 1: If there's a lastError, see if we've waited enough.
	if b.baseFSMInstance.ShouldSkipReconcileBecauseOfError(snapshot.Tick) {
		err := b.baseFSMInstance.GetBackoffError(snapshot.Tick)
		b.baseFSMInstance.GetLogger().Debugf("Skipping reconcile for Benthos monitor %s: %v", instanceName, err)

		// if it is a permanent error, start the removal process and reset the error (so that we can reconcile towards a stopped / removed state)
		if backoff.IsPermanentFailureError(err) {
			// For permanent errors, we need special handling based on the instance's current state:
			// 1. If already in a shutdown state (removed, removing, stopping, stopped), try force removal
			// 2. If not in a shutdown state, attempt normal removal first, then force if needed
			return b.baseFSMInstance.HandlePermanentError(
				ctx,
				err,
				func() bool {
					// Determine if we're already in a shutdown state where normal removal isn't possible
					// and force removal is required
					return b.IsRemoved() || b.IsRemoving() || b.IsStopping() || b.IsStopped()
				},
				func(ctx context.Context) error {
					// Normal removal through state transition
					return b.Remove(ctx)
				},
				func(ctx context.Context) error {
					// Force removal when other approaches fail - bypasses state transitions
					// and directly deletes files and resources
					return b.monitorService.ForceRemoveBenthosMonitor(ctx, services)
				},
			)
		}
		return nil, false
	}

	// Step 2: Detect external changes.
	if err = b.reconcileExternalChanges(ctx, services, snapshot.Tick, start); err != nil {

		// I am using strings.Contains as i cannot get it working with errors.Is
		isExpectedError := strings.Contains(err.Error(), benthos_monitor_service.ErrServiceNotExist.Error()) ||
			strings.Contains(err.Error(), benthos_monitor_service.ErrServiceNoLogFile.Error()) ||
			strings.Contains(err.Error(), benthos_monitor_service.ErrServiceConnectionRefused.Error()) ||
			strings.Contains(err.Error(), benthos_monitor_service.ErrServiceConnectionTimedOut.Error()) ||
			strings.Contains(err.Error(), benthos_monitor_service.ErrServiceNoSectionsFound.Error())

		if !isExpectedError {
			b.baseFSMInstance.SetError(err, snapshot.Tick)
			b.baseFSMInstance.GetLogger().Errorf("error reconciling external changes: %s", err)

			if errors.Is(err, context.DeadlineExceeded) {
				// Healthchecks occasionally take longer (sometimes up to 70ms),
				// resulting in context.DeadlineExceeded errors. In this case, we want to
				// mark the reconciliation as complete for this tick since we've likely
				// already consumed significant time. We return reconciled=true to prevent
				// further reconciliation attempts in the current tick.
				return nil, true // We don't want to return an error here, as this can happen in normal operations
			}
			return nil, false // We don't want to return an error here, because we want to continue reconciling
		}

		err = nil // The service does not exist or has troubles fetching the observed state (which will cause the service to be in degraded state)
	}

	// Step 3: Attempt to reconcile the state.
	err, reconciled = b.reconcileStateTransition(ctx, services)
	if err != nil {
		// If the instance is removed, we don't want to return an error here, because we want to continue reconciling
		// Also this should not
		if errors.Is(err, fsm.ErrInstanceRemoved) {
			return nil, false
		}

		if errors.Is(err, context.DeadlineExceeded) {
			// Updating the observed state can sometimes take longer,
			// resulting in context.DeadlineExceeded errors. In this case, we want to
			// mark the reconciliation as complete for this tick since we've likely
			// already consumed significant time. We return reconciled=true to prevent
			// further reconciliation attempts in the current tick.
			return nil, true // We don't want to return an error here, as this can happen in normal operations
		}

		b.baseFSMInstance.SetError(err, snapshot.Tick)
		b.baseFSMInstance.GetLogger().Errorf("error reconciling state: %s", err)
		return nil, false // We don't want to return an error here, because we want to continue reconciling
	}

	s6Err, s6Reconciled := b.monitorService.ReconcileManager(ctx, services, snapshot.Tick)
	if s6Err != nil {
		b.baseFSMInstance.SetError(s6Err, snapshot.Tick)
		b.baseFSMInstance.GetLogger().Errorf("error reconciling s6Manager: %s", s6Err)
		return nil, false
	}

	// If either benthos monitor state or S6 state was reconciled, we return reconciled so that nothing happens anymore in this tick
	// nothing should happen as we might have already taken up some significant time of the avaialble time per tick, so better
	// to be on the safe side and let the rest handle in another tick
	reconciled = reconciled || s6Reconciled

	// It went all right, so clear the error
	b.baseFSMInstance.ResetState()

	return nil, reconciled
}

// reconcileExternalChanges checks if the Benthos monitor service status has changed
// externally (e.g., if someone manually stopped or started it, or if it crashed)
func (b *BenthosMonitorInstance) reconcileExternalChanges(ctx context.Context, services serviceregistry.Provider, tick uint64, loopStartTime time.Time) error {
	start := time.Now()
	defer func() {
		metrics.ObserveReconcileTime(metrics.ComponentBenthosMonitor, b.baseFSMInstance.GetID()+".reconcileExternalChanges", time.Since(start))
	}()

	observedStateCtx, cancel := context.WithTimeout(ctx, constants.S6UpdateObservedStateTimeout)
	defer cancel()
	err := b.UpdateObservedStateOfInstance(observedStateCtx, services, tick, loopStartTime)
	if err != nil {
		return fmt.Errorf("failed to update observed state: %w", err)
	}
	return nil
}

// reconcileStateTransition compares the current state with the desired state
// and, if necessary, sends events to drive the FSM from the current to the desired state.
// Any functions that fetch information are disallowed here and must be called in reconcileExternalChanges
// and exist in ExternalState.
// This is to ensure full testability of the FSM.
func (b *BenthosMonitorInstance) reconcileStateTransition(ctx context.Context, services serviceregistry.Provider) (err error, reconciled bool) {
	start := time.Now()
	defer func() {
		metrics.ObserveReconcileTime(metrics.ComponentBenthosMonitor, b.baseFSMInstance.GetID()+".reconcileStateTransition", time.Since(start))
	}()

	currentState := b.baseFSMInstance.GetCurrentFSMState()
	desiredState := b.baseFSMInstance.GetDesiredFSMState()

	// Handle lifecycle states first - these take precedence over operational states
	if internal_fsm.IsLifecycleState(currentState) {
		err, reconciled := b.reconcileLifecycleStates(ctx, services, currentState)
		if err != nil {
			return err, false
		}
		if reconciled {
			return nil, true
		} else {
			return nil, false
		}
	}

	// Handle operational states
	if IsOperationalState(currentState) {
		err, reconciled := b.reconcileOperationalStates(ctx, services, currentState, desiredState, time.Now())
		if err != nil {
			return err, false
		}
		if reconciled {
			return nil, true
		} else {
			return nil, false
		}
	}

	return fmt.Errorf("invalid state: %s", currentState), false
}

// reconcileLifecycleStates handles to_be_created, creating, removing, removed
func (b *BenthosMonitorInstance) reconcileLifecycleStates(ctx context.Context, services serviceregistry.Provider, currentState string) (error, bool) {
	switch currentState {
	case internal_fsm.LifecycleStateToBeCreated:
		// do creation
		if err := b.CreateInstance(ctx, services.GetFileSystem()); err != nil {
			return err, false
		}
		return b.baseFSMInstance.SendEvent(ctx, internal_fsm.LifecycleEventCreate), true

	case internal_fsm.LifecycleStateCreating:
		// We can assume creation is done immediately (no real action)
		return b.baseFSMInstance.SendEvent(ctx, internal_fsm.LifecycleEventCreateDone), true

	case internal_fsm.LifecycleStateRemoving:
<<<<<<< HEAD
		if err := b.RemoveInstance(ctx, filesystemService); err != nil {
			// If the removal is still pending, we don't want to return an error here, because we want to continue reconciling
			if errors.Is(err, benthos_monitor_service.ErrRemovalPending) {
				return nil, false
			}
=======
		if err := b.RemoveInstance(ctx, services.GetFileSystem()); err != nil {
>>>>>>> 89ec7b38
			return err, false
		}
		return b.baseFSMInstance.SendEvent(ctx, internal_fsm.LifecycleEventRemoveDone), true

	case internal_fsm.LifecycleStateRemoved:
		// The manager will clean this up eventually
		return fsm.ErrInstanceRemoved, true

	default:
		return nil, false
	}
}

// reconcileOperationalStates handles states related to instance operations (starting/stopping)
func (b *BenthosMonitorInstance) reconcileOperationalStates(ctx context.Context, services serviceregistry.Provider, currentState string, desiredState string, currentTime time.Time) (err error, reconciled bool) {
	start := time.Now()
	defer func() {
		metrics.ObserveReconcileTime(metrics.ComponentBenthosMonitor, b.baseFSMInstance.GetID()+".reconcileOperationalStates", time.Since(start))
	}()

	switch desiredState {
	case OperationalStateActive:
		return b.reconcileTransitionToActive(ctx, services, currentState, currentTime)
	case OperationalStateStopped:
		return b.reconcileTransitionToStopped(ctx, services, currentState)
	default:
		return fmt.Errorf("invalid desired state: %s", desiredState), false
	}
}

// reconcileTransitionToActive handles transitions when the desired state is Active.
// It deals with moving from various states to the Active state.
func (b *BenthosMonitorInstance) reconcileTransitionToActive(ctx context.Context, services serviceregistry.Provider, currentState string, currentTime time.Time) (err error, reconciled bool) {
	start := time.Now()
	defer func() {
		metrics.ObserveReconcileTime(metrics.ComponentBenthosMonitor, b.baseFSMInstance.GetID()+".reconcileTransitionToActive", time.Since(start))
	}()

	switch {
	// If we're stopped, we need to start first
	case currentState == OperationalStateStopped:
		err := b.StartInstance(ctx, services.GetFileSystem())
		if err != nil {
			return err, false
		}
		// Send event to transition from Stopped to Starting
		return b.baseFSMInstance.SendEvent(ctx, EventStart), true
	case IsStartingState(currentState):
		return b.reconcileStartingStates(ctx, services, currentState, currentTime)
	case IsRunningState(currentState):
		return b.reconcileRunningStates(ctx, services, currentState, currentTime)
	default:
		return fmt.Errorf("invalid current state: %s", currentState), false
	}
}

// reconcileStartingStates handles the various starting phase states when transitioning to a running state
// no big startup process here
func (b *BenthosMonitorInstance) reconcileStartingStates(ctx context.Context, services serviceregistry.Provider, currentState string, currentTime time.Time) (err error, reconciled bool) {
	start := time.Now()
	defer func() {
		metrics.ObserveReconcileTime(metrics.ComponentBenthosMonitor, b.baseFSMInstance.GetID()+".reconcileStartingStates", time.Since(start))
	}()

	switch currentState {
	case OperationalStateStarting:

		// nothing to verify here, just for consistency with other fsms
		return b.baseFSMInstance.SendEvent(ctx, EventStartDone), true
	default:
		return fmt.Errorf("invalid starting state: %s", currentState), false
	}
}

// reconcileRunningStates handles the various running states when transitioning to Active.
func (b *BenthosMonitorInstance) reconcileRunningStates(ctx context.Context, services serviceregistry.Provider, currentState string, currentTime time.Time) (err error, reconciled bool) {
	start := time.Now()
	defer func() {
		metrics.ObserveReconcileTime(metrics.ComponentBenthosMonitor, b.baseFSMInstance.GetID()+".reconcileRunningStates", time.Since(start))
	}()

	switch currentState {
	case OperationalStateActive:
		// If we're in Active, we need to check whether it is degraded
		if !b.isMonitorHealthy(currentTime) {
			return b.baseFSMInstance.SendEvent(ctx, EventMetricsNotOK), true
		}
		return nil, false
	case OperationalStateDegraded:
		// If we're in Degraded, we need to recover to move to Active
		if b.isMonitorHealthy(currentTime) {
			return b.baseFSMInstance.SendEvent(ctx, EventMetricsAllOK), true
		}
		return nil, false
	default:
		return fmt.Errorf("invalid running state: %s", currentState), false
	}
}

// reconcileTransitionToStopped handles transitions when the desired state is Stopped.
// It deals with moving from any operational state to Stopping and then to Stopped.
func (b *BenthosMonitorInstance) reconcileTransitionToStopped(ctx context.Context, services serviceregistry.Provider, currentState string) (err error, reconciled bool) {
	start := time.Now()
	defer func() {
		metrics.ObserveReconcileTime(metrics.ComponentBenthosMonitor, b.baseFSMInstance.GetID()+".reconcileTransitionToStopped", time.Since(start))
	}()

	switch currentState {
	case OperationalStateStopped:
		// Already stopped, nothing to do
		return nil, false
	case OperationalStateStopping:
		// If already stopping, verify if the instance is completely stopped
		// no verification, always go to stopped
		// Unlike other FSMs, we don't need to verify the stopping state for agent monitoring
		// because there's no external service or process that needs to be checked - we can
		// immediately transition to stopped state
		return b.baseFSMInstance.SendEvent(ctx, EventStopDone), true
	default:
		// For any other state, initiate stop
		err := b.StopInstance(ctx, services.GetFileSystem())
		if err != nil {
			return err, false
		}
		// Send event to transition to Stopping
		return b.baseFSMInstance.SendEvent(ctx, EventStop), true
	}
}<|MERGE_RESOLUTION|>--- conflicted
+++ resolved
@@ -228,15 +228,11 @@
 		return b.baseFSMInstance.SendEvent(ctx, internal_fsm.LifecycleEventCreateDone), true
 
 	case internal_fsm.LifecycleStateRemoving:
-<<<<<<< HEAD
-		if err := b.RemoveInstance(ctx, filesystemService); err != nil {
+		if err := b.RemoveInstance(ctx, services.GetFileSystem()); err != nil {
 			// If the removal is still pending, we don't want to return an error here, because we want to continue reconciling
 			if errors.Is(err, benthos_monitor_service.ErrRemovalPending) {
 				return nil, false
 			}
-=======
-		if err := b.RemoveInstance(ctx, services.GetFileSystem()); err != nil {
->>>>>>> 89ec7b38
 			return err, false
 		}
 		return b.baseFSMInstance.SendEvent(ctx, internal_fsm.LifecycleEventRemoveDone), true
