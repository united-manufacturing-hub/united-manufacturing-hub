# Copyright 2025 UMH Systems GmbH
#
# Licensed under the Apache License, Version 2.0 (the "License");
# you may not use this file except in compliance with the License.
# You may obtain a copy of the License at
#
#     http://www.apache.org/licenses/LICENSE-2.0
#
# Unless required by applicable law or agreed to in writing, software
# distributed under the License is distributed on an "AS IS" BASIS,
# WITHOUT WARRANTIES OR CONDITIONS OF ANY KIND, either express or implied.
# See the License for the specific language governing permissions and
# limitations under the License.

# Copyright 2025 UMH Systems GmbH
#
# Licensed under the Apache License, Version 2.0 (the "License");
# you may not use this file except in compliance with the License.
# You may obtain a copy of the License at
#
#     http://www.apache.org/licenses/LICENSE-2.0
#
# Unless required by applicable law or agreed to in writing, software
# distributed under the License is distributed on an "AS IS" BASIS,
# WITHOUT WARRANTIES OR CONDITIONS OF ANY KIND, either express or implied.
# See the License for the specific language governing permissions and
# limitations under the License.

.PHONY: build run clean test

IMAGE_NAME = umh-core
TAG = latest

GINKGO_VERSION = v2.23.3
NILWAY_VERSION = latest
# Default to the architecture of the host
TARGETARCH := $(shell go env GOARCH)

# Default values for build arguments
S6_OVERLAY_VERSION = 3.2.0.2
BENTHOS_UMH_VERSION = 0.6.2
REDPANDA_VERSION = 24.3.8

# Debug values
DLV_VERSION = v1.24.1

# Note: Redpanda allocates 2GB of memory per core.
# Additionally 1.5GB (or 7% of the total memory, whichever is greater) are required to be available, after this allocation to make seastar happy.
# If you change this, you need to update the integration_test.go file.
MEMORY = 4096m
CPUS = 2

# Determine version based on git
VERSION ?= $(shell git describe --tags --always --dirty 2>/dev/null || echo "0.0.0-dev")

install:
	sudo chown vscode:vscode data || true
	sudo chown vscode:vscode tmp || true
	go install go.uber.org/nilaway/cmd/nilaway@$(NILWAY_VERSION)
	go install github.com/onsi/ginkgo/v2/ginkgo@$(GINKGO_VERSION)
	go install github.com/evilmartians/lefthook@latest
	go install github.com/golangci/golangci-lint/cmd/golangci-lint@latest

download-docker-binaries:
	@mkdir -p .docker-cache/s6-overlay .docker-cache/benthos .docker-cache/redpanda
	@echo "Downloading binaries with caching..."
	
	@# Check and update s6-overlay version
	@if [ ! -f .docker-cache/s6-overlay/version ] || [ "$$(cat .docker-cache/s6-overlay/version)" != "$(S6_OVERLAY_VERSION)" ]; then \
		rm -f .docker-cache/s6-overlay/*.tar.xz; \
		echo "$(S6_OVERLAY_VERSION)" > .docker-cache/s6-overlay/version; \
		wget -O .docker-cache/s6-overlay/s6-overlay-noarch.tar.xz "https://github.com/just-containers/s6-overlay/releases/download/v$(S6_OVERLAY_VERSION)/s6-overlay-noarch.tar.xz"; \
		wget -O .docker-cache/s6-overlay/syslogd-overlay-noarch.tar.xz "https://github.com/just-containers/s6-overlay/releases/download/v$(S6_OVERLAY_VERSION)/syslogd-overlay-noarch.tar.xz"; \
		wget -O .docker-cache/s6-overlay/s6-overlay-x86_64.tar.xz "https://github.com/just-containers/s6-overlay/releases/download/v$(S6_OVERLAY_VERSION)/s6-overlay-x86_64.tar.xz"; \
		wget -O .docker-cache/s6-overlay/s6-overlay-aarch64.tar.xz "https://github.com/just-containers/s6-overlay/releases/download/v$(S6_OVERLAY_VERSION)/s6-overlay-aarch64.tar.xz"; \
	fi
	
	@# Check and update Benthos version
	@if [ ! -f .docker-cache/benthos/version ] || [ "$$(cat .docker-cache/benthos/version)" != "$(BENTHOS_UMH_VERSION)" ]; then \
		rm -f .docker-cache/benthos/benthos-linux-*; \
		echo "$(BENTHOS_UMH_VERSION)" > .docker-cache/benthos/version; \
		wget -O .docker-cache/benthos/benthos-linux-amd64 "https://github.com/united-manufacturing-hub/benthos-umh/releases/download/v$(BENTHOS_UMH_VERSION)/benthos-linux-amd64"; \
		wget -O .docker-cache/benthos/benthos-linux-arm64 "https://github.com/united-manufacturing-hub/benthos-umh/releases/download/v$(BENTHOS_UMH_VERSION)/benthos-linux-arm64"; \
	fi
	
	@# Check and update Redpanda version
	@if [ ! -f .docker-cache/redpanda/version ] || [ "$$(cat .docker-cache/redpanda/version)" != "$(REDPANDA_VERSION)" ]; then \
		rm -rf .docker-cache/redpanda/redpanda-*.tar.gz .docker-cache/redpanda/amd64 .docker-cache/redpanda/arm64; \
		echo "$(REDPANDA_VERSION)" > .docker-cache/redpanda/version; \
		mkdir -p .docker-cache/redpanda/amd64 .docker-cache/redpanda/arm64; \
		echo "Pulling redpandadata/redpanda:$(REDPANDA_VERSION) for amd64..."; \
		docker pull --platform linux/amd64 redpandadata/redpanda:v$(REDPANDA_VERSION); \
		CONTAINER_AMD64=$$(docker create --platform linux/amd64 redpandadata/redpanda:v$(REDPANDA_VERSION)); \
		docker cp $$CONTAINER_AMD64:/opt/redpanda .docker-cache/redpanda/amd64/; \
		docker rm -v $$CONTAINER_AMD64; \
		echo "Pulling redpandadata/redpanda:$(REDPANDA_VERSION) for arm64..."; \
		docker pull --platform linux/arm64 redpandadata/redpanda:v$(REDPANDA_VERSION); \
		CONTAINER_ARM64=$$(docker create --platform linux/arm64 redpandadata/redpanda:v$(REDPANDA_VERSION)); \
		docker cp $$CONTAINER_ARM64:/opt/redpanda .docker-cache/redpanda/arm64/; \
		docker rm -v $$CONTAINER_ARM64; \
	fi
	
	@# Verify all required files exist
	@echo "Verifying downloaded files..."
	@for f in \
		.docker-cache/s6-overlay/s6-overlay-noarch.tar.xz \
		.docker-cache/s6-overlay/s6-overlay-x86_64.tar.xz \
		.docker-cache/s6-overlay/s6-overlay-aarch64.tar.xz \
		.docker-cache/s6-overlay/syslogd-overlay-noarch.tar.xz \
		.docker-cache/benthos/benthos-linux-amd64 \
		.docker-cache/benthos/benthos-linux-arm64; \
	do \
		if [ ! -f $$f ]; then \
			echo "Missing required file: $$f"; \
			rm -rf .docker-cache/redpanda; \
			rm -rf .docker-cache/benthos; \
			rm -rf .docker-cache/s6-overlay; \
			exit 1; \
		fi; \
	done
	
	@# Verify redpanda directories exist
	@if [ ! -d .docker-cache/redpanda/amd64/redpanda ] || [ ! -d .docker-cache/redpanda/arm64/redpanda ]; then \
		echo "Missing required Redpanda directories"; \
		rm -rf .docker-cache/redpanda; \
		rm -rf .docker-cache/benthos; \
		rm -rf .docker-cache/s6-overlay; \
		exit 1; \
	fi

	@# Ensure .docker-cache is in the .gitignore file
	@if ! grep -q ".docker-cache" .gitignore; then \
		echo ".docker-cache" >> .gitignore; \
	fi

	@echo "All required files are present and up to date"

build: download-docker-binaries
	docker buildx build \
		--platform linux/$(TARGETARCH) \
		--build-arg S6_OVERLAY_VERSION=$(S6_OVERLAY_VERSION) \
		--build-arg BENTHOS_UMH_VERSION=$(BENTHOS_UMH_VERSION) \
		--build-arg REDPANDA_VERSION=$(REDPANDA_VERSION) \
		--build-arg APP_VERSION=$(VERSION) \
		--build-arg TARGETARCH=$(TARGETARCH) \
		-t $(IMAGE_NAME):$(TAG) \
		--progress=plain \
		--load \
		-f Dockerfile .
    
# build-debug: launches delve inside the container.
# This allows you to use vscode's "Connect to umh-core" feature and use breakpoints, etc inside the container.
# To use this, modify one of the build-<type> targets to use this target instead of build.
# You also need to add -p 40000:40000 to the docker run command to expose the Delve port.
build-debug: download-docker-binaries
	docker buildx build \
		--platform linux/$(TARGETARCH) \
		--build-arg S6_OVERLAY_VERSION=$(S6_OVERLAY_VERSION) \
		--build-arg BENTHOS_UMH_VERSION=$(BENTHOS_UMH_VERSION) \
		--build-arg REDPANDA_VERSION=$(REDPANDA_VERSION) \
		--build-arg APP_VERSION=$(VERSION) \
		--build-arg TARGETARCH=$(TARGETARCH) \
		--build-arg DLV_VERSION=$(DLV_VERSION) \
		--build-arg DEBUG=true \
		--progress=plain \
		-t $(IMAGE_NAME):$(TAG)-debug \
		-f Dockerfile .
    
stop-and-remove-umh-core-latest:
	docker stop $(IMAGE_NAME) || true
	docker rm $(IMAGE_NAME) || true
	docker rmi $(IMAGE_NAME):$(TAG) || true

# Clean up Docker build cache and unused objects for CI environments & stop all containers
cleanup-ci:
	echo "Cleaning up Docker build cache and unused objects for CI environments & stop all containers"
	echo "Running containers:"
	docker ps -a || true
	echo "Stopping all containers"
	docker ps -a -q | xargs -r docker stop || true
	echo "Removing all containers"
	docker ps -a -q | xargs -r docker rm || true
	echo "Pruning Docker build cache"
	docker builder prune -f || true
	echo "Pruning Docker system"
	docker system prune -f --volumes || true

cleanup-tmp:
	rm -rf ./tmp/*

cleanup-data:
	rm -rf ./data/*

vet:
	go vet -tags=test ./...

lint:
	golangci-lint run ./...

nilaway:
	nilaway -include-pkgs="github.com/united-manufacturing-hub/united-manufacturing-hub/umh-core" -tags=test ./...

test: vet nilaway lint
	go test -v -tags=test ./...
<<<<<<< HEAD

unit-test: vet nilaway lint
	ginkgo -r -v --tags=test --label-filter='!integration' --fail-fast ./...
=======
unit-test: vet nilaway
	ginkgo -r -v --tags=test --label-filter='!integration && !redpanda-extended' --fail-fast ./...
>>>>>>> c34f1a7d


integration-test: stop-all-pods vet nilaway lint
	ginkgo -r -v --tags=test --label-filter='integration' --fail-fast ./...

redpanda-extended-test: stop-all-pods vet nilaway
	ginkgo -r -v --tags=test --label-filter='redpanda-extended' --fail-fast --timeout=1.5h ./...


# integration-test-ci: Runs integration tests in CI environments with proper version tagging
# - Injects VERSION via ldflags into AppVersion for proper error identification in Sentry
# - CI test failures SHOULD be reported to Sentry (unlike local dev failures)
# - Helps identify flaky tests by consistently tracking failures in CI pipelines
integration-test-ci: vet nilaway lint
	VERSION=$(VERSION) ginkgo -r -v --tags=test --label-filter='integration' --fail-fast -ldflags="-X 'github.com/united-manufacturing-hub/united-manufacturing-hub/umh-core/version.AppVersion=$(VERSION)'" ./...

update-go-dependencies:
	go get -u ./...
	go mod tidy
	go mod vendor

test-empty: stop-and-remove-umh-core-latest build
	@mkdir -p $(PWD)/data
	@cp $(PWD)/examples/example-config-empty.yaml $(PWD)/data/config.yaml
	docker run \
		--name $(IMAGE_NAME) \
		-v $(PWD)/data:/data \
		-p 8081:8080 \
		--memory $(MEMORY) \
		--cpus $(CPUS) \
		$(IMAGE_NAME):$(TAG)

test-clean-install: stop-and-remove-umh-core-latest build
	docker run \
		--name $(IMAGE_NAME) \
		-v $(PWD)/data:/data \
		-e API_URL=https://management.umh.app/api \
		-e RELEASE_CHANNEL=enterprise \
		--memory $(MEMORY) \
		--cpus $(CPUS) \
		$(IMAGE_NAME):$(TAG)

test-hello: stop-and-remove-umh-core-latest build
	@mkdir -p $(PWD)/data
	@cp $(PWD)/examples/example-config.yaml $(PWD)/data/config.yaml
	docker run \
		--name $(IMAGE_NAME) \
		-v $(PWD)/data:/data \
		-p 8081:8080 \
		-p 4195:4195 \
		--memory $(MEMORY) \
		--cpus $(CPUS) \
		-e LOGGING_LEVEL=DEBUG \
		$(IMAGE_NAME):$(TAG)

test-comm: stop-and-remove-umh-core-latest build
	@mkdir -p $(PWD)/data
	@cp $(PWD)/examples/example-config-comm.yaml $(PWD)/data/config.yaml
	docker run \
		--name $(IMAGE_NAME) \
		-v $(PWD)/data:/data \
		-p 8081:8080 \
		-p 4195:4195 \
		--memory $(MEMORY) \
		--cpus $(CPUS) \
		-e AUTH_TOKEN=$(AUTH_TOKEN) \
		-e LOCATION_0=$(LOCATION_0) \
		-e LOGGING_LEVEL=DEBUG \
		$(IMAGE_NAME):$(TAG)

test-broken: stop-and-remove-umh-core-latest build
	@mkdir -p $(PWD)/data
	@cp $(PWD)/examples/example-config-broken.yaml $(PWD)/data/config.yaml
	docker run \
		--name $(IMAGE_NAME) \
		-v $(PWD)/data:/data \
		-p 8081:8080 \
		-p 4195:4195 \
		--memory $(MEMORY) \
		--cpus $(CPUS) \
		$(IMAGE_NAME):$(TAG)

test-benthos: stop-and-remove-umh-core-latest build
	@mkdir -p $(PWD)/data
	@cp $(PWD)/examples/example-config-benthos.yaml $(PWD)/data/config.yaml
	docker run \
		--name $(IMAGE_NAME) \
		-v $(PWD)/data:/data \
		-e LOGGING_LEVEL=DEBUG \
		-p 8081:8080 \
		-p 4195:4195 \
		--memory $(MEMORY) \
		--cpus $(CPUS) \
		$(IMAGE_NAME):$(TAG)


test-redpanda: stop-and-remove-umh-core-latest build
	@mkdir -p $(PWD)/data
	@cp $(PWD)/examples/example-config-redpanda.yaml $(PWD)/data/config.yaml
	docker run \
		--name $(IMAGE_NAME) \
		-v $(PWD)/data:/data \
		-e LOGGING_LEVEL=DEBUG \
		-p 8081:8080 \
		--memory $(MEMORY) \
		--cpus $(CPUS) \
		$(IMAGE_NAME):$(TAG)

test-dfc: stop-and-remove-umh-core-latest build
	@mkdir -p $(PWD)/data
	@cp $(PWD)/examples/example-config-dataflow.yaml $(PWD)/data/config.yaml
	docker run \
		--name $(IMAGE_NAME) \
		-v $(PWD)/data:/data \
		-e LOGGING_LEVEL=DEBUG \
		--memory $(MEMORY) \
		--cpus $(CPUS) \
		$(IMAGE_NAME):$(TAG)

test-debug: stop-and-remove-umh-core-latest build-debug
	@mkdir -p $(PWD)/data
	@cp $(PWD)/examples/example-config-benthos-broken.yaml $(PWD)/data/config.yaml
	docker run \
		--name $(IMAGE_NAME) \
		-v $(PWD)/data:/data \
		-p 8081:8080 \
		-p 4195:4195 \
		-p 40000:40000 \
		--memory $(MEMORY) \
		--cpus $(CPUS) \
		-e LOGGING_LEVEL=DEBUG \
		$(IMAGE_NAME):$(TAG)-debug

pod-shell:
	docker exec -it $(IMAGE_NAME) /bin/bash

stop-all-pods:
	# Stops all pods starting with $(IMAGE_NAME)
	docker ps -q --filter "name=$(IMAGE_NAME)*" | xargs -r docker stop
	# Remove all pods starting with $(IMAGE_NAME) (also show stopped pods)
	docker ps -a -q --filter "name=$(IMAGE_NAME)*" | xargs -r docker rm

push:
	@echo "Pushing $(IMAGE_NAME):$(TAG) to registry"
	@if [ -z "$(REGISTRY)" ]; then \
		echo "Error: REGISTRY environment variable is not set"; \
		exit 1; \
	fi
	docker tag $(IMAGE_NAME):$(TAG) $(REGISTRY)/$(IMAGE_NAME):$(TAG)
	docker push $(REGISTRY)/$(IMAGE_NAME):$(TAG)

# Push with platform-specific tag (used in CI)
push-platform:
	@echo "Pushing $(IMAGE_NAME):$(TAG) for $(TARGETARCH) to registry"
	@if [ -z "$(REGISTRY)" ]; then \
		echo "Error: REGISTRY environment variable is not set"; \
		exit 1; \
	fi
	@if [ -z "$(TAG)" ]; then \
		echo "Error: TAG environment variable is not set"; \
		exit 1; \
	fi
	@PLATFORM_SHORT="$(TARGETARCH)"; \
	PLATFORM_TAG="$(TAG)-$${PLATFORM_SHORT}"; \
	echo "Tagging $(IMAGE_NAME):$(TAG) as $(REGISTRY)/$(IMAGE_NAME):$${PLATFORM_TAG}"; \
	docker tag $(IMAGE_NAME):$(TAG) $(REGISTRY)/$(IMAGE_NAME):$${PLATFORM_TAG}; \
	echo "Pushing $(REGISTRY)/$(IMAGE_NAME):$${PLATFORM_TAG}"; \
	docker push $(REGISTRY)/$(IMAGE_NAME):$${PLATFORM_TAG}

# Build and push in one command (for CI)
build-push: build push-platform<|MERGE_RESOLUTION|>--- conflicted
+++ resolved
@@ -202,14 +202,9 @@
 
 test: vet nilaway lint
 	go test -v -tags=test ./...
-<<<<<<< HEAD
 
 unit-test: vet nilaway lint
-	ginkgo -r -v --tags=test --label-filter='!integration' --fail-fast ./...
-=======
-unit-test: vet nilaway
 	ginkgo -r -v --tags=test --label-filter='!integration && !redpanda-extended' --fail-fast ./...
->>>>>>> c34f1a7d
 
 
 integration-test: stop-all-pods vet nilaway lint
