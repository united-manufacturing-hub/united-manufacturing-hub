// Copyright 2025 UMH Systems GmbH
//
// Licensed under the Apache License, Version 2.0 (the "License");
// you may not use this file except in compliance with the License.
// You may obtain a copy of the License at
//
//     http://www.apache.org/licenses/LICENSE-2.0
//
// Unless required by applicable law or agreed to in writing, software
// distributed under the License is distributed on an "AS IS" BASIS,
// WITHOUT WARRANTIES OR CONDITIONS OF ANY KIND, either express or implied.
// See the License for the specific language governing permissions and
// limitations under the License.

package actions_test

import (
	. "github.com/onsi/ginkgo/v2"
	. "github.com/onsi/gomega"
	internalfsm "github.com/united-manufacturing-hub/united-manufacturing-hub/umh-core/internal/fsm"
	"github.com/united-manufacturing-hub/united-manufacturing-hub/umh-core/pkg/communicator/actions"
	"github.com/united-manufacturing-hub/united-manufacturing-hub/umh-core/pkg/config"
	"github.com/united-manufacturing-hub/united-manufacturing-hub/umh-core/pkg/config/benthosserviceconfig"
	"github.com/united-manufacturing-hub/united-manufacturing-hub/umh-core/pkg/config/dataflowcomponentserviceconfig"
	"github.com/united-manufacturing-hub/united-manufacturing-hub/umh-core/pkg/constants"
	"github.com/united-manufacturing-hub/united-manufacturing-hub/umh-core/pkg/fsm"
	benthosfsmmanager "github.com/united-manufacturing-hub/united-manufacturing-hub/umh-core/pkg/fsm/benthos"
	"github.com/united-manufacturing-hub/united-manufacturing-hub/umh-core/pkg/fsm/dataflowcomponent"
	dfcservice "github.com/united-manufacturing-hub/united-manufacturing-hub/umh-core/pkg/service/dataflowcomponent"
)

var _ = Describe("StateMocker", func() {
	var (
		stateMocker   *actions.StateMocker
		cfg           *config.FullConfig
		configManager *config.MockConfigManager
		testConfig    dataflowcomponentserviceconfig.DataflowComponentServiceConfig
	)

	BeforeEach(func() {
		cfg = &config.FullConfig{}
		configManager = config.NewMockConfigManager()
		stateMocker = actions.NewStateMocker(configManager)
		testConfig = dataflowcomponentserviceconfig.DataflowComponentServiceConfig{
			BenthosConfig: dataflowcomponentserviceconfig.BenthosConfig{
				Input: map[string]interface{}{
					"test": "input",
				},
				Output: map[string]interface{}{
					"test": "output",
				},
			},
		}
	})

	Context("GetState", func() {
		It("should return the current state of the system", func() {
			// Configure the test component with the same name and state that we expect
			componentName := "test-component-build"
			desiredState := "active"

			cfg.DataFlow = []config.DataFlowComponentConfig{
				{
					FSMInstanceConfig: config.FSMInstanceConfig{
						Name:            componentName,
						DesiredFSMState: desiredState,
					},
					DataFlowComponentServiceConfig: testConfig,
				},
			}

			// Update the mock config manager with our test configuration
			configManager.WithConfig(*cfg)

			// Create the expected test instance with matching values
			testInstance := fsm.FSMInstanceSnapshot{
				ID:           componentName,
				DesiredState: desiredState,
				CurrentState: desiredState,
				LastObservedState: &dataflowcomponent.DataflowComponentObservedStateSnapshot{
					Config: testConfig,
					ServiceInfo: dfcservice.ServiceInfo{
						BenthosObservedState: benthosfsmmanager.BenthosObservedState{
							ObservedBenthosServiceConfig: benthosserviceconfig.BenthosServiceConfig{
								Input:              testConfig.BenthosConfig.Input,
								Pipeline:           testConfig.BenthosConfig.Pipeline,
								Output:             testConfig.BenthosConfig.Output,
								CacheResources:     testConfig.BenthosConfig.CacheResources,
								RateLimitResources: testConfig.BenthosConfig.RateLimitResources,
								Buffer:             testConfig.BenthosConfig.Buffer,
							},
						},
					},
				},
			}

			managerSnapshot := &actions.MockManagerSnapshot{
				Instances: map[string]*fsm.FSMInstanceSnapshot{
					componentName: &testInstance,
				},
			}

			stateMocker.Tick()
			state := stateMocker.GetStateManager().GetDeepCopySnapshot()
			testSnapshot := fsm.SystemSnapshot{
				Managers: map[string]fsm.ManagerSnapshot{
					constants.DataflowcomponentManagerName: managerSnapshot,
				},
			}

			Expect(state).To(Equal(testSnapshot))
		})
	})

	Context("StateTransitions", func() {
		It("should simulate a component starting up", func() {
			// Configure the test component
			componentName := "test-component"
			desiredState := "active"
			startingState := "starting"

			cfg.DataFlow = []config.DataFlowComponentConfig{
				{
					FSMInstanceConfig: config.FSMInstanceConfig{
						Name:            componentName,
						DesiredFSMState: desiredState,
					},
					DataFlowComponentServiceConfig: testConfig,
				},
			}

			// Update the mock config manager with our test configuration
			configManager.WithConfig(*cfg)

			// Set up a transition sequence: starting -> active
			stateMocker.SetTransitionSequence(componentName, []struct {
				State      string
				TickOffset int
			}{
<<<<<<< HEAD
				{startingState, 1}, // Start in "starting" state
				{desiredState, 3},  // After 2 ticks, move to "active" state
=======
				{State: startingState, TickOffset: 1}, // Start in "starting" state
				{State: desiredState, TickOffset: 3},  // After 2 ticks, move to "active" state
>>>>>>> 4bfa1492
			})

			// Initial update
			stateMocker.Tick()

			// First state should be "starting"
			state := stateMocker.GetStateManager().GetDeepCopySnapshot()
			mockManager := state.Managers[constants.DataflowcomponentManagerName].(*actions.MockManagerSnapshot)
			component := mockManager.GetInstance(componentName)
			Expect(component.CurrentState).To(Equal(startingState))

			// Advance 1 tick - state should still be "starting"
			stateMocker.Tick()
			state = stateMocker.GetStateManager().GetDeepCopySnapshot()
			mockManager = state.Managers[constants.DataflowcomponentManagerName].(*actions.MockManagerSnapshot)
			component = mockManager.GetInstance(componentName)
			Expect(component.CurrentState).To(Equal(startingState))

			// Advance another tick - state should now be "active"
			stateMocker.Tick()
			state = stateMocker.GetStateManager().GetDeepCopySnapshot()
			mockManager = state.Managers[constants.DataflowcomponentManagerName].(*actions.MockManagerSnapshot)
			component = mockManager.GetInstance(componentName)
			Expect(component.CurrentState).To(Equal(desiredState))
		})
	})

	Context("ConfigEvents", func() {
		It("should handle adding a new component", func() {
			// Start with no components
			configManager.WithConfig(*cfg)
			stateMocker.Tick()

			// Add a component
			componentName := "new-component"
			cfg.DataFlow = []config.DataFlowComponentConfig{
				{
					FSMInstanceConfig: config.FSMInstanceConfig{
						Name:            componentName,
						DesiredFSMState: "active",
					},
					DataFlowComponentServiceConfig: testConfig,
				},
			}
			configManager.WithConfig(*cfg)

			// Update state and verify component creation process starts
			stateMocker.Tick()
			state := stateMocker.GetStateManager().GetDeepCopySnapshot()
			mockManager := state.Managers[constants.DataflowcomponentManagerName].(*actions.MockManagerSnapshot)
			component := mockManager.GetInstance(componentName)
			Expect(component).ToNot(BeNil())
			Expect(component.CurrentState).To(Equal(internalfsm.LifecycleStateToBeCreated))

			// Advance ticks to simulate component creation
			for i := 0; i < 15; i++ {
				stateMocker.Tick()
			}

			// Component should now be active
			state = stateMocker.GetStateManager().GetDeepCopySnapshot()
			mockManager = state.Managers[constants.DataflowcomponentManagerName].(*actions.MockManagerSnapshot)
			component = mockManager.GetInstance(componentName)
			Expect(component.CurrentState).To(Equal(dataflowcomponent.OperationalStateActive))
		})

		It("should handle removing a component", func() {
			// Start with one component
			componentName := "existing-component"
			cfg.DataFlow = []config.DataFlowComponentConfig{
				{
					FSMInstanceConfig: config.FSMInstanceConfig{
						Name:            componentName,
						DesiredFSMState: "active",
					},
					DataFlowComponentServiceConfig: testConfig,
				},
			}
			configManager.WithConfig(*cfg)

			// Initialize the state and make component active immediately
			stateMocker.Tick()

			// Verify component exists and is active
			state := stateMocker.GetStateManager().GetDeepCopySnapshot()
			mockManager := state.Managers[constants.DataflowcomponentManagerName].(*actions.MockManagerSnapshot)
			component := mockManager.GetInstance(componentName)
			Expect(component).ToNot(BeNil())
			Expect(component.CurrentState).To(Equal(dataflowcomponent.OperationalStateActive))

			// Remove the component from config
			cfg.DataFlow = []config.DataFlowComponentConfig{}
			configManager.WithConfig(*cfg)

			// Update state and verify removal process starts
			stateMocker.Tick()
			state = stateMocker.GetStateManager().GetDeepCopySnapshot()
			mockManager = state.Managers[constants.DataflowcomponentManagerName].(*actions.MockManagerSnapshot)
			component = mockManager.GetInstance(componentName)
			Expect(component).ToNot(BeNil())
			Expect(component.CurrentState).To(Equal(internalfsm.LifecycleStateRemoving))

			// Advance ticks to simulate component removal
			for i := 0; i < 8; i++ {
				stateMocker.Tick()
			}

			// Component should be in removed state
			state = stateMocker.GetStateManager().GetDeepCopySnapshot()
			mockManager = state.Managers[constants.DataflowcomponentManagerName].(*actions.MockManagerSnapshot)
			component = mockManager.GetInstance(componentName)
			Expect(component.CurrentState).To(Equal(internalfsm.LifecycleStateRemoved))
		})

		It("should handle editing a component's configuration", func() {
			// Start with one component
			componentName := "edit-component"
			cfg.DataFlow = []config.DataFlowComponentConfig{
				{
					FSMInstanceConfig: config.FSMInstanceConfig{
						Name:            componentName,
						DesiredFSMState: "active",
					},
					DataFlowComponentServiceConfig: testConfig,
				},
			}
			configManager.WithConfig(*cfg)

			// Initialize the state and make component active immediately
			stateMocker.Tick()

			// Verify component exists and is active
			state := stateMocker.GetStateManager().GetDeepCopySnapshot()
			mockManager := state.Managers[constants.DataflowcomponentManagerName].(*actions.MockManagerSnapshot)
			component := mockManager.GetInstance(componentName)
			Expect(component).ToNot(BeNil())
			Expect(component.CurrentState).To(Equal(dataflowcomponent.OperationalStateActive))

			// Edit the component configuration
			updatedConfig := dataflowcomponentserviceconfig.DataflowComponentServiceConfig{
				BenthosConfig: dataflowcomponentserviceconfig.BenthosConfig{
					Input: map[string]interface{}{
						"test": "updated-input",
					},
					Output: map[string]interface{}{
						"test": "updated-output",
					},
				},
			}

			cfg.DataFlow = []config.DataFlowComponentConfig{
				{
					FSMInstanceConfig: config.FSMInstanceConfig{
						Name:            componentName,
						DesiredFSMState: "active",
					},
					DataFlowComponentServiceConfig: updatedConfig,
				},
			}
			configManager.WithConfig(*cfg)

			// Update state and verify component goes through reconfiguration
			stateMocker.Tick()
			state = stateMocker.GetStateManager().GetDeepCopySnapshot()
			mockManager = state.Managers[constants.DataflowcomponentManagerName].(*actions.MockManagerSnapshot)
			component = mockManager.GetInstance(componentName)
			Expect(component).ToNot(BeNil())
			Expect(component.CurrentState).To(Equal(dataflowcomponent.EventBenthosDegraded))

			// Advance ticks to simulate component reconfiguration
			for i := 0; i < 8; i++ {
				stateMocker.Tick()
			}

			// Component should be active again with updated config
			state = stateMocker.GetStateManager().GetDeepCopySnapshot()
			mockManager = state.Managers[constants.DataflowcomponentManagerName].(*actions.MockManagerSnapshot)
			component = mockManager.GetInstance(componentName)
			Expect(component.CurrentState).To(Equal(dataflowcomponent.OperationalStateActive))

			// Get the observed state and verify it has the updated config
			observedState, ok := component.LastObservedState.(*dataflowcomponent.DataflowComponentObservedStateSnapshot)
			Expect(ok).To(BeTrue())
			Expect(observedState.Config).To(Equal(updatedConfig))
		})

		It("should handle editing a component's configuration with changed component name", func() {
			// Start with one component
			oldComponentName := "old-component-name"
			cfg.DataFlow = []config.DataFlowComponentConfig{
				{
					FSMInstanceConfig: config.FSMInstanceConfig{
						Name:            oldComponentName,
						DesiredFSMState: "active",
					},
					DataFlowComponentServiceConfig: testConfig,
				},
			}
			configManager.WithConfig(*cfg)

			// Initialize the state and make component active immediately
			stateMocker.Tick()

			// Verify component exists and is active
			state := stateMocker.GetStateManager().GetDeepCopySnapshot()
			mockManager := state.Managers[constants.DataflowcomponentManagerName].(*actions.MockManagerSnapshot)
			component := mockManager.GetInstance(oldComponentName)
			Expect(component).ToNot(BeNil())
			Expect(component.CurrentState).To(Equal(dataflowcomponent.OperationalStateActive))

			// Edit the component with a new name
			newComponentName := "new-component-name"
			cfg.DataFlow = []config.DataFlowComponentConfig{
				{
					FSMInstanceConfig: config.FSMInstanceConfig{
						Name:            newComponentName,
						DesiredFSMState: "active",
					},
					DataFlowComponentServiceConfig: testConfig,
				},
			}
			configManager.WithConfig(*cfg)

			// Update state and verify old component starts removal process
			stateMocker.Tick()
			state = stateMocker.GetStateManager().GetDeepCopySnapshot()
			mockManager = state.Managers[constants.DataflowcomponentManagerName].(*actions.MockManagerSnapshot)
			oldComponent := mockManager.GetInstance(oldComponentName)
			Expect(oldComponent).ToNot(BeNil())
			Expect(oldComponent.CurrentState).To(Equal(internalfsm.LifecycleStateRemoving))

			// Advance ticks to let old component reach removed state
			for i := 0; i < 8; i++ {
				stateMocker.Tick()
			}

			// Verify old component is now in removed state
			state = stateMocker.GetStateManager().GetDeepCopySnapshot()
			mockManager = state.Managers[constants.DataflowcomponentManagerName].(*actions.MockManagerSnapshot)
			oldComponent = mockManager.GetInstance(oldComponentName)
			Expect(oldComponent).ToNot(BeNil())
			Expect(oldComponent.CurrentState).To(Equal(internalfsm.LifecycleStateRemoved))

			// Advance ticks to let new component appear and initialize
			for i := 0; i < 5; i++ {
				stateMocker.Tick()
			}

			// Verify new component has appeared and is in creating state
			state = stateMocker.GetStateManager().GetDeepCopySnapshot()
			mockManager = state.Managers[constants.DataflowcomponentManagerName].(*actions.MockManagerSnapshot)
			newComponent := mockManager.GetInstance(newComponentName)
			Expect(newComponent).ToNot(BeNil())
			Expect(newComponent.CurrentState).To(Equal(internalfsm.LifecycleStateCreating))

			// Advance ticks to let new component reach active state
			for i := 0; i < 15; i++ {
				stateMocker.Tick()
			}

			// Verify old component has disappeared
			state = stateMocker.GetStateManager().GetDeepCopySnapshot()
			mockManager = state.Managers[constants.DataflowcomponentManagerName].(*actions.MockManagerSnapshot)
			oldComponent = mockManager.GetInstance(oldComponentName)
			Expect(oldComponent).To(BeNil())

			// Verify new component is active with expected config
			newComponent = mockManager.GetInstance(newComponentName)
			Expect(newComponent).ToNot(BeNil())
			Expect(newComponent.CurrentState).To(Equal(dataflowcomponent.OperationalStateActive))

			observedState, ok := newComponent.LastObservedState.(*dataflowcomponent.DataflowComponentObservedStateSnapshot)
			Expect(ok).To(BeTrue())
			Expect(observedState.Config).To(Equal(testConfig))
		})
	})
})<|MERGE_RESOLUTION|>--- conflicted
+++ resolved
@@ -137,13 +137,8 @@
 				State      string
 				TickOffset int
 			}{
-<<<<<<< HEAD
-				{startingState, 1}, // Start in "starting" state
-				{desiredState, 3},  // After 2 ticks, move to "active" state
-=======
 				{State: startingState, TickOffset: 1}, // Start in "starting" state
 				{State: desiredState, TickOffset: 3},  // After 2 ticks, move to "active" state
->>>>>>> 4bfa1492
 			})
 
 			// Initial update
