--- conflicted
+++ resolved
@@ -26,13 +26,9 @@
 	"github.com/united-manufacturing-hub/united-manufacturing-hub/umh-core/pkg/constants"
 	"github.com/united-manufacturing-hub/united-manufacturing-hub/umh-core/pkg/fsm"
 	"github.com/united-manufacturing-hub/united-manufacturing-hub/umh-core/pkg/metrics"
-	"github.com/united-manufacturing-hub/united-manufacturing-hub/umh-core/pkg/service/filesystem"
 	redpanda_service "github.com/united-manufacturing-hub/united-manufacturing-hub/umh-core/pkg/service/redpanda"
-<<<<<<< HEAD
+	"github.com/united-manufacturing-hub/united-manufacturing-hub/umh-core/pkg/serviceregistry"
 	standarderrors "github.com/united-manufacturing-hub/united-manufacturing-hub/umh-core/pkg/standarderrors"
-=======
-	"github.com/united-manufacturing-hub/united-manufacturing-hub/umh-core/pkg/serviceregistry"
->>>>>>> 89ec7b38
 )
 
 // Reconcile examines the RedpandaInstance and, in three steps:
@@ -122,7 +118,7 @@
 
 	// Step 3: Attempt to reconcile the state.
 	currentTime := time.Now() // this is used to check if the instance is degraded and for the log check
-	err, reconciled = r.reconcileStateTransition(ctx, services.GetFileSystem(), currentTime)
+	err, reconciled = r.reconcileStateTransition(ctx, services, currentTime)
 	if err != nil {
 		// If the instance is removed, we don't want to return an error here, because we want to continue reconciling
 		if errors.Is(err, standarderrors.ErrInstanceRemoved) {
@@ -178,7 +174,7 @@
 // Any functions that fetch information are disallowed here and must be called in reconcileExternalChanges
 // and exist in ObservedState.
 // This is to ensure full testability of the FSM.
-func (r *RedpandaInstance) reconcileStateTransition(ctx context.Context, filesystemService filesystem.Service, currentTime time.Time) (err error, reconciled bool) {
+func (r *RedpandaInstance) reconcileStateTransition(ctx context.Context, services serviceregistry.Provider, currentTime time.Time) (err error, reconciled bool) {
 	start := time.Now()
 	defer func() {
 		metrics.ObserveReconcileTime(metrics.ComponentRedpandaInstance, r.baseFSMInstance.GetID()+".reconcileStateTransition", time.Since(start))
@@ -189,7 +185,7 @@
 
 	// Handle lifecycle states first - these take precedence over operational states
 	if internal_fsm.IsLifecycleState(currentState) {
-		err, reconciled := r.baseFSMInstance.ReconcileLifecycleStates(ctx, filesystemService, currentState, r.CreateInstance, r.RemoveInstance, r.CheckForCreation)
+		err, reconciled := r.baseFSMInstance.ReconcileLifecycleStates(ctx, services, currentState, r.CreateInstance, r.RemoveInstance, r.CheckForCreation)
 		if err != nil {
 			return err, false
 		}
@@ -203,7 +199,7 @@
 
 	// Handle operational states
 	if IsOperationalState(currentState) {
-		err, reconciled := r.reconcileOperationalStates(ctx, filesystemService, currentState, desiredState, currentTime)
+		err, reconciled := r.reconcileOperationalStates(ctx, services, currentState, desiredState, currentTime)
 		if err != nil {
 			return err, false
 		}
@@ -214,7 +210,7 @@
 }
 
 // reconcileOperationalStates handles states related to instance operations (starting/stopping)
-func (r *RedpandaInstance) reconcileOperationalStates(ctx context.Context, filesystemService filesystem.Service, currentState string, desiredState string, currentTime time.Time) (err error, reconciled bool) {
+func (r *RedpandaInstance) reconcileOperationalStates(ctx context.Context, services serviceregistry.Provider, currentState string, desiredState string, currentTime time.Time) (err error, reconciled bool) {
 	start := time.Now()
 	defer func() {
 		metrics.ObserveReconcileTime(metrics.ComponentRedpandaInstance, r.baseFSMInstance.GetID()+".reconcileOperationalStates", time.Since(start))
@@ -222,9 +218,9 @@
 
 	switch desiredState {
 	case OperationalStateActive:
-		return r.reconcileTransitionToActive(ctx, filesystemService, currentState, currentTime)
+		return r.reconcileTransitionToActive(ctx, services, currentState, currentTime)
 	case OperationalStateStopped:
-		return r.reconcileTransitionToStopped(ctx, filesystemService, currentState)
+		return r.reconcileTransitionToStopped(ctx, services, currentState)
 	default:
 		return fmt.Errorf("invalid desired state: %s", desiredState), false
 	}
@@ -232,7 +228,7 @@
 
 // reconcileTransitionToActive handles transitions when the desired state is Active.
 // It deals with moving from various states to the Active state.
-func (r *RedpandaInstance) reconcileTransitionToActive(ctx context.Context, filesystemService filesystem.Service, currentState string, currentTime time.Time) (err error, reconciled bool) {
+func (r *RedpandaInstance) reconcileTransitionToActive(ctx context.Context, services serviceregistry.Provider, currentState string, currentTime time.Time) (err error, reconciled bool) {
 	start := time.Now()
 	defer func() {
 		metrics.ObserveReconcileTime(metrics.ComponentRedpandaInstance, r.baseFSMInstance.GetID()+".reconcileTransitionToActive", time.Since(start))
@@ -241,7 +237,7 @@
 	// If we're stopped, we need to start first
 	if currentState == OperationalStateStopped {
 		// Attempt to initiate start
-		if err := r.StartInstance(ctx, filesystemService); err != nil {
+		if err := r.StartInstance(ctx, services.GetFileSystem()); err != nil {
 			return err, false
 		}
 		// Send event to transition from Stopped to Starting
@@ -250,16 +246,16 @@
 
 	// Handle starting phase states
 	if IsStartingState(currentState) {
-		return r.reconcileStartingStates(ctx, filesystemService, currentState, currentTime)
+		return r.reconcileStartingStates(ctx, services, currentState, currentTime)
 	} else if IsRunningState(currentState) {
-		return r.reconcileRunningStates(ctx, filesystemService, currentState, currentTime)
+		return r.reconcileRunningStates(ctx, services, currentState, currentTime)
 	}
 
 	return nil, false
 }
 
 // reconcileStartingStates handles the various starting phase states when transitioning to Active.
-func (r *RedpandaInstance) reconcileStartingStates(ctx context.Context, filesystemService filesystem.Service, currentState string, currentTime time.Time) (err error, reconciled bool) {
+func (r *RedpandaInstance) reconcileStartingStates(ctx context.Context, services serviceregistry.Provider, currentState string, currentTime time.Time) (err error, reconciled bool) {
 	start := time.Now()
 	defer func() {
 		metrics.ObserveReconcileTime(metrics.ComponentRedpandaInstance, r.baseFSMInstance.GetID()+".reconcileStartingState", time.Since(start))
@@ -284,7 +280,7 @@
 }
 
 // reconcileRunningStates handles the various running states when transitioning to Active.
-func (r *RedpandaInstance) reconcileRunningStates(ctx context.Context, filesystemService filesystem.Service, currentState string, currentTime time.Time) (err error, reconciled bool) {
+func (r *RedpandaInstance) reconcileRunningStates(ctx context.Context, services serviceregistry.Provider, currentState string, currentTime time.Time) (err error, reconciled bool) {
 	start := time.Now()
 	defer func() {
 		metrics.ObserveReconcileTime(metrics.ComponentRedpandaInstance, r.baseFSMInstance.GetID()+".reconcileRunningState", time.Since(start))
@@ -320,7 +316,7 @@
 
 // reconcileTransitionToStopped handles transitions when the desired state is Stopped.
 // It deals with moving from any operational state to Stopping and then to Stopped.
-func (r *RedpandaInstance) reconcileTransitionToStopped(ctx context.Context, filesystemService filesystem.Service, currentState string) (err error, reconciled bool) {
+func (r *RedpandaInstance) reconcileTransitionToStopped(ctx context.Context, services serviceregistry.Provider, currentState string) (err error, reconciled bool) {
 	start := time.Now()
 	defer func() {
 		metrics.ObserveReconcileTime(metrics.ComponentRedpandaInstance, r.baseFSMInstance.GetID()+".reconcileTransitionToStopped", time.Since(start))
@@ -329,7 +325,7 @@
 	// If we're in any operational state except Stopped or Stopping, initiate stop
 	if currentState != OperationalStateStopped && currentState != OperationalStateStopping {
 		// Attempt to initiate a stop
-		if err := r.StopInstance(ctx, filesystemService); err != nil {
+		if err := r.StopInstance(ctx, services.GetFileSystem()); err != nil {
 			return err, false
 		}
 		// Send event to transition to Stopping
