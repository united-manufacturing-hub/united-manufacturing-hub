--- conflicted
+++ resolved
@@ -348,38 +348,7 @@
 
 // storeIntoDatabaseRoutineProcessValueFloat64 fetches data from queue and sends it to the database
 func storeIntoDatabaseRoutineProcessValueFloat64(pg *goque.PrefixQueue) {
-<<<<<<< HEAD
-	prefix := prefixProcessValueFloat64
-
-	for range time.Tick(time.Duration(1) * time.Second) {
-
-		// GetItemsFromQueue
-
-		itemArray, err := getAllItemsInQueue(prefix, pg)
-		if err == goque.ErrDBClosed {
-			zap.S().Warnf(warnStoppingRoutineAsDatabaseHasBeenClosed, prefix)
-			return
-		} else if err != nil {
-			zap.S().Errorf("Failed to get items from database", prefix, err)
-			continue
-		}
-
-		if len(itemArray) == 0 {
-			//zap.S().Debugf("Queue empty", prefix)
-			continue
-		}
-
-		zap.S().Debugf("Got items from queue", prefix, len(itemArray))
-
-		err = storeItemsIntoDatabaseProcessValueFloat64(itemArray)
-		if err != nil {
-			zap.S().Errorf("Failed to store items in database", prefix)
-			addMultipleItemsToQueue(prefix, pg, itemArray)
-		}
-	}
-=======
 	processQueue(pg, prefixProcessValueFloat64, storeItemsIntoDatabaseProcessValueFloat64)
->>>>>>> 56a790e8
 }
 
 func storeItemsIntoDatabaseProcessValue(itemArray []goque.Item) (err error) {
@@ -526,41 +495,9 @@
 
 // storeIntoDatabaseRoutineProcessValue fetches data from queue and sends it to the database
 func storeIntoDatabaseRoutineProcessValue(pg *goque.PrefixQueue) {
-<<<<<<< HEAD
-	prefix := prefixProcessValue
-
-	for range time.Tick(time.Duration(1) * time.Second) {
-
-		// GetItemsFromQueue
-
-		itemArray, err := getAllItemsInQueue(prefix, pg)
-		if err == goque.ErrDBClosed {
-			zap.S().Warnf(warnStoppingRoutineAsDatabaseHasBeenClosed, prefix)
-			return
-		} else if err != nil {
-			zap.S().Errorf("Failed to get items from database", prefix)
-			continue
-		}
-
-		if len(itemArray) == 0 {
-			//zap.S().Debugf("Queue empty", prefix)
-			continue
-		}
-
-		zap.S().Debugf("Got items from queue", prefix, len(itemArray))
-
-		err = storeItemsIntoDatabaseProcessValue(itemArray)
-		if err != nil {
-			zap.S().Errorf("Failed to store items in database", prefix)
-			addMultipleItemsToQueue(prefix, pg, itemArray)
-		}
-	}
-=======
 	processQueue(pg, prefixProcessValue, storeItemsIntoDatabaseProcessValue)
->>>>>>> 56a790e8
-}
-
-func storeItemsIntoDatabaseCount(itemArray []goque.Item) (err error) {
+}
+
 
 	// Begin transaction
 	txn, err := db.Begin()
@@ -704,72 +641,12 @@
 
 // storeIntoDatabaseRoutineCount fetches data from queue and sends it to the database
 func storeIntoDatabaseRoutineCount(pg *goque.PrefixQueue) {
-<<<<<<< HEAD
-	prefix := prefixCount
-
-	for range time.Tick(time.Duration(1) * time.Second) {
-
-		// GetItemsFromQueue
-
-		itemArray, err := getAllItemsInQueue(prefix, pg)
-		if err == goque.ErrDBClosed {
-			zap.S().Warnf(warnStoppingRoutineAsDatabaseHasBeenClosed, prefix)
-		} else if err != nil {
-			zap.S().Errorf("Failed to get items from database", prefix)
-			continue
-		}
-
-		if len(itemArray) == 0 {
-			//zap.S().Debugf("Queue empty", prefix)
-			continue
-		}
-
-		zap.S().Debugf("Got items from queue", prefix, len(itemArray))
-
-		err = storeItemsIntoDatabaseCount(itemArray)
-		if err != nil {
-			zap.S().Errorf("Failed to store items in database", prefix)
-			addMultipleItemsToQueue(prefix, pg, itemArray)
-		}
-	}
-=======
 	processQueue(pg, prefixCount, storeItemsIntoDatabaseCount)
->>>>>>> 56a790e8
 }
 
 // storeIntoDatabaseRoutineState fetches data from queue and sends it to the database
 func storeIntoDatabaseRoutineState(pg *goque.PrefixQueue) {
-<<<<<<< HEAD
-	prefix := prefixState
-
-	for range time.Tick(time.Duration(1) * time.Second) {
-
-		// GetItemsFromQueue
-
-		itemArray, err := getAllItemsInQueue(prefix, pg)
-		if err == goque.ErrDBClosed {
-			zap.S().Warnf(warnStoppingRoutineAsDatabaseHasBeenClosed, prefix)
-		} else if err != nil {
-			zap.S().Errorf("Failed to get items from database", prefix)
-			continue
-		}
-
-		if len(itemArray) == 0 {
-			//zap.S().Debugf("Queue empty", prefix)
-			continue
-		}
-
-		zap.S().Debugf("Got items from queue", prefix, len(itemArray))
-
-		err = storeItemsIntoDatabaseState(itemArray)
-		if err != nil {
-			zap.S().Errorf("Failed to store items in database", prefix)
-			addMultipleItemsToQueue(prefix, pg, itemArray)
-		}
-	}
-=======
 	processQueue(pg, prefixState, storeItemsIntoDatabaseState)
->>>>>>> 56a790e8
 }
 
 func storeItemsIntoDatabaseState(itemArray []goque.Item) (err error) {
@@ -854,37 +731,7 @@
 
 // storeIntoDatabaseRoutineScrapCount from queue and sends it to the database
 func storeIntoDatabaseRoutineScrapCount(pg *goque.PrefixQueue) {
-<<<<<<< HEAD
-	prefix := prefixScrapCount
-
-	for range time.Tick(time.Duration(1) * time.Second) {
-
-		// GetItemsFromQueue
-
-		itemArray, err := getAllItemsInQueue(prefix, pg)
-		if err == goque.ErrDBClosed {
-			zap.S().Warnf(warnStoppingRoutineAsDatabaseHasBeenClosed, prefix)
-		} else if err != nil {
-			zap.S().Errorf("Failed to get items from database", prefix)
-			continue
-		}
-
-		if len(itemArray) == 0 {
-			//zap.S().Debugf("Queue empty", prefix)
-			continue
-		}
-
-		zap.S().Debugf("Got items from queue", prefix, len(itemArray))
-
-		err = storeItemsIntoDatabaseScrapCount(itemArray)
-		if err != nil {
-			zap.S().Errorf("Failed to store items in database", prefix)
-			addMultipleItemsToQueue(prefix, pg, itemArray)
-		}
-	}
-=======
 	processQueue(pg, prefixScrapCount, storeItemsIntoDatabaseScrapCount)
->>>>>>> 56a790e8
 }
 
 func storeItemsIntoDatabaseScrapCount(itemArray []goque.Item) (err error) {
@@ -980,37 +827,7 @@
 
 // storeIntoDatabaseRoutineUniqueProduct fetches data from queue and sends it to the database
 func storeIntoDatabaseRoutineUniqueProduct(pg *goque.PrefixQueue) {
-<<<<<<< HEAD
-	prefix := prefixUniqueProduct
-
-	for range time.Tick(time.Duration(1) * time.Second) {
-
-		// GetItemsFromQueue
-
-		itemArray, err := getAllItemsInQueue(prefix, pg)
-		if err == goque.ErrDBClosed {
-			zap.S().Warnf(warnStoppingRoutineAsDatabaseHasBeenClosed, prefix)
-		} else if err != nil {
-			zap.S().Errorf("Failed to get items from database", prefix)
-			continue
-		}
-
-		if len(itemArray) == 0 {
-			//zap.S().Debugf("Queue empty", prefix)
-			continue
-		}
-
-		zap.S().Debugf("Got items from queue", prefix, len(itemArray))
-
-		err = storeItemsIntoDatabaseUniqueProduct(itemArray)
-		if err != nil {
-			zap.S().Errorf("Failed to store items in database", prefix)
-			addMultipleItemsToQueue(prefix, pg, itemArray)
-		}
-	}
-=======
 	processQueue(pg, prefixUniqueProduct, storeItemsIntoDatabaseUniqueProduct)
->>>>>>> 56a790e8
 }
 
 func storeItemsIntoDatabaseUniqueProduct(itemArray []goque.Item) (err error) {
@@ -1096,37 +913,7 @@
 
 // storeIntoDatabaseRoutineProductTag fetches data from queue and sends it to the database
 func storeIntoDatabaseRoutineProductTag(pg *goque.PrefixQueue) {
-<<<<<<< HEAD
-	prefix := prefixProductTag
-
-	for range time.Tick(time.Duration(1) * time.Second) {
-
-		// GetItemsFromQueue
-
-		itemArray, err := getAllItemsInQueue(prefix, pg)
-		if err == goque.ErrDBClosed {
-			zap.S().Warnf(warnStoppingRoutineAsDatabaseHasBeenClosed, prefix)
-		} else if err != nil {
-			zap.S().Errorf("Failed to get items from database", prefix)
-			continue
-		}
-
-		if len(itemArray) == 0 {
-			//zap.S().Debugf("Queue empty", prefix)
-			continue
-		}
-
-		zap.S().Debugf("Got items from queue", prefix, len(itemArray))
-
-		err = storeItemsIntoDatabaseProductTag(itemArray)
-		if err != nil {
-			zap.S().Errorf("Failed to store items in database", prefix)
-			addMultipleItemsToQueue(prefix, pg, itemArray)
-		}
-	}
-=======
 	processQueue(pg, prefixProductTag, storeItemsIntoDatabaseProductTag)
->>>>>>> 56a790e8
 }
 
 func storeItemsIntoDatabaseProductTag(itemArray []goque.Item) (err error) {
@@ -1218,37 +1005,7 @@
 
 // storeIntoDatabaseRoutineProductTagString fetches data from queue and sends it to the database
 func storeIntoDatabaseRoutineProductTagString(pg *goque.PrefixQueue) {
-<<<<<<< HEAD
-	prefix := prefixProductTagString
-
-	for range time.Tick(time.Duration(1) * time.Second) {
-
-		// GetItemsFromQueue
-
-		itemArray, err := getAllItemsInQueue(prefix, pg)
-		if err == goque.ErrDBClosed {
-			zap.S().Warnf(warnStoppingRoutineAsDatabaseHasBeenClosed, prefix)
-		} else if err != nil {
-			zap.S().Errorf("Failed to get items from database", prefix)
-			continue
-		}
-
-		if len(itemArray) == 0 {
-			//zap.S().Debugf("Queue empty", prefix)
-			continue
-		}
-
-		zap.S().Debugf("Got items from queue", prefix, len(itemArray))
-
-		err = storeItemsIntoDatabaseProductTagString(itemArray)
-		if err != nil {
-			zap.S().Errorf("Failed to store items in database", prefix)
-			addMultipleItemsToQueue(prefix, pg, itemArray)
-		}
-	}
-=======
 	processQueue(pg, prefixProductTagString, storeItemsIntoDatabaseProductTagString)
->>>>>>> 56a790e8
 }
 
 func storeItemsIntoDatabaseProductTagString(itemArray []goque.Item) (err error) {
@@ -1340,37 +1097,7 @@
 
 // storeIntoDatabaseRoutineAddParentToChild fetches data from queue and sends it to the database
 func storeIntoDatabaseRoutineAddParentToChild(pg *goque.PrefixQueue) {
-<<<<<<< HEAD
-	prefix := prefixAddParentToChild
-
-	for range time.Tick(time.Duration(1) * time.Second) {
-
-		// GetItemsFromQueue
-
-		itemArray, err := getAllItemsInQueue(prefix, pg)
-		if err == goque.ErrDBClosed {
-			zap.S().Warnf(warnStoppingRoutineAsDatabaseHasBeenClosed, prefix)
-		} else if err != nil {
-			zap.S().Errorf("Failed to get items from database", prefix)
-			continue
-		}
-
-		if len(itemArray) == 0 {
-			//zap.S().Debugf("Queue empty", prefix)
-			continue
-		}
-
-		zap.S().Debugf("Got items from queue", prefix, len(itemArray))
-
-		err = storeItemsIntoDatabaseAddParentToChild(itemArray)
-		if err != nil {
-			zap.S().Errorf("Failed to store items in database", prefix)
-			addMultipleItemsToQueue(prefix, pg, itemArray)
-		}
-	}
-=======
 	processQueue(pg, prefixAddParentToChild, storeItemsIntoDatabaseAddParentToChild)
->>>>>>> 56a790e8
 }
 
 func storeItemsIntoDatabaseAddParentToChild(itemArray []goque.Item) (err error) {
@@ -1463,37 +1190,7 @@
 
 // storeIntoDatabaseRoutineShift fetches data from queue and sends it to the database
 func storeIntoDatabaseRoutineShift(pg *goque.PrefixQueue) {
-<<<<<<< HEAD
-	prefix := prefixAddShift
-
-	for range time.Tick(time.Duration(1) * time.Second) {
-
-		// GetItemsFromQueue
-
-		itemArray, err := getAllItemsInQueue(prefix, pg)
-		if err == goque.ErrDBClosed {
-			zap.S().Warnf(warnStoppingRoutineAsDatabaseHasBeenClosed, prefix)
-		} else if err != nil {
-			zap.S().Errorf("Failed to get items from database", prefix)
-			continue
-		}
-
-		if len(itemArray) == 0 {
-			//zap.S().Debugf("Queue empty", prefix)
-			continue
-		}
-
-		zap.S().Debugf("Got items from queue", prefix, len(itemArray))
-
-		err = storeItemsIntoDatabaseShift(itemArray)
-		if err != nil {
-			zap.S().Errorf("Failed to store items in database", prefix)
-			addMultipleItemsToQueue(prefix, pg, itemArray)
-		}
-	}
-=======
 	processQueue(pg, prefixAddShift, storeItemsIntoDatabaseShift)
->>>>>>> 56a790e8
 }
 
 func storeItemsIntoDatabaseShift(itemArray []goque.Item) (err error) {
@@ -1580,37 +1277,7 @@
 
 // storeIntoDatabaseRoutineUniqueProductScrap fetches data from queue and sends it to the database
 func storeIntoDatabaseRoutineUniqueProductScrap(pg *goque.PrefixQueue) {
-<<<<<<< HEAD
-	prefix := prefixUniqueProductScrap
-
-	for range time.Tick(time.Duration(1) * time.Second) {
-
-		// GetItemsFromQueue
-
-		itemArray, err := getAllItemsInQueue(prefix, pg)
-		if err == goque.ErrDBClosed {
-			zap.S().Warnf(warnStoppingRoutineAsDatabaseHasBeenClosed, prefix)
-		} else if err != nil {
-			zap.S().Errorf("Failed to get items from database", prefix)
-			continue
-		}
-
-		if len(itemArray) == 0 {
-			//zap.S().Debugf("Queue empty", prefix)
-			continue
-		}
-
-		zap.S().Debugf("Got items from queue", prefix, len(itemArray))
-
-		err = storeItemsIntoDatabaseUniqueProductScrap(itemArray)
-		if err != nil {
-			zap.S().Errorf("Failed to store items in database", prefix)
-			addMultipleItemsToQueue(prefix, pg, itemArray)
-		}
-	}
-=======
 	processQueue(pg, prefixUniqueProductScrap, storeItemsIntoDatabaseUniqueProductScrap)
->>>>>>> 56a790e8
 }
 
 func storeItemsIntoDatabaseUniqueProductScrap(itemArray []goque.Item) (err error) {
@@ -1696,34 +1363,6 @@
 	processQueue(pg, prefixAddProduct, storeItemsIntoDatabaseAddProduct)
 }
 
-<<<<<<< HEAD
-		// GetItemsFromQueue
-
-		itemArray, err := getAllItemsInQueue(prefix, pg)
-		if err == goque.ErrDBClosed {
-			zap.S().Warnf(warnStoppingRoutineAsDatabaseHasBeenClosed, prefix)
-		} else if err != nil {
-			zap.S().Errorf("Failed to get items from database", prefix)
-			continue
-		}
-
-		if len(itemArray) == 0 {
-			//zap.S().Debugf("Queue empty", prefix)
-			continue
-		}
-
-		zap.S().Debugf("Got items from queue", prefix, len(itemArray))
-
-		err = storeItemsIntoDatabaseAddProduct(itemArray)
-		if err != nil {
-			zap.S().Errorf("Failed to store items in database", prefix)
-			addMultipleItemsToQueue(prefix, pg, itemArray)
-		}
-	}
-}
-
-=======
->>>>>>> 56a790e8
 func storeItemsIntoDatabaseAddProduct(itemArray []goque.Item) (err error) {
 
 	// Begin transaction
@@ -1806,37 +1445,7 @@
 
 // storeIntoDatabaseRoutineAddOrder fetches data from queue and sends it to the database
 func storeIntoDatabaseRoutineAddOrder(pg *goque.PrefixQueue) {
-<<<<<<< HEAD
-	prefix := prefixAddOrder
-
-	for range time.Tick(time.Duration(1) * time.Second) {
-
-		// GetItemsFromQueue
-
-		itemArray, err := getAllItemsInQueue(prefix, pg)
-		if err == goque.ErrDBClosed {
-			zap.S().Warnf(warnStoppingRoutineAsDatabaseHasBeenClosed, prefix)
-		} else if err != nil {
-			zap.S().Errorf("Failed to get items from database", prefix)
-			continue
-		}
-
-		if len(itemArray) == 0 {
-			//zap.S().Debugf("Queue empty", prefix)
-			continue
-		}
-
-		zap.S().Debugf("Got items from queue", prefix, len(itemArray))
-
-		err = storeItemsIntoDatabaseAddOrder(itemArray)
-		if err != nil {
-			zap.S().Errorf("Failed to store items in database", prefix)
-			addMultipleItemsToQueue(prefix, pg, itemArray)
-		}
-	}
-=======
 	processQueue(pg, prefixAddOrder, storeItemsIntoDatabaseAddOrder)
->>>>>>> 56a790e8
 }
 
 func storeItemsIntoDatabaseAddOrder(itemArray []goque.Item) (err error) {
@@ -1921,37 +1530,7 @@
 
 // storeIntoDatabaseRoutineStartOrder fetches data from queue and sends it to the database
 func storeIntoDatabaseRoutineStartOrder(pg *goque.PrefixQueue) {
-<<<<<<< HEAD
-	prefix := prefixStartOrder
-
-	for range time.Tick(time.Duration(1) * time.Second) {
-
-		// GetItemsFromQueue
-
-		itemArray, err := getAllItemsInQueue(prefix, pg)
-		if err == goque.ErrDBClosed {
-			zap.S().Warnf(warnStoppingRoutineAsDatabaseHasBeenClosed, prefix)
-		} else if err != nil {
-			zap.S().Errorf("Failed to get items from database", prefix)
-			continue
-		}
-
-		if len(itemArray) == 0 {
-			//zap.S().Debugf("Queue empty", prefix)
-			continue
-		}
-
-		zap.S().Debugf("Got items from queue", prefix, len(itemArray))
-
-		err = storeItemsIntoDatabaseStartOrder(itemArray)
-		if err != nil {
-			zap.S().Errorf("Failed to store items in database", prefix)
-			addMultipleItemsToQueue(prefix, pg, itemArray)
-		}
-	}
-=======
 	processQueue(pg, prefixStartOrder, storeItemsIntoDatabaseStartOrder)
->>>>>>> 56a790e8
 }
 
 func storeItemsIntoDatabaseStartOrder(itemArray []goque.Item) (err error) {
@@ -2045,27 +1624,13 @@
 	// Begin transaction
 	txn, err := db.Begin()
 
-<<<<<<< HEAD
-		itemArray, err := getAllItemsInQueue(prefix, pg)
-		if err == goque.ErrDBClosed {
-			zap.S().Warnf(warnStoppingRoutineAsDatabaseHasBeenClosed, prefix)
-		} else if err != nil {
-			zap.S().Errorf("Failed to get items from database", prefix)
-			continue
-=======
 	if err != nil {
 		err = PQErrorHandlingTransaction("db.Begin()", err, txn)
 		if err != nil {
 			return
->>>>>>> 56a790e8
-		}
-	}
-
-<<<<<<< HEAD
-		if len(itemArray) == 0 {
-			//zap.S().Debugf("Queue empty", prefix)
-			continue
-=======
+		}
+	}
+
 	var stmt *sql.Stmt
 
 	stmt, err = txn.Prepare(`UPDATE orderTable 
@@ -2076,7 +1641,6 @@
 		PQErrorHandling("Prepare()", err)
 		if err != nil {
 			return
->>>>>>> 56a790e8
 		}
 	}
 
@@ -2230,27 +1794,13 @@
 	// Begin transaction
 	txn, err := db.Begin()
 
-<<<<<<< HEAD
-		itemArray, err := getAllItemsInQueue(prefix, pg)
-		if err == goque.ErrDBClosed {
-			zap.S().Warnf(warnStoppingRoutineAsDatabaseHasBeenClosed, prefix)
-		} else if err != nil {
-			zap.S().Errorf("Failed to get items from database", prefix)
-			continue
-=======
 	if err != nil {
 		err = PQErrorHandlingTransaction("db.Begin()", err, txn)
 		if err != nil {
 			return
->>>>>>> 56a790e8
-		}
-	}
-
-<<<<<<< HEAD
-		if len(itemArray) == 0 {
-			//zap.S().Debugf("Queue empty", prefix)
-			continue
-=======
+		}
+	}
+
 	var StmtGetLastInRange *sql.Stmt
 	StmtGetLastInRange, err = txn.Prepare(`SELECT extract(epoch from timestamp)*1000, asset_id, state FROM statetable WHERE timestamp > to_timestamp($1 / 1000.0) AND asset_id = $2 ORDER BY timestamp ASC LIMIT 1;`)
 
@@ -2258,7 +1808,6 @@
 		PQErrorHandling("Prepare()", err)
 		if err != nil {
 			return
->>>>>>> 56a790e8
 		}
 	}
 
