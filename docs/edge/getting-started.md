--- conflicted
+++ resolved
@@ -15,20 +15,13 @@
 If you want to use your own hardware, that is of course no problem. To install the required software on the hardware use this [guide for the core stack](installation-core.md) or this [guide for the advanced stack](installation-advanced.md).
 
 After you have installed the required software on your hardware, you can use [these instructions](sensors/mounting-sensors.md) to install and commission any external sensors that may be required.
-
-<<<<<<< HEAD
-## 2. Edge Data processing
+## 2. Configure node-red for data pre-processing
 
 **The basic approach for data processing on the local hardware is to extract data from various data sources (OPC/UA, MQTT, Rest), extract the important information, and then make it available to the United Manufacturing Hub via a predefined interface (MQTT). For this data processing on the local hardware we use Nodered.**
 
-Nodered is a low-code programming for event-driven applications. If you haven't worked with Nodered yet, [here](https://nodered.org/docs/user-guide/) is a good documentation from Nodered.
-=======
-## 2. Configure node-red for data pre-processing
-
 To extract and pre-process the data from different data sources we use the open source software node-red. node-red is a low-code programming for event-driven applications.
 
-If you haven't worked with node-red yet, [here](https://nodered.org/docs/user-guide/) is a good documentation directly from node-red!
->>>>>>> 9ab26759
+If you haven't worked with node-red yet, [here](https://nodered.org/docs/user-guide/) is a good documentation from node-red!
 
 <img src="images/nodered.png">
 
@@ -46,11 +39,7 @@
 
 The name of the asset: *AssetID*
 
-Furthermore, you will find under the general settings:
-
-- The state logic which determines the machine *state* with the help of the *activity* and *detectedAnomaly* topic. For more information feel free to check [this article.](../general/mqtt.md)
-  
-<<<<<<< HEAD
+Furthermore, you will find under the general settings, the state logic which determines the machine *state* with the help of the *activity* and *detectedAnomaly* topic. For more information feel free to check [this article.](../general/mqtt.md)
 ### Inputs:
 <img src="images/nodered_inputs.png" height="200">
 
@@ -84,7 +73,8 @@
 }
 ```
 
-### Extract information and make it available to the outputs:
+
+### Extract information and make it available to the **outputs**:
 In order for the data to be processed easily and quickly by the United Manufacturing hub, the input data (OPC/UA, Siemens S7) must be prepared and converted into a standardized data format (MQTT Topic). For a deep explanation of our MQTT data model check [here](../general/mqtt.md) and [here](../general/state.md).
 
 <img src="images/nodered_outputs.png" height="200">
@@ -113,51 +103,8 @@
 ### Testing:
 <img src="images/nodered_testing.png" height="200">
 
-### Assembly Analytics:
-With the help of Assembly Analytics Nodes, it is possible to measure the cycle time of assembly cells in order to measure and continuously improve their efficiency in a similar way to machines.
-
-<img src="images/nodered_assemblyanalytics.png">
-
-
-**Here is an exemplary implementation of those nodes:**
-
-
-There are 2 stations with a total of 4 cycles under consideration
-
-**Station 1 (AssemblyCell1):**
-
-1a: Starts with scanned barcode and ends when 1b starts
-
-1b: Starts with a trigger at the pick to light station and ends when station 1a starts
-
-**Station 2 (AssemblyCell2):**
-
-2a: Starts when the foot switch at the 2nd station is pressed and ends when 2b starts
-
-2b: Starts when the quality check button is pressed and ends when 2a starts.
-
-Assumptions:
-- Unrealistically long cycle times are filtered out (cycle times over 20 seconds).
-- There is a button bar between the stations to end the current cycle and mark that product as scrap. The upper 2 buttons terminate the cycle of AssemblyCell1 and the lower ones of AssemblyCell2. The aborted cycle creates a product that is marked as a scrap.
-
-**Nodes explained:**
-
-- Assembly Analytics Trigger: Cycles can be started with the help of the "Assembly Analytics Trigger" software module.
-
-- Assembly Analytics Scrap: With the help of the software module "Assembly Analytics Scrap", existing cycles can be aborted and that produced good can be marked as "scrap".
-- With the help of the software module "Assembly Analytics Middleware", the software modules described above are processed into "unique products".
-=======
-### Inputs
->>>>>>> 9ab26759
-
-### Outputs
-
 [See also DCC Aachen example in our showcase.](../examples/dcc-assembly-analytics.md)
 
-<<<<<<< HEAD
-## 3. Configure your Dashboard
-=======
 ## 3. Configure your Dashboard
 
-TODO
->>>>>>> 9ab26759
+TODO