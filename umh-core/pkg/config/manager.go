--- conflicted
+++ resolved
@@ -93,7 +93,7 @@
 	// current functionality. This addresses the UX gap where users hit "please edit the file manually"
 	// errors when trying to customize templated configurations.
 	// AtomicUnlinkFromTemplate(ctx context.Context, componentUUID uuid.UUID) error
-<<<<<<< HEAD
+
 
 	// TODO: Add AtomicUnlinkFromTemplate method
 	// AtomicUnlinkFromTemplate converts a templated configuration (using YAML anchors/aliases)
@@ -102,8 +102,6 @@
 	// errors when trying to customize templated configurations.
 	// AtomicUnlinkFromTemplate(ctx context.Context, componentUUID uuid.UUID) error
 
-=======
->>>>>>> 191efaf1
 }
 
 // FileConfigManager implements the ConfigManager interface by reading from a file
