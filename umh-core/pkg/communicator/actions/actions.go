// Copyright 2025 UMH Systems GmbH
//
// Licensed under the Apache License, Version 2.0 (the "License");
// you may not use this file except in compliance with the License.
// You may obtain a copy of the License at
//
//     http://www.apache.org/licenses/LICENSE-2.0
//
// Unless required by applicable law or agreed to in writing, software
// distributed under the License is distributed on an "AS IS" BASIS,
// WITHOUT WARRANTIES OR CONDITIONS OF ANY KIND, either express or implied.
// See the License for the specific language governing permissions and
// limitations under the License.

package actions

import (
	"fmt"

	"github.com/google/uuid"
	"github.com/united-manufacturing-hub/united-manufacturing-hub/umh-core/pkg/communicator/pkg/encoding"
	"github.com/united-manufacturing-hub/united-manufacturing-hub/umh-core/pkg/communicator/pkg/tools/safejson"
	"github.com/united-manufacturing-hub/united-manufacturing-hub/umh-core/pkg/communicator/pkg/tools/watchdog"
	"github.com/united-manufacturing-hub/united-manufacturing-hub/umh-core/pkg/config"
	"github.com/united-manufacturing-hub/united-manufacturing-hub/umh-core/pkg/fsm"
	"github.com/united-manufacturing-hub/united-manufacturing-hub/umh-core/pkg/logger"
	"github.com/united-manufacturing-hub/united-manufacturing-hub/umh-core/pkg/models"
	"github.com/united-manufacturing-hub/united-manufacturing-hub/umh-core/pkg/sentry"
)

// Action is the interface that all action types must implement.
// It defines the core lifecycle methods for parsing, validating, and executing actions.
type Action interface {
	// Parse parses the ActionMessagePayload into the corresponding action type.
	// It should extract and validate all required fields from the raw payload.
	Parse(interface{}) error

	// Validate validates the action payload, returns an error if something is wrong.
	// This should perform deeper validation than Parse, checking business rules and constraints.
	Validate() error

	// Execute executes the action, returns the result as an interface and an error if something went wrong.
	// It must send ActionConfirmed and ActionExecuting messages for progress updates.
	// It must send ActionFinishedWithFailure messages if an error occurs.
	// It must not send the final successfull action reply, as it is done by the caller.
	Execute() (interface{}, map[string]interface{}, error)

	// getUserEmail returns the user email of the action
	getUserEmail() string

	// getUuid returns the UUID of the action
	getUuid() uuid.UUID
}

// HandleActionMessage is the main entry point for processing action messages.
// It identifies the action type, creates the appropriate action implementation,
// and processes it through the Parse->Validate->Execute flow.
//
// After execution, it handles sending the success reply if the action completed successfully.
// Error handling for each step is done within this function.
func HandleActionMessage(instanceUUID uuid.UUID, payload models.ActionMessagePayload, sender string, outboundChannel chan *models.UMHMessage, releaseChannel config.ReleaseChannel, dog watchdog.Iface, traceID uuid.UUID, systemSnapshotManager *fsm.SnapshotManager, configManager config.ConfigManager) {
	log := logger.For(logger.ComponentCommunicator)

	// Start a new transaction for this action
	log.Debugf("Handling action message: Type: %s, Payload: %v", payload.ActionType, payload.ActionPayload)

	var action Action
	switch payload.ActionType {

	case models.EditInstance:
		action = &EditInstanceAction{
			userEmail:             sender,
			actionUUID:            payload.ActionUUID,
			instanceUUID:          instanceUUID,
			outboundChannel:       outboundChannel,
			configManager:         configManager,
			actionLogger:          log,
			systemSnapshotManager: systemSnapshotManager,
		}
	case models.DeployDataFlowComponent:
		action = &DeployDataflowComponentAction{
			userEmail:             sender,
			actionUUID:            payload.ActionUUID,
			instanceUUID:          instanceUUID,
			outboundChannel:       outboundChannel,
			configManager:         configManager,
			systemSnapshotManager: systemSnapshotManager,
			actionLogger:          log,
		}

	case models.DeleteDataFlowComponent:
		action = &DeleteDataflowComponentAction{
			userEmail:             sender,
			actionUUID:            payload.ActionUUID,
			instanceUUID:          instanceUUID,
			outboundChannel:       outboundChannel,
			configManager:         configManager,
			systemSnapshotManager: systemSnapshotManager,
			actionLogger:          log,
		}

	case models.GetDataFlowComponent:
		action = &GetDataFlowComponentAction{
			userEmail:             sender,
			actionUUID:            payload.ActionUUID,
			instanceUUID:          instanceUUID,
			outboundChannel:       outboundChannel,
			configManager:         configManager,
			systemSnapshotManager: systemSnapshotManager,
			actionLogger:          log,
		}
	case models.EditDataFlowComponent:
		action = &EditDataflowComponentAction{
			userEmail:             sender,
			actionUUID:            payload.ActionUUID,
			instanceUUID:          instanceUUID,
			outboundChannel:       outboundChannel,
			configManager:         configManager,
			actionLogger:          log,
			systemSnapshotManager: systemSnapshotManager,
		}
	case models.GetLogs:
		action = &GetLogsAction{
			userEmail:             sender,
			actionUUID:            payload.ActionUUID,
			instanceUUID:          instanceUUID,
			outboundChannel:       outboundChannel,
			configManager:         configManager,
			actionLogger:          log,
			systemSnapshotManager: systemSnapshotManager,
		}
<<<<<<< HEAD
	case models.GetConfigFile:
		action = NewGetConfigFileAction(
			sender,
			payload.ActionUUID,
			instanceUUID,
			outboundChannel,
			systemSnapshotManager,
			configManager,
		)
	case models.SetConfigFile:
		action = NewSetConfigFileAction(
			sender,
			payload.ActionUUID,
			instanceUUID,
			outboundChannel,
			systemSnapshotManager,
			configManager,
		)
=======
	case models.GetDataFlowComponentMetrics:
		action = &GetDataflowcomponentMetricsAction{
			userEmail:             sender,
			actionUUID:            payload.ActionUUID,
			instanceUUID:          instanceUUID,
			outboundChannel:       outboundChannel,
			actionLogger:          log,
			systemSnapshotManager: systemSnapshotManager,
		}

>>>>>>> 4db71aa3
	default:
		log.Errorf("Unknown action type: %s", payload.ActionType)
		SendActionReply(instanceUUID, sender, payload.ActionUUID, models.ActionFinishedWithFailure, "Unknown action type", outboundChannel, payload.ActionType)
		return
	}

	SendActionReply(instanceUUID, sender, payload.ActionUUID, models.ActionExecuting, "Parsing action payload", outboundChannel, payload.ActionType)
	// Parse the action payload
	err := action.Parse(payload.ActionPayload)
	if err != nil {
		log.Errorf("Error parsing action payload: %s", err)
		return
	}

	SendActionReply(instanceUUID, sender, payload.ActionUUID, models.ActionExecuting, "Validating action payload", outboundChannel, payload.ActionType)
	// Validate the action payload
	err = action.Validate()
	if err != nil {
		log.Errorf("Error validating action payload: %s", err)
		return
	}

	SendActionReply(instanceUUID, sender, payload.ActionUUID, models.ActionExecuting, "Executing action", outboundChannel, payload.ActionType)
	// Execute the action
	result, metadata, err := action.Execute()
	if err != nil {
		log.Errorf("Error executing action: %s", err)
		return
	}

	log.Debugf("Action executed, sending reply: %v", result)

	SendActionReplyWithAdditionalContext(instanceUUID, sender, payload.ActionUUID, models.ActionFinishedSuccessfull, result, outboundChannel, payload.ActionType, metadata)
}

// SendActionReply sends an action reply with the given state and payload.
// It is a convenience wrapper around SendActionReplyWithAdditionalContext that doesn't include additional context.
// It returns false if an error occurred during message generation or sending.
func SendActionReply(instanceUUID uuid.UUID, userEmail string, actionUUID uuid.UUID, arstate models.ActionReplyState, payload interface{}, outboundChannel chan *models.UMHMessage, action models.ActionType) bool {
	return SendActionReplyWithAdditionalContext(instanceUUID, userEmail, actionUUID, arstate, payload, outboundChannel, action, nil)
}

// SendActionReplyWithAdditionalContext sends an action reply with added context metadata.
// It is used for all user-facing communication about action progress and results.
// The actionContext parameter allows passing additional structured data with the reply.
//
// This is the primary method for sending action status messages to users, and is
// used for confirmation, progress updates, success, and failure notifications.
func SendActionReplyWithAdditionalContext(instanceUUID uuid.UUID, userEmail string, actionUUID uuid.UUID, arstate models.ActionReplyState, payload interface{}, outboundChannel chan *models.UMHMessage, action models.ActionType, actionContext map[string]interface{}) bool {
	err := sendActionReplyInternal(instanceUUID, userEmail, actionUUID, arstate, payload, outboundChannel, actionContext)
	if err != nil {
		sentry.ReportIssuef(sentry.IssueTypeError, logger.For(logger.ComponentCommunicator), "Error generating action reply: %w", err)
		return false
	}
	return true
}

// sendActionReplyInternal is the internal implementation for SendActionReply.
// It handles the actual process of creating and sending UMH messages.
// This function is only meant to be called within the actions.go file!
// Use SendActionReply instead (or SendActionReplyWithAdditionalContext if you need to pass additional context).
func sendActionReplyInternal(instanceUUID uuid.UUID, userEmail string, actionUUID uuid.UUID, arstate models.ActionReplyState, payload interface{}, outboundChannel chan *models.UMHMessage, actionContext map[string]interface{}) error {
	var err error
	var umhMessage models.UMHMessage
	if actionContext == nil {
		umhMessage, err = generateUMHMessage(instanceUUID, userEmail, models.ActionReply, models.ActionReplyMessagePayload{
			ActionUUID:         actionUUID,
			ActionReplyState:   arstate,
			ActionReplyPayload: payload,
		})
	} else {
		umhMessage, err = generateUMHMessage(instanceUUID, userEmail, models.ActionReply, models.ActionReplyMessagePayload{
			ActionUUID:         actionUUID,
			ActionReplyState:   arstate,
			ActionReplyPayload: payload,
			ActionContext:      actionContext,
		})
	}
	if err != nil {
		sentry.ReportIssuef(sentry.IssueTypeError, logger.For(logger.ComponentCommunicator), "Error generating umh message: %v", err)
		return err
	}
	outboundChannel <- &umhMessage

	return nil
}

// generateUMHMessage creates a UMHMessage with the specified parameters.
// It handles the encryption of message content before adding it to the UMHMessage.
//
// There is no check for matching message type and payload, so ensure the payload
// is compatible with the message type. The content is encrypted using the
// encoding package before being added to the message.
func generateUMHMessage(instanceUUID uuid.UUID, userEmail string, messageType models.MessageType, payload any) (umhMessage models.UMHMessage, err error) {
	messageContent := models.UMHMessageContent{
		MessageType: messageType,
		Payload:     payload,
	}

	encryptedContent, err := encoding.EncodeMessageFromUMHInstanceToUser(messageContent)
	if err != nil {
		return
	}

	umhMessage = models.UMHMessage{
		Email:        userEmail,
		Content:      encryptedContent,
		InstanceUUID: instanceUUID,
	}

	return
}

// ParseActionPayload is a generic helper function that converts raw payload data into a typed struct.
// It handles the conversion from interface{} -> map -> JSON -> typed struct safely.
//
// This function is particularly useful for parsing nested structures within action payloads,
// and provides consistent error handling for payload parsing.
//
// Example usage:
//
//	myPayload, err := ParseActionPayload[MyCustomStruct](actionPayload)
func ParseActionPayload[T any](actionPayload interface{}) (T, error) {
	var payload T

	rawMap, ok := actionPayload.(map[string]interface{})
	if !ok {
		return payload, fmt.Errorf("could not assert ActionPayload to map[string]interface{}. Actual type: %T, Value: %v", actionPayload, actionPayload)
	}

	// Marshal the raw payload into JSON bytes
	jsonData, err := safejson.Marshal(rawMap)
	if err != nil {
		return payload, fmt.Errorf("error marshaling raw payload: %w", err)
	}

	// Unmarshal the JSON bytes into the specified type
	err = safejson.Unmarshal(jsonData, &payload)
	if err != nil {
		return payload, fmt.Errorf("error unmarshaling into target type: %w", err)
	}

	return payload, nil
}<|MERGE_RESOLUTION|>--- conflicted
+++ resolved
@@ -129,7 +129,7 @@
 			actionLogger:          log,
 			systemSnapshotManager: systemSnapshotManager,
 		}
-<<<<<<< HEAD
+
 	case models.GetConfigFile:
 		action = NewGetConfigFileAction(
 			sender,
@@ -148,7 +148,7 @@
 			systemSnapshotManager,
 			configManager,
 		)
-=======
+
 	case models.GetDataFlowComponentMetrics:
 		action = &GetDataflowcomponentMetricsAction{
 			userEmail:             sender,
@@ -159,7 +159,6 @@
 			systemSnapshotManager: systemSnapshotManager,
 		}
 
->>>>>>> 4db71aa3
 	default:
 		log.Errorf("Unknown action type: %s", payload.ActionType)
 		SendActionReply(instanceUUID, sender, payload.ActionUUID, models.ActionFinishedWithFailure, "Unknown action type", outboundChannel, payload.ActionType)
