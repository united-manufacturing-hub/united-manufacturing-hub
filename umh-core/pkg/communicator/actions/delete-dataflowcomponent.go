--- conflicted
+++ resolved
@@ -60,23 +60,6 @@
 // the respective method to avoid lock contention and race conditions.
 // ----------------------------------------------------------------------------
 type DeleteDataflowComponentAction struct {
-<<<<<<< HEAD
-	userEmail             string
-	actionUUID            uuid.UUID
-	instanceUUID          uuid.UUID
-	outboundChannel       chan *models.UMHMessage
-	configManager         config.ConfigManager
-	systemSnapshotManager *fsm.SnapshotManager
-	componentUUID         uuid.UUID
-	actionLogger          *zap.SugaredLogger
-}
-
-// NewDeleteDataflowComponentAction creates a new DeleteDataflowComponentAction with the provided parameters.
-// This constructor is primarily used for testing to enable dependency injection, though it can be used
-// in production code as well. It initializes the action with the necessary fields but doesn't
-// populate the component UUID field which must be done via Parse.
-func NewDeleteDataflowComponentAction(userEmail string, actionUUID uuid.UUID, instanceUUID uuid.UUID, outboundChannel chan *models.UMHMessage, configManager config.ConfigManager, systemSnapshotManager *fsm.SnapshotManager) *DeleteDataflowComponentAction {
-=======
 	// ─── Request metadata ────────────────────────────────────────────────────
 	userEmail    string    // used for feedback messages
 	actionUUID   uuid.UUID // unique ID of *this* action instance
@@ -87,8 +70,7 @@
 	configManager   config.ConfigManager    // abstraction over config store
 
 	// ─── Runtime observation ────────────────────────────────────────────────
-	systemSnapshot *fsm.SystemSnapshot // pointer owned by FSM goroutine
-	systemMu       *sync.RWMutex       // protects systemSnapshot during copy
+	systemSnapshotManager *fsm.SnapshotManager
 
 	// ─── Business data ──────────────────────────────────────────────────────
 	componentUUID uuid.UUID // the component slated for deletion
@@ -100,8 +82,7 @@
 // NewDeleteDataflowComponentAction returns an *empty* action instance prepared
 // for unit tests or real execution.  The caller still needs to Parse and
 // Validate before calling Execute.
-func NewDeleteDataflowComponentAction(userEmail string, actionUUID uuid.UUID, instanceUUID uuid.UUID, outboundChannel chan *models.UMHMessage, configManager config.ConfigManager, systemSnapshot *fsm.SystemSnapshot, systemMu *sync.RWMutex) *DeleteDataflowComponentAction {
->>>>>>> 14d03768
+func NewDeleteDataflowComponentAction(userEmail string, actionUUID uuid.UUID, instanceUUID uuid.UUID, outboundChannel chan *models.UMHMessage, configManager config.ConfigManager, systemSnapshotManager *fsm.SnapshotManager) *DeleteDataflowComponentAction {
 	return &DeleteDataflowComponentAction{
 		userEmail:             userEmail,
 		actionUUID:            actionUUID,
@@ -173,14 +154,10 @@
 		SendActionReply(a.instanceUUID, a.userEmail, a.actionUUID, models.ActionFinishedWithFailure, errorMsg, a.outboundChannel, models.DeleteDataFlowComponent)
 		return nil, nil, fmt.Errorf("%s", errorMsg)
 	}
-
-<<<<<<< HEAD
-	// wait for the component to be removed
+  
+  // ─── 3  Observe the runtime until the FSM forgets the instance ─────────
 	if a.systemSnapshotManager != nil { // skipping this for the unit tests
-=======
-	// ─── 3  Observe the runtime until the FSM forgets the instance ─────────
-	if a.systemSnapshot != nil { // skipping this for the unit tests
->>>>>>> 14d03768
+
 		SendActionReply(a.instanceUUID, a.userEmail, a.actionUUID, models.ActionExecuting, "Configuration updated. Waiting for dataflow component to be fully removed from the system...", a.outboundChannel, models.DeleteDataFlowComponent)
 		err = a.waitForComponentToBeRemoved()
 		if err != nil {
@@ -211,31 +188,7 @@
 	return a.componentUUID
 }
 
-<<<<<<< HEAD
-=======
-// GetSystemSnapshot returns a *deep copy* so that callers cannot accidentally
-// race with the FSM writer goroutine.
-func (a *DeleteDataflowComponentAction) GetSystemSnapshot() fsm.SystemSnapshot {
-	a.systemMu.RLock()
-	defer a.systemMu.RUnlock()
-
-	if a.systemSnapshot == nil {
-		return fsm.SystemSnapshot{}
-	}
-
-	var snapshotCopy fsm.SystemSnapshot
-	err := deepcopy.Copy(&snapshotCopy, a.systemSnapshot)
-	if err != nil {
-		sentry.ReportIssue(err, sentry.IssueTypeError, a.actionLogger)
-	}
-
-	return snapshotCopy
-}
-
-// waitForComponentToBeRemoved polls the snapshot until the DFC no longer
-// appears.  This is purely *observational* – there is no rollback because the
-// component is already gone from the configuration store.
->>>>>>> 14d03768
+
 func (a *DeleteDataflowComponentAction) waitForComponentToBeRemoved() error {
 	//check the system snapshot and waits for the instance to be removed
 	ticker := time.NewTicker(1 * time.Second)
