// Copyright 2025 UMH Systems GmbH
//
// Licensed under the Apache License, Version 2.0 (the "License");
// you may not use this file except in compliance with the License.
// You may obtain a copy of the License at
//
//     http://www.apache.org/licenses/LICENSE-2.0
//
// Unless required by applicable law or agreed to in writing, software
// distributed under the License is distributed on an "AS IS" BASIS,
// WITHOUT WARRANTIES OR CONDITIONS OF ANY KIND, either express or implied.
// See the License for the specific language governing permissions and
// limitations under the License.

package actions

import (
	"fmt"
	"slices"

	"github.com/google/uuid"
	"github.com/united-manufacturing-hub/united-manufacturing-hub/umh-core/pkg/config"
	"github.com/united-manufacturing-hub/united-manufacturing-hub/umh-core/pkg/config/dataflowcomponentserviceconfig"
	"github.com/united-manufacturing-hub/united-manufacturing-hub/umh-core/pkg/constants"
	"github.com/united-manufacturing-hub/united-manufacturing-hub/umh-core/pkg/fsm"
	"github.com/united-manufacturing-hub/united-manufacturing-hub/umh-core/pkg/fsm/dataflowcomponent"
	"github.com/united-manufacturing-hub/united-manufacturing-hub/umh-core/pkg/logger"
	"github.com/united-manufacturing-hub/united-manufacturing-hub/umh-core/pkg/models"
	"go.uber.org/zap"
	"gopkg.in/yaml.v3"
)

type GetDataFlowComponentAction struct {
	userEmail       string
	actionUUID      uuid.UUID
	instanceUUID    uuid.UUID
	outboundChannel chan *models.UMHMessage
	configManager   config.ConfigManager
	systemSnapshot  *fsm.SystemSnapshot
	payload         models.GetDataflowcomponentRequestSchemaJson
	actionLogger    *zap.SugaredLogger
}

// NewGetDataFlowComponentAction creates a new GetDataFlowComponentAction with the provided parameters.
// This constructor is primarily used for testing to enable dependency injection, though it can be used
// in production code as well. It initializes the action with the necessary fields but doesn't
// populate the payload field which must be done via Parse.
func NewGetDataFlowComponentAction(userEmail string, actionUUID uuid.UUID, instanceUUID uuid.UUID, outboundChannel chan *models.UMHMessage, configManager config.ConfigManager, systemSnapshot *fsm.SystemSnapshot) *GetDataFlowComponentAction {
	return &GetDataFlowComponentAction{
		userEmail:       userEmail,
		actionUUID:      actionUUID,
		instanceUUID:    instanceUUID,
		outboundChannel: outboundChannel,
		configManager:   configManager,
		systemSnapshot:  systemSnapshot,
		actionLogger:    logger.For(logger.ComponentCommunicator),
	}
}

func (a *GetDataFlowComponentAction) Parse(payload interface{}) (err error) {
	a.actionLogger.Info("Parsing the payload")
	a.payload, err = ParseActionPayload[models.GetDataflowcomponentRequestSchemaJson](payload)
	a.actionLogger.Info("Payload parsed, uuids: ", a.payload.VersionUUIDs)
	return err
}

// validation step is empty here
func (a *GetDataFlowComponentAction) Validate() error {
	return nil
}

func buildDataFlowComponentDataFromSnapshot(instance fsm.FSMInstanceSnapshot, log *zap.SugaredLogger) (config.DataFlowComponentConfig, error) {
	dfcData := config.DataFlowComponentConfig{}

	log.Infow("Building dataflowcomponent data from snapshot", "instanceID", instance.ID)

	if instance.LastObservedState != nil {
		// Try to cast to the right type
		observedState, ok := instance.LastObservedState.(*dataflowcomponent.DataflowComponentObservedStateSnapshot)
		if !ok {
			log.Errorw("Observed state is of unexpected type", "instanceID", instance.ID)
			return config.DataFlowComponentConfig{}, fmt.Errorf("invalid observed state type for dataflowcomponent %s", instance.ID)
		}
		dfcData.DataFlowComponentServiceConfig = observedState.Config
		dfcData.Name = instance.ID
		dfcData.DesiredFSMState = instance.DesiredState

	} else {
		log.Warnw("No observed state found for dataflowcomponent", "instanceID", instance.ID)
		return config.DataFlowComponentConfig{}, fmt.Errorf("no observed state found for dataflowcomponent")
	}

	return dfcData, nil
}

func (a *GetDataFlowComponentAction) Execute() (interface{}, map[string]interface{}, error) {
	a.actionLogger.Info("Executing the action")

	numUUIDs := len(a.payload.VersionUUIDs)

	dataFlowComponents := []config.DataFlowComponentConfig{}
	// Get the DataFlowComponent
	a.actionLogger.Debugf("Getting the DataFlowComponent")

	if dataflowcomponentManager, exists := a.systemSnapshot.Managers[constants.DataflowcomponentManagerName]; exists {
		a.actionLogger.Debugf("Dataflowcomponent manager found, getting the dataflowcomponent")
		instances := dataflowcomponentManager.GetInstances()
		foundComponents := 0

		for _, instance := range instances {
<<<<<<< HEAD
			currentUUID := dataflowcomponentconfig.GenerateUUIDFromName(instance.ID).String()
=======
			dfc, err := buildDataFlowComponentDataFromSnapshot(*instance, a.actionLogger)
			if err != nil {
				a.actionLogger.Warnf("Failed to build dataflowcomponent data: %v", err)
				continue
			}
			currentUUID := dataflowcomponentserviceconfig.GenerateUUIDFromName(instance.ID).String()
>>>>>>> 01cf2fac
			if slices.Contains(a.payload.VersionUUIDs, currentUUID) {
				a.actionLogger.Debugf("Adding %s to the response", instance.ID)

				dfc, err := buildDataFlowComponentDataFromSnapshot(*instance, a.actionLogger)
				if err != nil {
					a.actionLogger.Warnf("Failed to build dataflowcomponent data: %v", err)
					SendActionReply(a.instanceUUID, a.userEmail, a.actionUUID, models.ActionExecuting,
						fmt.Sprintf("Warning: Failed to retrieve data for component '%s': %v",
							instance.ID, err), a.outboundChannel, models.GetDataFlowComponent)
					continue
				}

				dataFlowComponents = append(dataFlowComponents, dfc)
				foundComponents++
			}
		}

		if foundComponents < numUUIDs {
			SendActionReply(a.instanceUUID, a.userEmail, a.actionUUID, models.ActionExecuting,
				fmt.Sprintf("Found %d of %d requested components. Some components might not exist in the system.",
					foundComponents, numUUIDs), a.outboundChannel, models.GetDataFlowComponent)
		}
	} else {
		SendActionReply(a.instanceUUID, a.userEmail, a.actionUUID, models.ActionExecuting,
			"Dataflow component manager not found. No components will be returned.",
			a.outboundChannel, models.GetDataFlowComponent)
	}

	// build the response
	a.actionLogger.Info("Building the response")
	SendActionReply(a.instanceUUID, a.userEmail, a.actionUUID, models.ActionExecuting,
		fmt.Sprintf("Processing configurations for %d dataflow components...",
			len(dataFlowComponents)), a.outboundChannel, models.GetDataFlowComponent)

	response := models.GetDataflowcomponentResponse{}
	for _, component := range dataFlowComponents {
		// build the payload
		dfc_payload := models.CommonDataFlowComponentCDFCPropertiesPayload{}
		tagValue := "" // the benthos image tag is not used anymore in UMH Core
		dfc_payload.CDFCProperties.BenthosImageTag = &models.CommonDataFlowComponentBenthosImageTagConfig{
			Tag: &tagValue,
		}
		dfc_payload.CDFCProperties.IgnoreErrors = nil
		//fill the inputs, outputs, pipeline and rawYAML
		// Convert the BenthosConfig input to CommonDataFlowComponentInputConfig
		inputData, err := yaml.Marshal(component.DataFlowComponentServiceConfig.BenthosConfig.Input)
		if err != nil {
			a.actionLogger.Warnf("Failed to marshal input data: %v", err)
		}
		dfc_payload.CDFCProperties.Inputs = models.CommonDataFlowComponentInputConfig{
			Data: string(inputData),
			Type: "benthos", // Default type for benthos inputs
		}

		// Convert the BenthosConfig output to CommonDataFlowComponentOutputConfig
		outputData, err := yaml.Marshal(component.DataFlowComponentServiceConfig.BenthosConfig.Output)
		if err != nil {
			a.actionLogger.Warnf("Failed to marshal output data: %v", err)
		}
		dfc_payload.CDFCProperties.Outputs = models.CommonDataFlowComponentOutputConfig{
			Data: string(outputData),
			Type: "benthos", // Default type for benthos outputs
		}

		// Convert the BenthosConfig pipeline to CommonDataFlowComponentPipelineConfig
		processors := models.CommonDataFlowComponentPipelineConfigProcessors{}

		// Extract processors from the pipeline if they exist
		if pipeline, ok := component.DataFlowComponentServiceConfig.BenthosConfig.Pipeline["processors"].([]interface{}); ok {
			for i, proc := range pipeline {
				procData, err := yaml.Marshal(proc)
				if err != nil {
					a.actionLogger.Warnf("Failed to marshal processor data: %v", err)
					continue
				}
				// Use index as processor name if not specified
				procName := fmt.Sprintf("processor_%d", i)
				processors[procName] = struct {
					Data string `json:"data" yaml:"data" mapstructure:"data"`
					Type string `json:"type" yaml:"type" mapstructure:"type"`
				}{
					Data: string(procData),
					Type: "bloblang", // Default type for benthos processors
				}
			}
		}

		// Set threads value if present in the pipeline
		var threads *int
		if threadsVal, ok := component.DataFlowComponentServiceConfig.BenthosConfig.Pipeline["threads"]; ok {
			if t, ok := threadsVal.(int); ok {
				threads = &t
			}
		}

		dfc_payload.CDFCProperties.Pipeline = models.CommonDataFlowComponentPipelineConfig{
			Processors: processors,
			Threads:    threads,
		}

		// Create RawYAML from the cache_resources, rate_limit_resources, and buffer
		rawYAMLMap := map[string]interface{}{}

		// Add cache resources if present
		if len(component.DataFlowComponentServiceConfig.BenthosConfig.CacheResources) > 0 {
			rawYAMLMap["cache_resources"] = component.DataFlowComponentServiceConfig.BenthosConfig.CacheResources
		}

		// Add rate limit resources if present
		if len(component.DataFlowComponentServiceConfig.BenthosConfig.RateLimitResources) > 0 {
			rawYAMLMap["rate_limit_resources"] = component.DataFlowComponentServiceConfig.BenthosConfig.RateLimitResources
		}

		// Add buffer if present
		if len(component.DataFlowComponentServiceConfig.BenthosConfig.Buffer) > 0 {
			rawYAMLMap["buffer"] = component.DataFlowComponentServiceConfig.BenthosConfig.Buffer
		}

		// Only create rawYAML if we have any data
		if len(rawYAMLMap) > 0 {
			rawYAMLData, err := yaml.Marshal(rawYAMLMap)
			if err != nil {
				a.actionLogger.Warnf("Failed to marshal rawYAML data: %v", err)
			} else {
				dfc_payload.CDFCProperties.RawYAML = &models.CommonDataFlowComponentRawYamlConfig{
					Data: string(rawYAMLData),
				}
			}
		}

		response[dataflowcomponentserviceconfig.GenerateUUIDFromName(component.FSMInstanceConfig.Name).String()] = models.GetDataflowcomponentResponseContent{
			CreationTime: 0,
			Creator:      "",
			Meta: models.CommonDataFlowComponentMeta{
				Type: "custom",
			},
			Name:      component.Name,
			ParentDFC: nil,
			Payload:   dfc_payload,
		}
	}

	// Send the success message
	//SendActionReply(a.instanceUUID, a.userEmail, a.actionUUID, models.ActionFinishedSuccessfull, response, a.outboundChannel, models.GetDataFlowComponent)

	a.actionLogger.Info("Response built, returning, response: ", response)
	return response, nil, nil
}

func (a *GetDataFlowComponentAction) getUserEmail() string {
	return a.userEmail
}

func (a *GetDataFlowComponentAction) getUuid() uuid.UUID {
	return a.actionUUID
}

// GetParsedVersionUUIDs returns the parsed request version UUIDs - exposed primarily for testing purposes.
func (a *GetDataFlowComponentAction) GetParsedVersionUUIDs() models.GetDataflowcomponentRequestSchemaJson {
	return a.payload
}<|MERGE_RESOLUTION|>--- conflicted
+++ resolved
@@ -108,16 +108,12 @@
 		foundComponents := 0
 
 		for _, instance := range instances {
-<<<<<<< HEAD
-			currentUUID := dataflowcomponentconfig.GenerateUUIDFromName(instance.ID).String()
-=======
 			dfc, err := buildDataFlowComponentDataFromSnapshot(*instance, a.actionLogger)
 			if err != nil {
 				a.actionLogger.Warnf("Failed to build dataflowcomponent data: %v", err)
 				continue
 			}
 			currentUUID := dataflowcomponentserviceconfig.GenerateUUIDFromName(instance.ID).String()
->>>>>>> 01cf2fac
 			if slices.Contains(a.payload.VersionUUIDs, currentUUID) {
 				a.actionLogger.Debugf("Adding %s to the response", instance.ID)
 
