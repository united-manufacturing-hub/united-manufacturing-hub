--- conflicted
+++ resolved
@@ -21,15 +21,11 @@
 	protocolconvertersvc "github.com/united-manufacturing-hub/united-manufacturing-hub/umh-core/pkg/service/protocolconverter"
 )
 
-<<<<<<< HEAD
-// Operational state constants (using internal_fsm compatible naming)
+// Operational state constants (using internal_fsm compatible naming).
 //
 // WARNING: These constants are duplicated in pkg/service/protocolconverter/protocolconverter.go
 // as hardcoded strings to prevent circular imports. Any changes here should be reflected there.
 // A proper refactor would move these to pkg/constants/protocolconverter.go to eliminate duplication.
-=======
-// Operational state constants (using internal_fsm compatible naming).
->>>>>>> 10f8e15a
 const (
 	// OperationalStateStopping is the state when the service is in the process of stopping.
 	OperationalStateStopping = "stopping"
