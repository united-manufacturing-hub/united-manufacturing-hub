--- conflicted
+++ resolved
@@ -96,21 +96,13 @@
 
 	// Step 2: Try to read child status every tick (but continue even if it fails)
 	if err = c.reconcileExternalChanges(ctx, services, snapshot); err != nil {
-<<<<<<< HEAD
 		// Log the error but always continue reconciling - we need ReconcileManager to run
 		// to restore child services after restart, even if we can't read their status yet
 		c.baseFSMInstance.GetLogger().Warnf("failed to update observed state (continuing reconciliation): %s", err)
 
 		if errors.Is(err, context.DeadlineExceeded) {
 			// Context deadline exceeded should be retried with backoff, not ignored
-=======
-		// If the service is not running, we don't want to return an error here, because we want to continue reconciling
-		if !errors.Is(err, connectionsvc.ErrServiceNotExist) {
-
-			if c.baseFSMInstance.IsDeadlineExceededAndHandle(err, snapshot.Tick, "reconcileExternalChanges") {
-				return nil, false
-			}
->>>>>>> ab2f1a68
+
 			c.baseFSMInstance.SetError(err, snapshot.Tick)
 			c.baseFSMInstance.GetLogger().Warnf("Context deadline exceeded in reconcileExternalChanges, will retry with backoff")
 			err = nil // Clear error so reconciliation continues
