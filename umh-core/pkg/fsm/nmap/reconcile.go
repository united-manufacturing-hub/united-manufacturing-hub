// Copyright 2025 UMH Systems GmbH
//
// Licensed under the Apache License, Version 2.0 (the "License");
// you may not use this file except in compliance with the License.
// You may obtain a copy of the License at
//
//     http://www.apache.org/licenses/LICENSE-2.0
//
// Unless required by applicable law or agreed to in writing, software
// distributed under the License is distributed on an "AS IS" BASIS,
// WITHOUT WARRANTIES OR CONDITIONS OF ANY KIND, either express or implied.
// See the License for the specific language governing permissions and
// limitations under the License.

package nmap

import (
	"context"
	"errors"
	"fmt"
	"strings"
	"time"

	internal_fsm "github.com/united-manufacturing-hub/united-manufacturing-hub/umh-core/internal/fsm"
	"github.com/united-manufacturing-hub/united-manufacturing-hub/umh-core/pkg/backoff"
	"github.com/united-manufacturing-hub/united-manufacturing-hub/umh-core/pkg/constants"
	"github.com/united-manufacturing-hub/united-manufacturing-hub/umh-core/pkg/fsm"
	"github.com/united-manufacturing-hub/united-manufacturing-hub/umh-core/pkg/metrics"
	"github.com/united-manufacturing-hub/united-manufacturing-hub/umh-core/pkg/service/filesystem"
	nmap_service "github.com/united-manufacturing-hub/united-manufacturing-hub/umh-core/pkg/service/nmap"
<<<<<<< HEAD
	standarderrors "github.com/united-manufacturing-hub/united-manufacturing-hub/umh-core/pkg/standarderrors"
=======
	"github.com/united-manufacturing-hub/united-manufacturing-hub/umh-core/pkg/serviceregistry"
>>>>>>> 89ec7b38
)

// Reconcile examines the NmapInstance and, in three steps:
//  1. Check if a previous transition failed or if fetching external state failed; if so, verify whether the backoff has elapsed.
//  2. Detect any external changes (e.g., a new configuration or external signals).
//  3. Attempt the required state transition by sending the appropriate event.
//
// This function is intended to be called repeatedly (e.g. in a periodic control loop).
// Over multiple calls, it converges the actual state to the desired state. Transitions
// that fail are retried in subsequent reconcile calls after a backoff period.
func (n *NmapInstance) Reconcile(ctx context.Context, snapshot fsm.SystemSnapshot, services serviceregistry.Provider) (err error, reconciled bool) {
	start := time.Now()
	instanceName := n.baseFSMInstance.GetID()
	defer func() {
		metrics.ObserveReconcileTime(metrics.ComponentNmapInstance, instanceName, time.Since(start))
		if err != nil {
			n.baseFSMInstance.GetLogger().Errorf("error reconciling nmap instance %s: %s", instanceName, err)
			n.PrintState()
			// Add metrics for error
			metrics.IncErrorCount(metrics.ComponentNmapInstance, instanceName)
		}
	}()

	// Check if context is already cancelled
	if ctx.Err() != nil {
		return ctx.Err(), false
	}

	// Step 1: If there's a lastError, see if we've waited enough.
	if n.baseFSMInstance.ShouldSkipReconcileBecauseOfError(snapshot.Tick) {
		backErr := n.baseFSMInstance.GetBackoffError(snapshot.Tick)
		if backoff.IsPermanentFailureError(backErr) {
			// For permanent errors, we need special handling based on the instance's current state:
			// 1. If already in a shutdown state (removed, removing, stopping, stopped), try force removal
			// 2. If not in a shutdown state, attempt normal removal first, then force if needed
			return n.baseFSMInstance.HandlePermanentError(
				ctx,
				backErr,
				func() bool {
					// Determine if we're already in a shutdown state where normal removal isn't possible
					// and force removal is required
					return n.IsRemoved() || n.IsRemoving() || n.IsStopped() || n.IsStopping() || n.WantsToBeStopped()
				},
				func(ctx context.Context) error {
					// Normal removal through state transition
					return n.Remove(ctx)
				},
				func(ctx context.Context) error {
					// Force removal as a last resort when normal state transitions can't work
					// This directly removes files and resources
					return n.monitorService.ForceRemoveNmap(ctx, services, instanceName)
				},
			)
		}
		n.baseFSMInstance.GetLogger().Debugf("Skipping reconcile for nmap monitor %s: %v", instanceName, backErr)
		return nil, false
	}

	// Step 2: Detect external changes.
	if err := n.reconcileExternalChanges(ctx, services, snapshot.Tick, start); err != nil {
		// If the service is not running, we don't want to return an error here, because we want to continue reconciling
		if !errors.Is(err, nmap_service.ErrServiceNotExist) {
			n.baseFSMInstance.SetError(err, snapshot.Tick)
			n.baseFSMInstance.GetLogger().Errorf("error reconciling external changes: %s", err)

			// We want to return the error here, to stop reconciling since this would
			// lead the fsm going into degraded. But Nmap-scans are triggered once per second
			// and each tick is 100ms, therefore it could fail, because it doesn't get
			// complete logs from which it parses.
			return nil, false // We don't want to return an error here, because we want to continue reconciling
		}
		//nolint:ineffassign
		err = nil // The service does not exist, which is fine as this happens in the reconcileStateTransition}
	}

	// Step 3: Attempt to reconcile the state.
	currentTime := time.Now()
	err, reconciled = n.reconcileStateTransition(ctx, services.GetFileSystem(), currentTime)
	if err != nil {
		// If the instance is removed, we don't want to return an error here, because we want to continue reconciling
		if errors.Is(err, standarderrors.ErrInstanceRemoved) {
			return nil, false
		}

		n.baseFSMInstance.SetError(err, snapshot.Tick)
		n.baseFSMInstance.GetLogger().Errorf("error reconciling state: %s", err)
		return nil, false // We don't want to return an error here, because we want to continue reconciling
	}

	// Reconcile the s6Manager
	s6Err, s6Reconciled := n.monitorService.ReconcileManager(ctx, services, snapshot.Tick)
	if s6Err != nil {
		n.baseFSMInstance.SetError(s6Err, snapshot.Tick)
		n.baseFSMInstance.GetLogger().Errorf("error reconciling s6Manager: %s", s6Err)
		return nil, false
	}

	// If either Nmap state or S6 state was reconciled, we return reconciled so that nothing happens anymore in this tick
	// nothing should happen as we might have already taken up some significant time of the avaialble time per tick, so better
	// to be on the safe side and let the rest handle in another tick
	reconciled = reconciled || s6Reconciled

	// It went all right, so clear the error
	n.baseFSMInstance.ResetState()

	return nil, reconciled
}

// reconcileExternalChanges checks if the Nmap service status has changed
// externally (e.g., if someone manually stopped or started it, or if it crashed)
func (n *NmapInstance) reconcileExternalChanges(ctx context.Context, services serviceregistry.Provider, tick uint64, loopStartTime time.Time) error {
	start := time.Now()
	defer func() {
		metrics.ObserveReconcileTime(metrics.ComponentNmapInstance, n.baseFSMInstance.GetID()+".reconcileExternalChanges", time.Since(start))
	}()

	observedStateCtx, cancel := context.WithTimeout(ctx, constants.S6UpdateObservedStateTimeout)
	defer cancel()
	err := n.UpdateObservedStateOfInstance(observedStateCtx, services, tick, loopStartTime)
	if err != nil {
		if errors.Is(err, nmap_service.ErrScanFailed) {
			return err
		}
		return fmt.Errorf("failed to update observed state: %w", err)
	}
	return nil
}

// reconcileStateTransition compares the current state with the desired state
// and, if necessary, sends events to drive the FSM from the current to the desired state.
// Any functions that fetch information are disallowed here and must be called in reconcileExternalChanges
// and exist in ExternalState.
// This is to ensure full testability of the FSM.
func (n *NmapInstance) reconcileStateTransition(ctx context.Context, filesystemService filesystem.Service, currentTime time.Time) (err error, reconciled bool) {
	start := time.Now()
	defer func() {
		metrics.ObserveReconcileTime(metrics.ComponentNmapInstance, n.baseFSMInstance.GetID()+".reconcileStateTransition", time.Since(start))
	}()

	currentState := n.baseFSMInstance.GetCurrentFSMState()
	desiredState := n.baseFSMInstance.GetDesiredFSMState()

	// Handle lifecycle states first - these take precedence over operational states
	if internal_fsm.IsLifecycleState(currentState) {
		err, reconciled := n.baseFSMInstance.ReconcileLifecycleStates(ctx, filesystemService, currentState, n.CreateInstance, n.RemoveInstance, n.CheckForCreation)
		if err != nil {
			return err, false
		}
		return nil, reconciled
	}

	// Handle operational states
	if IsOperationalState(currentState) {
		err, reconciled := n.reconcileOperationalStates(ctx, currentState, desiredState, filesystemService, currentTime)
		if err != nil {
			return err, false
		}
		return nil, reconciled
	}

	return fmt.Errorf("invalid state: %s", currentState), false
}

// reconcileOperationalStates handles operational (i.e. start/stop and sub-state)
func (n *NmapInstance) reconcileOperationalStates(ctx context.Context, currentState string, desiredState string, filesystemService filesystem.Service, currentTime time.Time) (err error, reconciled bool) {
	start := time.Now()
	defer func() {
		metrics.ObserveReconcileTime(metrics.ComponentNmapInstance, n.baseFSMInstance.GetID()+".reconcileOperationalStates", time.Since(start))
	}()

	switch desiredState {
	case OperationalStateOpen: // "running" – user wants active monitoring
		return n.reconcileTransitionToActive(ctx, currentState, filesystemService, currentTime)
	case OperationalStateStopped:
		return n.reconcileTransitionToStopped(ctx, currentState, filesystemService)
	default:
		return fmt.Errorf("invalid desired state: %s", desiredState), false
	}
}

// reconcileTransitionToActive handles transitions when the desired state is Active.
// It deals with moving from various states to the Active state.
func (n *NmapInstance) reconcileTransitionToActive(ctx context.Context, currentState string, filesystemService filesystem.Service, currentTime time.Time) (err error, reconciled bool) {
	start := time.Now()
	defer func() {
		metrics.ObserveReconcileTime(metrics.ComponentNmapInstance, n.baseFSMInstance.GetID()+".reconcileTransitionToActive", time.Since(start))
	}()

	switch {
	// If we're stopped, we need to start first
	case currentState == OperationalStateStopped:
		// Attempt to start instance
		if err := n.StartInstance(ctx, filesystemService); err != nil {
			return err, false
		}
		// Send event to transition from Stopped to Starting
		return n.baseFSMInstance.SendEvent(ctx, EventStart), true
	case IsStartingState(currentState):
		return n.reconcileStartingStates(ctx, filesystemService, currentState, currentTime)
	case IsRunningState(currentState):
		return n.reconcileRunningStates(ctx, filesystemService, currentState, currentTime)
	default:
		return fmt.Errorf("invalid current state: %s", currentState), false
	}
}

// reconcileTransitionToStopped handles transitions when the desired state is Stopped.
// Transition sequence for running state:
//
//	from any running state (open, filtered, closed, degraded) -> stopping (EventStop)
//	then from stopping -> stopped (EventStopped)
func (n *NmapInstance) reconcileTransitionToStopped(ctx context.Context, currentState string, filesystemService filesystem.Service) (err error, reconciled bool) {
	start := time.Now()
	defer func() {
		metrics.ObserveReconcileTime(metrics.ComponentNmapInstance, n.baseFSMInstance.GetID()+".reconcileTransitionToStopped", time.Since(start))
	}()

	// If not yet stopped and not already stopping, stop instance.
	if currentState != OperationalStateStopped && currentState != OperationalStateStopping {
		if err := n.StopInstance(ctx, filesystemService); err != nil {
			return err, true
		}
		return n.baseFSMInstance.SendEvent(ctx, EventStop), true
	}

	// If currently stopping, verify that it is now fully stopped.
	if currentState == OperationalStateStopping {
		if !n.IsStopped() {
			return n.baseFSMInstance.SendEvent(ctx, EventStopDone), true
		}
		return nil, false
	}

	return nil, false
}

// reconcileStartingStates handles the various starting phase states when transitioning to Active.
func (n *NmapInstance) reconcileStartingStates(ctx context.Context, filesystemService filesystem.Service, currentState string, currentTime time.Time) (err error, reconciled bool) {
	start := time.Now()
	defer func() {
		metrics.ObserveReconcileTime(metrics.ComponentNmapInstance, n.baseFSMInstance.GetID()+".reconcileStartingStates", time.Since(start))
	}()

	switch currentState {
	case OperationalStateStarting:
		return n.baseFSMInstance.SendEvent(ctx, EventStartDone), true
	default:
		return fmt.Errorf("invalid starting state: %s", currentState), false
	}
}

// reconcileRunningStates handles the various running states when transitioning to Active.
func (n *NmapInstance) reconcileRunningStates(ctx context.Context, filesystemService filesystem.Service, currentState string, currentTime time.Time) (err error, reconciled bool) {
	start := time.Now()
	defer func() {
		metrics.ObserveReconcileTime(metrics.ComponentNmapInstance, n.baseFSMInstance.GetID()+".reconcileRunningStates", time.Since(start))
	}()

	switch currentState {
	case OperationalStateOpen:
		// If we're in open, we need to check whether it is degraded
		if !n.isNmapHealthy() {
			return n.baseFSMInstance.SendEvent(ctx, EventNmapExecutionFailed), true
		}

		// if we don't go into degraded state, check if the last reported state was
		// open/filtered/closed and then set it's state accordingly
		changedPortState, event := n.checkPortState(currentState)
		if changedPortState {
			// We don't set reconciled to true here, since it's intended for larger
			// actions to stop the control loop and wait for the next tick.
			// Switching between different port states should be considered as a
			// meaningless action here.
			return n.baseFSMInstance.SendEvent(ctx, event), false
		}

		return nil, false
	case OperationalStateFiltered:
		// If we're in filtered, we need to check whether it is degraded
		if !n.isNmapHealthy() {
			return n.baseFSMInstance.SendEvent(ctx, EventNmapExecutionFailed), true
		}

		// if we don't go into degraded state, check if the last reported state was
		// open/filtered/closed and then set it's state accordingly
		changedPortState, event := n.checkPortState(currentState)
		if changedPortState {
			// We don't set reconciled to true here, since it's intended for larger
			// actions to stop the control loop and wait for the next tick.
			// Switching between different port states should be considered as a
			// meaningless action here.
			return n.baseFSMInstance.SendEvent(ctx, event), false
		}

		return nil, false
	case OperationalStateClosed:
		// If we're in closed, we need to check whether it is degraded
		if !n.isNmapHealthy() {
			return n.baseFSMInstance.SendEvent(ctx, EventNmapExecutionFailed), true
		}

		// if we don't go into degraded state, check if the last reported state was
		// open/filtered/closed and then set it's state accordingly
		changedPortState, event := n.checkPortState(currentState)
		if changedPortState {
			// We don't set reconciled to true here, since it's intended for larger
			// actions to stop the control loop and wait for the next tick.
			// Switching between different port states should be considered as a
			// meaningless action here.
			return n.baseFSMInstance.SendEvent(ctx, event), false
		}

		return nil, false
	case OperationalStateUnfiltered:
		// If we're in closed, we need to check whether it is degraded
		if !n.isNmapHealthy() {
			return n.baseFSMInstance.SendEvent(ctx, EventNmapExecutionFailed), true
		}

		// if we don't go into degraded state, check if the last reported state was
		// open/filtered/closed and then set it's state accordingly
		changedPortState, event := n.checkPortState(currentState)
		if changedPortState {
			// We don't set reconciled to true here, since it's intended for larger
			// actions to stop the control loop and wait for the next tick.
			// Switching between different port states should be considered as a
			// meaningless action here.
			return n.baseFSMInstance.SendEvent(ctx, event), false
		}

		return nil, false
	case OperationalStateOpenFiltered:
		// If we're in closed, we need to check whether it is degraded
		if !n.isNmapHealthy() {
			return n.baseFSMInstance.SendEvent(ctx, EventNmapExecutionFailed), true
		}

		// if we don't go into degraded state, check if the last reported state was
		// open/filtered/closed and then set it's state accordingly
		changedPortState, event := n.checkPortState(currentState)
		if changedPortState {
			// We don't set reconciled to true here, since it's intended for larger
			// actions to stop the control loop and wait for the next tick.
			// Switching between different port states should be considered as a
			// meaningless action here.
			return n.baseFSMInstance.SendEvent(ctx, event), false
		}

		return nil, false
	case OperationalStateClosedFiltered:
		// If we're in closed, we need to check whether it is degraded
		if !n.isNmapHealthy() {
			return n.baseFSMInstance.SendEvent(ctx, EventNmapExecutionFailed), true
		}

		// if we don't go into degraded state, check if the last reported state was
		// open/filtered/closed and then set it's state accordingly
		changedPortState, event := n.checkPortState(currentState)
		if changedPortState {
			// We don't set reconciled to true here, since it's intended for larger
			// actions to stop the control loop and wait for the next tick.
			// Switching between different port states should be considered as a
			// meaningless action here.
			return n.baseFSMInstance.SendEvent(ctx, event), false
		}

		return nil, false
	case OperationalStateDegraded:
		// If we're in Degraded, we need to recover with Nmap port state
		// if we don't stay in degraded state, check if the last reported state was
		// open/filtered/closed and then set it's state accordingly
		changedPortState, event := n.checkPortState(currentState)
		if changedPortState {
			return n.baseFSMInstance.SendEvent(ctx, event), true
		}

		return nil, false
	default:
		return fmt.Errorf("invalid running state: %s", currentState), false
	}
}

// isNmapHealthy decides if the nmap health is Active
func (n *NmapInstance) isNmapHealthy() bool {
	status := n.ObservedState.ServiceInfo.NmapStatus

	// If there is no LastScan and no Logs we consider Nmap to be unhealthy
	if status.LastScan == nil && len(status.Logs) == 0 {
		return false
	}

	// If there occured any error in the LastScan during parseScanLogs
	if status.LastScan.Error != "" {
		return false
	}

	// Only consider nmap healthy if the overall health status is running
	return n.IsNmapRunning()
}

// checkPortState checks on the port state and if it differs to the currentState
// it returns true and the corresponding event
func (n *NmapInstance) checkPortState(currentState string) (bool, string) {
	if n.ObservedState.ServiceInfo.NmapStatus.LastScan == nil {
		return false, ""
	}

	portState := PortState(strings.ToLower(n.ObservedState.ServiceInfo.NmapStatus.LastScan.PortResult.State))

	switch portState {
	case PortStateOpen:
		if currentState == OperationalStateOpen {
			return false, ""
		}
		return true, EventPortOpen
	case PortStateFiltered:
		if currentState == OperationalStateFiltered {
			return false, ""
		}
		return true, EventPortFiltered
	case PortStateClosed:
		if currentState == OperationalStateClosed {
			return false, ""
		}
		return true, EventPortClosed
	case PortStateUnfiltered:
		if currentState == OperationalStateUnfiltered {
			return false, ""
		}
		return true, EventPortUnfiltered
	case PortStateOpenFiltered:
		if currentState == OperationalStateOpenFiltered {
			return false, ""
		}
		return true, EventPortOpenFiltered
	case PortStateClosedFiltered:
		if currentState == OperationalStateClosedFiltered {
			return false, ""
		}
		return true, EventPortClosedFiltered
	default:
		return false, ""
	}
}<|MERGE_RESOLUTION|>--- conflicted
+++ resolved
@@ -26,13 +26,9 @@
 	"github.com/united-manufacturing-hub/united-manufacturing-hub/umh-core/pkg/constants"
 	"github.com/united-manufacturing-hub/united-manufacturing-hub/umh-core/pkg/fsm"
 	"github.com/united-manufacturing-hub/united-manufacturing-hub/umh-core/pkg/metrics"
-	"github.com/united-manufacturing-hub/united-manufacturing-hub/umh-core/pkg/service/filesystem"
 	nmap_service "github.com/united-manufacturing-hub/united-manufacturing-hub/umh-core/pkg/service/nmap"
-<<<<<<< HEAD
+	"github.com/united-manufacturing-hub/united-manufacturing-hub/umh-core/pkg/serviceregistry"
 	standarderrors "github.com/united-manufacturing-hub/united-manufacturing-hub/umh-core/pkg/standarderrors"
-=======
-	"github.com/united-manufacturing-hub/united-manufacturing-hub/umh-core/pkg/serviceregistry"
->>>>>>> 89ec7b38
 )
 
 // Reconcile examines the NmapInstance and, in three steps:
@@ -110,7 +106,7 @@
 
 	// Step 3: Attempt to reconcile the state.
 	currentTime := time.Now()
-	err, reconciled = n.reconcileStateTransition(ctx, services.GetFileSystem(), currentTime)
+	err, reconciled = n.reconcileStateTransition(ctx, services, currentTime)
 	if err != nil {
 		// If the instance is removed, we don't want to return an error here, because we want to continue reconciling
 		if errors.Is(err, standarderrors.ErrInstanceRemoved) {
@@ -166,7 +162,7 @@
 // Any functions that fetch information are disallowed here and must be called in reconcileExternalChanges
 // and exist in ExternalState.
 // This is to ensure full testability of the FSM.
-func (n *NmapInstance) reconcileStateTransition(ctx context.Context, filesystemService filesystem.Service, currentTime time.Time) (err error, reconciled bool) {
+func (n *NmapInstance) reconcileStateTransition(ctx context.Context, services serviceregistry.Provider, currentTime time.Time) (err error, reconciled bool) {
 	start := time.Now()
 	defer func() {
 		metrics.ObserveReconcileTime(metrics.ComponentNmapInstance, n.baseFSMInstance.GetID()+".reconcileStateTransition", time.Since(start))
@@ -177,7 +173,7 @@
 
 	// Handle lifecycle states first - these take precedence over operational states
 	if internal_fsm.IsLifecycleState(currentState) {
-		err, reconciled := n.baseFSMInstance.ReconcileLifecycleStates(ctx, filesystemService, currentState, n.CreateInstance, n.RemoveInstance, n.CheckForCreation)
+		err, reconciled := n.baseFSMInstance.ReconcileLifecycleStates(ctx, services, currentState, n.CreateInstance, n.RemoveInstance, n.CheckForCreation)
 		if err != nil {
 			return err, false
 		}
@@ -186,7 +182,7 @@
 
 	// Handle operational states
 	if IsOperationalState(currentState) {
-		err, reconciled := n.reconcileOperationalStates(ctx, currentState, desiredState, filesystemService, currentTime)
+		err, reconciled := n.reconcileOperationalStates(ctx, currentState, desiredState, services, currentTime)
 		if err != nil {
 			return err, false
 		}
@@ -197,7 +193,7 @@
 }
 
 // reconcileOperationalStates handles operational (i.e. start/stop and sub-state)
-func (n *NmapInstance) reconcileOperationalStates(ctx context.Context, currentState string, desiredState string, filesystemService filesystem.Service, currentTime time.Time) (err error, reconciled bool) {
+func (n *NmapInstance) reconcileOperationalStates(ctx context.Context, currentState string, desiredState string, services serviceregistry.Provider, currentTime time.Time) (err error, reconciled bool) {
 	start := time.Now()
 	defer func() {
 		metrics.ObserveReconcileTime(metrics.ComponentNmapInstance, n.baseFSMInstance.GetID()+".reconcileOperationalStates", time.Since(start))
@@ -205,9 +201,9 @@
 
 	switch desiredState {
 	case OperationalStateOpen: // "running" – user wants active monitoring
-		return n.reconcileTransitionToActive(ctx, currentState, filesystemService, currentTime)
+		return n.reconcileTransitionToActive(ctx, currentState, services, currentTime)
 	case OperationalStateStopped:
-		return n.reconcileTransitionToStopped(ctx, currentState, filesystemService)
+		return n.reconcileTransitionToStopped(ctx, currentState, services)
 	default:
 		return fmt.Errorf("invalid desired state: %s", desiredState), false
 	}
@@ -215,7 +211,7 @@
 
 // reconcileTransitionToActive handles transitions when the desired state is Active.
 // It deals with moving from various states to the Active state.
-func (n *NmapInstance) reconcileTransitionToActive(ctx context.Context, currentState string, filesystemService filesystem.Service, currentTime time.Time) (err error, reconciled bool) {
+func (n *NmapInstance) reconcileTransitionToActive(ctx context.Context, currentState string, services serviceregistry.Provider, currentTime time.Time) (err error, reconciled bool) {
 	start := time.Now()
 	defer func() {
 		metrics.ObserveReconcileTime(metrics.ComponentNmapInstance, n.baseFSMInstance.GetID()+".reconcileTransitionToActive", time.Since(start))
@@ -225,15 +221,15 @@
 	// If we're stopped, we need to start first
 	case currentState == OperationalStateStopped:
 		// Attempt to start instance
-		if err := n.StartInstance(ctx, filesystemService); err != nil {
+		if err := n.StartInstance(ctx, services.GetFileSystem()); err != nil {
 			return err, false
 		}
 		// Send event to transition from Stopped to Starting
 		return n.baseFSMInstance.SendEvent(ctx, EventStart), true
 	case IsStartingState(currentState):
-		return n.reconcileStartingStates(ctx, filesystemService, currentState, currentTime)
+		return n.reconcileStartingStates(ctx, services, currentState, currentTime)
 	case IsRunningState(currentState):
-		return n.reconcileRunningStates(ctx, filesystemService, currentState, currentTime)
+		return n.reconcileRunningStates(ctx, services, currentState, currentTime)
 	default:
 		return fmt.Errorf("invalid current state: %s", currentState), false
 	}
@@ -244,7 +240,7 @@
 //
 //	from any running state (open, filtered, closed, degraded) -> stopping (EventStop)
 //	then from stopping -> stopped (EventStopped)
-func (n *NmapInstance) reconcileTransitionToStopped(ctx context.Context, currentState string, filesystemService filesystem.Service) (err error, reconciled bool) {
+func (n *NmapInstance) reconcileTransitionToStopped(ctx context.Context, currentState string, services serviceregistry.Provider) (err error, reconciled bool) {
 	start := time.Now()
 	defer func() {
 		metrics.ObserveReconcileTime(metrics.ComponentNmapInstance, n.baseFSMInstance.GetID()+".reconcileTransitionToStopped", time.Since(start))
@@ -252,7 +248,7 @@
 
 	// If not yet stopped and not already stopping, stop instance.
 	if currentState != OperationalStateStopped && currentState != OperationalStateStopping {
-		if err := n.StopInstance(ctx, filesystemService); err != nil {
+		if err := n.StopInstance(ctx, services.GetFileSystem()); err != nil {
 			return err, true
 		}
 		return n.baseFSMInstance.SendEvent(ctx, EventStop), true
@@ -270,7 +266,7 @@
 }
 
 // reconcileStartingStates handles the various starting phase states when transitioning to Active.
-func (n *NmapInstance) reconcileStartingStates(ctx context.Context, filesystemService filesystem.Service, currentState string, currentTime time.Time) (err error, reconciled bool) {
+func (n *NmapInstance) reconcileStartingStates(ctx context.Context, services serviceregistry.Provider, currentState string, currentTime time.Time) (err error, reconciled bool) {
 	start := time.Now()
 	defer func() {
 		metrics.ObserveReconcileTime(metrics.ComponentNmapInstance, n.baseFSMInstance.GetID()+".reconcileStartingStates", time.Since(start))
@@ -285,7 +281,7 @@
 }
 
 // reconcileRunningStates handles the various running states when transitioning to Active.
-func (n *NmapInstance) reconcileRunningStates(ctx context.Context, filesystemService filesystem.Service, currentState string, currentTime time.Time) (err error, reconciled bool) {
+func (n *NmapInstance) reconcileRunningStates(ctx context.Context, services serviceregistry.Provider, currentState string, currentTime time.Time) (err error, reconciled bool) {
 	start := time.Now()
 	defer func() {
 		metrics.ObserveReconcileTime(metrics.ComponentNmapInstance, n.baseFSMInstance.GetID()+".reconcileRunningStates", time.Since(start))
