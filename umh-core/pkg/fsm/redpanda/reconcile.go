--- conflicted
+++ resolved
@@ -37,12 +37,7 @@
 // This function is intended to be called repeatedly (e.g. in a periodic control loop).
 // Over multiple calls, it converges the actual state to the desired state. Transitions
 // that fail are retried in subsequent reconcile calls after a backoff period.
-<<<<<<< HEAD
-func (b *RedpandaInstance) Reconcile(ctx context.Context, filesystemService filesystem.Service, tick uint64) (err error, reconciled bool) {
-
-=======
 func (r *RedpandaInstance) Reconcile(ctx context.Context, filesystemService filesystem.Service, tick uint64) (err error, reconciled bool) {
->>>>>>> 42bf50a3
 	start := time.Now()
 	redpandaInstanceName := r.baseFSMInstance.GetID()
 	defer func() {
@@ -108,11 +103,7 @@
 
 	// Step 3: Attempt to reconcile the state.
 	currentTime := time.Now() // this is used to check if the instance is degraded and for the log check
-<<<<<<< HEAD
-	err, reconciled = b.reconcileStateTransition(ctx, currentTime)
-=======
 	err, reconciled = r.reconcileStateTransition(ctx, filesystemService, currentTime)
->>>>>>> 42bf50a3
 	if err != nil {
 		// If the instance is removed, we don't want to return an error here, because we want to continue reconciling
 		if errors.Is(err, fsm.ErrInstanceRemoved) {
@@ -124,13 +115,8 @@
 		return nil, false // We don't want to return an error here, because we want to continue reconciling
 	}
 
-<<<<<<< HEAD
-	// Step 4: Reconcile the s6Manager
-	s6Err, s6Reconciled := b.service.ReconcileManager(ctx, filesystemService, tick)
-=======
 	// Reconcile the s6Manager
 	s6Err, s6Reconciled := r.service.ReconcileManager(ctx, filesystemService, tick)
->>>>>>> 42bf50a3
 	if s6Err != nil {
 		r.baseFSMInstance.SetError(s6Err, tick)
 		r.baseFSMInstance.GetLogger().Errorf("error reconciling s6Manager: %s", s6Err)
@@ -173,11 +159,7 @@
 // Any functions that fetch information are disallowed here and must be called in reconcileExternalChanges
 // and exist in ObservedState.
 // This is to ensure full testability of the FSM.
-<<<<<<< HEAD
-func (b *RedpandaInstance) reconcileStateTransition(ctx context.Context, currentTime time.Time) (err error, reconciled bool) {
-=======
 func (r *RedpandaInstance) reconcileStateTransition(ctx context.Context, filesystemService filesystem.Service, currentTime time.Time) (err error, reconciled bool) {
->>>>>>> 42bf50a3
 	start := time.Now()
 	defer func() {
 		metrics.ObserveReconcileTime(metrics.ComponentRedpandaInstance, r.baseFSMInstance.GetID()+".reconcileStateTransition", time.Since(start))
