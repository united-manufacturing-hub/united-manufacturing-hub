--- conflicted
+++ resolved
@@ -10,11 +10,7 @@
 # .DS_Store from macos
 .DS_Store
 
-<<<<<<< HEAD
 
-# Results
-result.txt
-=======
 # Test results
 *.result.txt
->>>>>>> 61dc3dcd
+result.txt
