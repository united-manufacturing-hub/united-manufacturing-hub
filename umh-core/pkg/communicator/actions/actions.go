// Copyright 2025 UMH Systems GmbH
//
// Licensed under the Apache License, Version 2.0 (the "License");
// you may not use this file except in compliance with the License.
// You may obtain a copy of the License at
//
//     http://www.apache.org/licenses/LICENSE-2.0
//
// Unless required by applicable law or agreed to in writing, software
// distributed under the License is distributed on an "AS IS" BASIS,
// WITHOUT WARRANTIES OR CONDITIONS OF ANY KIND, either express or implied.
// See the License for the specific language governing permissions and
// limitations under the License.

package actions

import (
	"fmt"

	"github.com/google/uuid"
	"github.com/united-manufacturing-hub/united-manufacturing-hub/umh-core/pkg/communicator/pkg/encoding"
	"github.com/united-manufacturing-hub/united-manufacturing-hub/umh-core/pkg/communicator/pkg/tools/safejson"
	"github.com/united-manufacturing-hub/united-manufacturing-hub/umh-core/pkg/communicator/pkg/tools/watchdog"
	"github.com/united-manufacturing-hub/united-manufacturing-hub/umh-core/pkg/config"
	"github.com/united-manufacturing-hub/united-manufacturing-hub/umh-core/pkg/fsm"
	"github.com/united-manufacturing-hub/united-manufacturing-hub/umh-core/pkg/logger"
	"github.com/united-manufacturing-hub/united-manufacturing-hub/umh-core/pkg/models"
	"github.com/united-manufacturing-hub/united-manufacturing-hub/umh-core/pkg/sentry"
)

// Action is the interface that all action types must implement.
// It defines the core lifecycle methods for parsing, validating, and executing actions.
type Action interface {
	// Parse parses the ActionMessagePayload into the corresponding action type.
	// It should extract and validate all required fields from the raw payload.
	Parse(interface{}) error

	// Validate validates the action payload, returns an error if something is wrong.
	// This should perform deeper validation than Parse, checking business rules and constraints.
	Validate() error

	// Execute executes the action, returns the result as an interface and an error if something went wrong.
	// It must send ActionConfirmed and ActionExecuting messages for progress updates.
	// It must send ActionFinishedWithFailure messages if an error occurs.
	// It must not send the final successfull action reply, as it is done by the caller.
	Execute() (interface{}, map[string]interface{}, error)

	// getUserEmail returns the user email of the action
	getUserEmail() string

	// getUuid returns the UUID of the action
	getUuid() uuid.UUID
}

// HandleActionMessage is the main entry point for processing action messages.
// It identifies the action type, creates the appropriate action implementation,
// and processes it through the Parse->Validate->Execute flow.
//
// After execution, it handles sending the success reply if the action completed successfully.
// Error handling for each step is done within this function.
func HandleActionMessage(instanceUUID uuid.UUID, payload models.ActionMessagePayload, sender string, outboundChannel chan *models.UMHMessage, releaseChannel config.ReleaseChannel, dog watchdog.Iface, traceID uuid.UUID, systemSnapshotManager *fsm.SnapshotManager, configManager config.ConfigManager) {
	log := logger.For(logger.ComponentCommunicator)

	// Start a new transaction for this action
	log.Debugf("Handling action message: Type: %s, Payload: %v", payload.ActionType, payload.ActionPayload)

	var action Action
	switch payload.ActionType {

	case models.EditInstance:
		action = &EditInstanceAction{
			userEmail:             sender,
			actionUUID:            payload.ActionUUID,
			instanceUUID:          instanceUUID,
			outboundChannel:       outboundChannel,
			configManager:         configManager,
			actionLogger:          log,
			systemSnapshotManager: systemSnapshotManager,
		}
	case models.DeployDataFlowComponent:
		action = &DeployDataflowComponentAction{
			userEmail:             sender,
			actionUUID:            payload.ActionUUID,
			instanceUUID:          instanceUUID,
			outboundChannel:       outboundChannel,
			configManager:         configManager,
			systemSnapshotManager: systemSnapshotManager,
			actionLogger:          log,
		}

	case models.DeleteDataFlowComponent:
		action = &DeleteDataflowComponentAction{
			userEmail:             sender,
			actionUUID:            payload.ActionUUID,
			instanceUUID:          instanceUUID,
			outboundChannel:       outboundChannel,
			configManager:         configManager,
			systemSnapshotManager: systemSnapshotManager,
			actionLogger:          log,
		}

	case models.GetDataFlowComponent:
		action = &GetDataFlowComponentAction{
			userEmail:             sender,
			actionUUID:            payload.ActionUUID,
			instanceUUID:          instanceUUID,
			outboundChannel:       outboundChannel,
			configManager:         configManager,
			systemSnapshotManager: systemSnapshotManager,
			actionLogger:          log,
		}
	case models.EditDataFlowComponent:
		action = &EditDataflowComponentAction{
			userEmail:             sender,
			actionUUID:            payload.ActionUUID,
			instanceUUID:          instanceUUID,
			outboundChannel:       outboundChannel,
			configManager:         configManager,
			actionLogger:          log,
			systemSnapshotManager: systemSnapshotManager,
		}
	case models.GetLogs:
		action = &GetLogsAction{
			userEmail:             sender,
			actionUUID:            payload.ActionUUID,
			instanceUUID:          instanceUUID,
			outboundChannel:       outboundChannel,
			configManager:         configManager,
			actionLogger:          log,
			systemSnapshotManager: systemSnapshotManager,
		}
<<<<<<< HEAD
	case models.GetDataFlowComponentMetrics: //nolint:staticcheck // Deprecated but kept for back compat
=======

	case models.GetConfigFile:
		action = &GetConfigFileAction{
			userEmail:             sender,
			actionUUID:            payload.ActionUUID,
			instanceUUID:          instanceUUID,
			outboundChannel:       outboundChannel,
			systemSnapshotManager: systemSnapshotManager,
			configManager:         configManager,
			actionLogger:          log,
		}
	case models.SetConfigFile:
		action = &SetConfigFileAction{
			userEmail:             sender,
			actionUUID:            payload.ActionUUID,
			instanceUUID:          instanceUUID,
			outboundChannel:       outboundChannel,
			systemSnapshotManager: systemSnapshotManager,
			configManager:         configManager,
			actionLogger:          log,
		}

	case models.GetDataFlowComponentMetrics:
>>>>>>> 6087781a
		action = &GetDataflowcomponentMetricsAction{
			userEmail:             sender,
			actionUUID:            payload.ActionUUID,
			instanceUUID:          instanceUUID,
			outboundChannel:       outboundChannel,
			actionLogger:          log,
			systemSnapshotManager: systemSnapshotManager,
		}
	case models.GetMetrics:
		action = NewGetMetricsAction(sender, payload.ActionUUID, instanceUUID, outboundChannel, systemSnapshotManager, log)

	default:
		log.Errorf("Unknown action type: %s", payload.ActionType)
		SendActionReply(instanceUUID, sender, payload.ActionUUID, models.ActionFinishedWithFailure, "Unknown action type", outboundChannel, payload.ActionType)
		return
	}

	SendActionReply(instanceUUID, sender, payload.ActionUUID, models.ActionExecuting, "Parsing action payload", outboundChannel, payload.ActionType)
	// Parse the action payload
	err := action.Parse(payload.ActionPayload)
	if err != nil {
		// If parsing fails, send a structured error reply using SendActionReplyV2 with ErrRetryParseFailed
		// this will allow the UI to retry the action
		SendActionReplyV2(instanceUUID, sender, payload.ActionUUID, models.ActionFinishedWithFailure, "Failed to parse action payload: "+err.Error(), models.ErrParseFailed, nil, outboundChannel, payload.ActionType, nil)
		log.Errorf("Error parsing action payload: %s", err)
		return
	}

	SendActionReply(instanceUUID, sender, payload.ActionUUID, models.ActionExecuting, "Validating action payload", outboundChannel, payload.ActionType)
	// Validate the action payload
	err = action.Validate()
	if err != nil {
		// If validation fails, send a structured error reply using SendActionReplyV2 with ErrEditValidationFailed
		SendActionReplyV2(instanceUUID, sender, payload.ActionUUID, models.ActionFinishedWithFailure, "Failed to validate action payload: "+err.Error(), models.ErrValidationFailed, nil, outboundChannel, payload.ActionType, nil)
		log.Errorf("Error validating action payload: %s", err)
		return
	}

	SendActionReply(instanceUUID, sender, payload.ActionUUID, models.ActionExecuting, "Executing action", outboundChannel, payload.ActionType)
	// Execute the action
	result, metadata, err := action.Execute()
	if err != nil {
		log.Errorf("Error executing action: %s", err)
		return
	}

	// don't log the result for GetLogs
	// in combination with auto-reloading the logs from the UI, this would cause a lot of noise
	if payload.ActionType != models.GetLogs {
		log.Debugf("Action executed, sending reply: %v", result)
	}

	SendActionReplyWithAdditionalContext(instanceUUID, sender, payload.ActionUUID, models.ActionFinishedSuccessfull, result, outboundChannel, payload.ActionType, metadata)
}

// SendActionReply sends an action reply with the given state and payload.
// It is a convenience wrapper around SendActionReplyWithAdditionalContext that doesn't include additional context.
// It returns false if an error occurred during message generation or sending.
func SendActionReply(instanceUUID uuid.UUID, userEmail string, actionUUID uuid.UUID, arstate models.ActionReplyState, payload interface{}, outboundChannel chan *models.UMHMessage, action models.ActionType) bool {
	// TODO: The 'action' parameter will be used in the future for action-specific logic or logging
	_ = action

	return SendActionReplyWithAdditionalContext(instanceUUID, userEmail, actionUUID, arstate, payload, outboundChannel, action, nil)
}

// SendActionReplyWithAdditionalContext sends an action reply with added context metadata.
// It is used for all user-facing communication about action progress and results.
// The actionContext parameter allows passing additional structured data with the reply.
//
// This is the primary method for sending action status messages to users, and is
// used for confirmation, progress updates, success, and failure notifications.
func SendActionReplyWithAdditionalContext(instanceUUID uuid.UUID, userEmail string, actionUUID uuid.UUID, arstate models.ActionReplyState, payload interface{}, outboundChannel chan *models.UMHMessage, action models.ActionType, actionContext map[string]interface{}) bool {
	// TODO: The 'action' parameter will be used in the future for action-specific logic or logging
	_ = action

	err := sendActionReplyInternal(instanceUUID, userEmail, actionUUID, arstate, payload, outboundChannel, actionContext)
	if err != nil {
		sentry.ReportIssuef(sentry.IssueTypeError, logger.For(logger.ComponentCommunicator), "Error generating action reply: %w", err)
		return false
	}
	return true
}

// sendActionReplyInternal is the internal implementation for SendActionReply.
// It handles the actual process of creating and sending UMH messages.
// This function is only meant to be called within the actions.go file!
// Use SendActionReply instead (or SendActionReplyWithAdditionalContext if you need to pass additional context).
func sendActionReplyInternal(instanceUUID uuid.UUID, userEmail string, actionUUID uuid.UUID, arstate models.ActionReplyState, payload interface{}, outboundChannel chan *models.UMHMessage, actionContext map[string]interface{}) error {
	var err error
	var umhMessage models.UMHMessage
	if actionContext == nil {
		umhMessage, err = generateUMHMessage(instanceUUID, userEmail, models.ActionReply, models.ActionReplyMessagePayload{
			ActionUUID:         actionUUID,
			ActionReplyState:   arstate,
			ActionReplyPayload: payload,
		})
	} else {
		umhMessage, err = generateUMHMessage(instanceUUID, userEmail, models.ActionReply, models.ActionReplyMessagePayload{
			ActionUUID:         actionUUID,
			ActionReplyState:   arstate,
			ActionReplyPayload: payload,
			ActionContext:      actionContext,
		})
	}
	if err != nil {
		sentry.ReportIssuef(sentry.IssueTypeError, logger.For(logger.ComponentCommunicator), "Error generating umh message: %v", err)
		return err
	}
	outboundChannel <- &umhMessage

	return nil
}

// generateUMHMessage creates a UMHMessage with the specified parameters.
// It handles the encryption of message content before adding it to the UMHMessage.
//
// There is no check for matching message type and payload, so ensure the payload
// is compatible with the message type. The content is encrypted using the
// encoding package before being added to the message.
func generateUMHMessage(instanceUUID uuid.UUID, userEmail string, messageType models.MessageType, payload any) (umhMessage models.UMHMessage, err error) {
	messageContent := models.UMHMessageContent{
		MessageType: messageType,
		Payload:     payload,
	}

	encryptedContent, err := encoding.EncodeMessageFromUMHInstanceToUser(messageContent)
	if err != nil {
		return
	}

	umhMessage = models.UMHMessage{
		Email:        userEmail,
		Content:      encryptedContent,
		InstanceUUID: instanceUUID,
	}

	return
}

// ParseActionPayload is a generic helper function that converts raw payload data into a typed struct.
// It handles the conversion from interface{} -> map -> JSON -> typed struct safely.
//
// This function is particularly useful for parsing nested structures within action payloads,
// and provides consistent error handling for payload parsing.
//
// Example usage:
//
//	myPayload, err := ParseActionPayload[MyCustomStruct](actionPayload)
func ParseActionPayload[T any](actionPayload interface{}) (T, error) {
	var payload T

	rawMap, ok := actionPayload.(map[string]interface{})
	if !ok {
		return payload, fmt.Errorf("could not assert ActionPayload to map[string]interface{}. Actual type: %T, Value: %v", actionPayload, actionPayload)
	}

	// Marshal the raw payload into JSON bytes
	jsonData, err := safejson.Marshal(rawMap)
	if err != nil {
		return payload, fmt.Errorf("error marshaling raw payload: %w", err)
	}

	// Unmarshal the JSON bytes into the specified type
	err = safejson.Unmarshal(jsonData, &payload)
	if err != nil {
		return payload, fmt.Errorf("error unmarshaling into target type: %w", err)
	}

	return payload, nil
}

// SendActionReplyV2 sends an action reply with the given state and payload which is a map[string]interface{}
// SendActionReplyV2 should be used only for ActionFailure messages for backwards compatibility. This will be changed in the future.
// This function is preferred over SendActionReply as it is more flexible and allows for more complex payloads
// The return type is a bool and returns false if an error occurred
func SendActionReplyV2(
	instanceUUID uuid.UUID,
	userEmail string,
	actionUUID uuid.UUID,
	arstate models.ActionReplyState,
	message string,
	errorCode string,
	payloadV2 map[string]interface{},
	outboundChannel chan *models.UMHMessage,
	action models.ActionType,
	actionContext map[string]interface{},
) bool {
	// TODO: The 'action' parameter will be used in the future for action-specific logic or logging
	_ = action

	return sendActionReplyWithAdditionalContextV2(instanceUUID, userEmail, actionUUID, arstate, message, errorCode, payloadV2, outboundChannel, action, actionContext)
}

func sendActionReplyWithAdditionalContextV2(
	instanceUUID uuid.UUID,
	userEmail string,
	actionUUID uuid.UUID,
	arstate models.ActionReplyState,
	message string,
	errorCode string,
	payloadV2 map[string]interface{},
	outboundChannel chan *models.UMHMessage,
	action models.ActionType,
	actionContext map[string]interface{},
) bool {
	// TODO: The 'action' parameter will be used in the future for action-specific logic or logging
	_ = action

	err := sendActionReplyInternalV2(instanceUUID, userEmail, actionUUID, arstate, message, errorCode, payloadV2, outboundChannel, actionContext)
	if err != nil {
		sentry.ReportIssuef(sentry.IssueTypeError, logger.For(logger.ComponentCommunicator), "Error generating action reply: %w", err)
		return false
	}
	return true
}

func sendActionReplyInternalV2(
	instanceUUID uuid.UUID,
	userEmail string,
	actionUUID uuid.UUID,
	arstate models.ActionReplyState,
	message string,
	errorCode string,
	payloadV2 map[string]interface{},
	outboundChannel chan *models.UMHMessage,
	actionContext map[string]interface{},
) error {
	payloadResponse := ConstructActionReplyV2Response(message, errorCode, arstate, actionUUID.String(), payloadV2, actionContext)

	umhMessageV2, err := generateUMHMessage(instanceUUID, userEmail, models.ActionReply, payloadResponse)
	if err != nil {
		sentry.ReportIssuef(sentry.IssueTypeError, logger.For(logger.ComponentCommunicator), "Error generating umh message: %w", err)
		return err
	}
	outboundChannel <- &umhMessageV2

	return nil
}

// ConstructActionReplyV2Response creates a new ActionReplyResponseSchemaJson
func ConstructActionReplyV2Response(
	message string,
	errorCode string,
	actionReplyState models.ActionReplyState,
	actionUUID string,
	payloadV2 map[string]interface{},
	actionContext models.ActionReplyResponseSchemaJsonActionContext,
) models.ActionReplyResponseSchemaJson {
	//  For backwards compatibility, we need to support the old payload format
	//  This will be removed in the future
	var payload interface{}
	if message != "" {
		payload = message
	}

	// if payload is still nil, we use the first message from payloadV2
	if payload == nil {
		// Get first message from map regardless of key
		payload = GetFirstMessageFromMap(payloadV2)
	}

	return models.ActionReplyResponseSchemaJson{
		ActionContext:      actionContext,
		ActionReplyPayload: payload,
		ActionReplyPayloadV2: &models.ActionReplyResponseSchemaJsonActionReplyPayloadV2{
			Message:   message,
			ErrorCode: &errorCode,
			Payload:   payloadV2,
		},
		ActionReplyState: models.ActionReplyResponseSchemaJsonActionReplyState(actionReplyState),
		ActionUUID:       actionUUID,
	}
}

func GetFirstMessageFromMap(msg map[string]interface{}) interface{} {
	for _, v := range msg {
		return v
	}
	return nil
}<|MERGE_RESOLUTION|>--- conflicted
+++ resolved
@@ -129,10 +129,6 @@
 			actionLogger:          log,
 			systemSnapshotManager: systemSnapshotManager,
 		}
-<<<<<<< HEAD
-	case models.GetDataFlowComponentMetrics: //nolint:staticcheck // Deprecated but kept for back compat
-=======
-
 	case models.GetConfigFile:
 		action = &GetConfigFileAction{
 			userEmail:             sender,
@@ -154,8 +150,7 @@
 			actionLogger:          log,
 		}
 
-	case models.GetDataFlowComponentMetrics:
->>>>>>> 6087781a
+	case models.GetDataFlowComponentMetrics: //nolint:staticcheck // Deprecated but kept for back compat
 		action = &GetDataflowcomponentMetricsAction{
 			userEmail:             sender,
 			actionUUID:            payload.ActionUUID,
