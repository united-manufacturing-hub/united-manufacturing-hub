// Copyright 2025 UMH Systems GmbH
//
// Licensed under the Apache License, Version 2.0 (the "License");
// you may not use this file except in compliance with the License.
// You may obtain a copy of the License at
//
//     http://www.apache.org/licenses/LICENSE-2.0
//
// Unless required by applicable law or agreed to in writing, software
// distributed under the License is distributed on an "AS IS" BASIS,
// WITHOUT WARRANTIES OR CONDITIONS OF ANY KIND, either express or implied.
// See the License for the specific language governing permissions and
// limitations under the License.

package dataflowcomponent

import (
	"context"
	"errors"
	"fmt"
	"time"

	internal_fsm "github.com/united-manufacturing-hub/united-manufacturing-hub/umh-core/internal/fsm"
	"github.com/united-manufacturing-hub/united-manufacturing-hub/umh-core/pkg/backoff"
	"github.com/united-manufacturing-hub/united-manufacturing-hub/umh-core/pkg/constants"
	"github.com/united-manufacturing-hub/united-manufacturing-hub/umh-core/pkg/fsm"
	"github.com/united-manufacturing-hub/united-manufacturing-hub/umh-core/pkg/metrics"
	dataflowcomponentservice "github.com/united-manufacturing-hub/united-manufacturing-hub/umh-core/pkg/service/dataflowcomponent"

	"github.com/united-manufacturing-hub/united-manufacturing-hub/umh-core/pkg/service/filesystem"
)

// Reconcile examines the DataflowComponentInstance and, in three steps:
//  1. Check if a previous transition failed or if fetching external state failed; if so, verify whether the backoff has elapsed.
//  2. Detect any external changes (e.g., a new configuration or external signals).
//  3. Attempt the required state transition by sending the appropriate event.
//
// This function is intended to be called repeatedly (e.g. in a periodic control loop).
// Over multiple calls, it converges the actual state to the desired state. Transitions
// that fail are retried in subsequent reconcile calls after a backoff period.
func (d *DataflowComponentInstance) Reconcile(ctx context.Context, filesystemService filesystem.Service, tick uint64) (err error, reconciled bool) {
	start := time.Now()
	dataflowComponentInstanceName := d.baseFSMInstance.GetID()
	defer func() {
		metrics.ObserveReconcileTime(metrics.ComponentDataflowComponentInstance, dataflowComponentInstanceName, time.Since(start))
		if err != nil {
			d.baseFSMInstance.GetLogger().Errorf("error reconciling dataflowcomponent instance %s: %v", dataflowComponentInstanceName, err)
			d.PrintState()
			// Add metrics for error
			metrics.IncErrorCount(metrics.ComponentDataflowComponentInstance, dataflowComponentInstanceName)
		}
	}()

	// Check if context is already cancelled
	if ctx.Err() != nil {
		return ctx.Err(), false
	}

	// Step 1: If there's a lastError, see if we've waited enough.
	if d.baseFSMInstance.ShouldSkipReconcileBecauseOfError(tick) {
		err := d.baseFSMInstance.GetBackoffError(tick)
		d.baseFSMInstance.GetLogger().Debugf("Skipping reconcile for Dataflowcomponent pipeline %s: %v", dataflowComponentInstanceName, err)

		// if it is a permanent error, start the removal process and reset the error (so that we can reconcile towards a stopped / removed state)
		if backoff.IsPermanentFailureError(err) {

			// if it is already in stopped, stopping, removing states, and it again returns a permanent error,
			// we need to throw it to the manager as the instance itself here cannot fix it anymore
			if d.IsRemoved() || d.IsRemoving() || d.IsStopping() || d.IsStopped() {
				d.baseFSMInstance.GetLogger().Errorf("DataflowComponent instance %s is already in a terminal state, force removing it", dataflowComponentInstanceName)
				// force delete everything from the s6 file directory
				d.service.ForceRemoveDataFlowComponent(ctx, filesystemService, dataflowComponentInstanceName)
				return err, false
			} else {
				d.baseFSMInstance.GetLogger().Errorf("DataflowComponent instance %s is not in a terminal state, resetting state and removing it", dataflowComponentInstanceName)
				d.baseFSMInstance.ResetState()
				d.Remove(ctx)
				return nil, false // let's try to at least reconcile towards a stopped / removed state
			}
		}
		return nil, false
	}

	// Step 2: Detect external changes.
	if err := d.reconcileExternalChanges(ctx, filesystemService, tick); err != nil {
		// If the service is not running, we don't want to return an error here, because we want to continue reconciling
		if !errors.Is(err, dataflowcomponentservice.ErrServiceNotExist) {
			d.baseFSMInstance.SetError(err, tick)
			d.baseFSMInstance.GetLogger().Errorf("error reconciling external changes: %s", err)

			if errors.Is(err, context.DeadlineExceeded) {
				// Healthchecks occasionally take longer (sometimes up to 70ms),
				// resulting in context.DeadlineExceeded errors. In this case, we want to
				// mark the reconciliation as complete for this tick since we've likely
				// already consumed significant time. We return reconciled=true to prevent
				// further reconciliation attempts in the current tick.
				return nil, true // We don't want to return an error here, as this can happen in normal operations
			}
			return nil, false // We don't want to return an error here, because we want to continue reconciling
		}

		err = nil // The service does not exist, which is fine as this happens in the reconcileStateTransition
	}

	// Step 3: Attempt to reconcile the state.
	currentTime := time.Now() // this is used to check if the instance is degraded and for the log check
	err, reconciled = d.reconcileStateTransition(ctx, filesystemService, currentTime)
	if err != nil {
		// If the instance is removed, we don't want to return an error here, because we want to continue reconciling
		if errors.Is(err, fsm.ErrInstanceRemoved) {
			return nil, false
		}

		d.baseFSMInstance.SetError(err, tick)
		d.baseFSMInstance.GetLogger().Errorf("error reconciling state: %s", err)
		return nil, false // We don't want to return an error here, because we want to continue reconciling
	}

	// Reconcile the benthosManager
	benthosErr, benthosReconciled := d.service.ReconcileManager(ctx, filesystemService, tick)
	if benthosErr != nil {
		d.baseFSMInstance.SetError(benthosErr, tick)
		d.baseFSMInstance.GetLogger().Errorf("error reconciling benthosManager: %s", benthosErr)
		return nil, false
	}

	// If either Dataflowcomponent state or Benthos state was reconciled, we return reconciled so that nothing happens anymore in this tick
	// nothing should happen as we might have already taken up some significant time of the avaialble time per tick, so better
	// to be on the safe side and let the rest handle in another tick
	reconciled = reconciled || benthosReconciled

	// It went all right, so clear the error
	d.baseFSMInstance.ResetState()

	return nil, reconciled
}

// reconcileExternalChanges checks if the DataflowComponentInstance service status has changed
// externally (e.g., if someone manually stopped or started it, or if it crashed)
func (d *DataflowComponentInstance) reconcileExternalChanges(ctx context.Context, filesystemService filesystem.Service, tick uint64) error {
	start := time.Now()
	defer func() {
		metrics.ObserveReconcileTime(metrics.ComponentDataflowComponentInstance, d.baseFSMInstance.GetID()+".reconcileExternalChanges", time.Since(start))
	}()

	// Fetching the observed state can sometimes take longer, but we need to ensure when reconciling a lot of instances
	// that a single status of a single instance does not block the whole reconciliation
	observedStateCtx, cancel := context.WithTimeout(ctx, constants.DataflowComponentUpdateObservedStateTimeout)
	defer cancel()

	err := d.updateObservedState(observedStateCtx, filesystemService, tick)
	if err != nil {
		return fmt.Errorf("failed to update observed state: %w", err)
	}
	return nil
}

// reconcileStateTransition compares the current state with the desired state
// and, if necessary, sends events to drive the FSM from the current to the desired state.
// Any functions that fetch information are disallowed here and must be called in reconcileExternalChanges
// and exist in ObservedState.
// This is to ensure full testability of the FSM.
func (d *DataflowComponentInstance) reconcileStateTransition(ctx context.Context, filesystemService filesystem.Service, currentTime time.Time) (err error, reconciled bool) {
	start := time.Now()
	defer func() {
		metrics.ObserveReconcileTime(metrics.ComponentDataflowComponentInstance, d.baseFSMInstance.GetID()+".reconcileStateTransition", time.Since(start))
	}()

	currentState := d.baseFSMInstance.GetCurrentFSMState()
	desiredState := d.baseFSMInstance.GetDesiredFSMState()

	// Handle lifecycle states first - these take precedence over operational states
	if internal_fsm.IsLifecycleState(currentState) {
		err, reconciled := d.reconcileLifecycleStates(ctx, filesystemService, currentState)
		if err != nil {
			return err, false
		}
		return nil, reconciled
	}

	// Handle operational states
	if IsOperationalState(currentState) {
		err, reconciled := d.reconcileOperationalStates(ctx, filesystemService, currentState, desiredState, currentTime)
		if err != nil {
			return err, false
		}
		return nil, reconciled
	}

	return fmt.Errorf("invalid state: %s", currentState), false
}

// reconcileLifecycleStates handles states related to instance lifecycle (creating/removing)
func (d *DataflowComponentInstance) reconcileLifecycleStates(ctx context.Context, filesystemService filesystem.Service, currentState string) (err error, reconciled bool) {
	start := time.Now()
	defer func() {
		metrics.ObserveReconcileTime(metrics.ComponentDataflowComponentInstance, d.baseFSMInstance.GetID()+".reconcileLifecycleStates", time.Since(start))
	}()

	// Independent what the desired state is, we always need to reconcile the lifecycle states first
	switch currentState {
	case internal_fsm.LifecycleStateToBeCreated:
		if err := d.initiateDataflowComponentCreate(ctx, filesystemService); err != nil {
			return err, false
		}
		return d.baseFSMInstance.SendEvent(ctx, internal_fsm.LifecycleEventCreate), true
	case internal_fsm.LifecycleStateCreating:
		// Check if the service is created
		// For now, we'll assume it's created immediately after initiating creation
		return d.baseFSMInstance.SendEvent(ctx, internal_fsm.LifecycleEventCreateDone), true
	case internal_fsm.LifecycleStateRemoving:
		if err := d.initiateDataflowComponentRemove(ctx, filesystemService); err != nil {
			return err, false
		}
		return d.baseFSMInstance.SendEvent(ctx, internal_fsm.LifecycleEventRemoveDone), true
	case internal_fsm.LifecycleStateRemoved:
		return fsm.ErrInstanceRemoved, true
	default:
		// If we are not in a lifecycle state, just continue
		return nil, false
	}
}

// reconcileOperationalStates handles states related to instance operations (starting/stopping)
func (d *DataflowComponentInstance) reconcileOperationalStates(ctx context.Context, filesystemService filesystem.Service, currentState string, desiredState string, currentTime time.Time) (err error, reconciled bool) {
	start := time.Now()
	defer func() {
		metrics.ObserveReconcileTime(metrics.ComponentDataflowComponentInstance, d.baseFSMInstance.GetID()+".reconcileOperationalStates", time.Since(start))
	}()

	switch desiredState {
	case OperationalStateActive:
		return d.reconcileTransitionToActive(ctx, filesystemService, currentState, currentTime)
	case OperationalStateStopped:
		return d.reconcileTransitionToStopped(ctx, filesystemService, currentState)
	default:
		return fmt.Errorf("invalid desired state: %s", desiredState), false
	}
}

// reconcileTransitionToActive handles transitions when the desired state is Active.
// It deals with moving from various states to the Active state.
func (d *DataflowComponentInstance) reconcileTransitionToActive(ctx context.Context, filesystemService filesystem.Service, currentState string, currentTime time.Time) (err error, reconciled bool) {
	start := time.Now()
	defer func() {
		metrics.ObserveReconcileTime(metrics.ComponentDataflowComponentInstance, d.baseFSMInstance.GetID()+".reconcileTransitionToActive", time.Since(start))
	}()

	// If we're stopped, we need to start first
	if currentState == OperationalStateStopped {
		// Attempt to initiate start
		if err := d.initiateDataflowComponentStart(ctx, filesystemService); err != nil {
			return err, false
		}
		// Send event to transition from Stopped to Starting
		return d.baseFSMInstance.SendEvent(ctx, EventStart), true
	}

	// Handle starting phase states
	if IsStartingState(currentState) {
		return d.reconcileStartingState(ctx, filesystemService, currentState, currentTime)
	} else if IsRunningState(currentState) {
		return d.reconcileRunningState(ctx, filesystemService, currentState, currentTime)
	}

	return nil, false
}

// reconcileStartingState handles the various starting phase states when transitioning to Active.
func (d *DataflowComponentInstance) reconcileStartingState(ctx context.Context, filesystemService filesystem.Service, currentState string, currentTime time.Time) (err error, reconciled bool) {
	start := time.Now()
	defer func() {
		metrics.ObserveReconcileTime(metrics.ComponentDataflowComponentInstance, d.baseFSMInstance.GetID()+".reconcileStartingState", time.Since(start))
	}()

	switch currentState {
	case OperationalStateStarting:
		// First we need to ensure the Benthos service is started
<<<<<<< HEAD
		if !d.IsDataflowComponentBenthosRunning() {
			return d.baseFSMInstance.SendEvent(ctx, EventStartFailed), true
=======
		if !d.IsDataflowComponentBenthosActive() {
			return nil, false
>>>>>>> 6ee10e98
		}
		return d.baseFSMInstance.SendEvent(ctx, EventStartDone), true
	case OperationalStateStartingFailed:
		// When the state is Starting failed, look for benthos config changes. If yes Set the event as EventConfigChanged
		// EventConfigChanged would initiate DFC stop
		if d.IsDataflowComponentBenthosConfigChanged(ctx, filesystemService) {
			return d.baseFSMInstance.SendEvent(ctx, EventConfigChanged), true
		}
	default:
		return fmt.Errorf("invalid starting state: %s", currentState), false
	}
}

// reconcileRunningState handles the various running states when transitioning to Active.
func (d *DataflowComponentInstance) reconcileRunningState(ctx context.Context, filesystemService filesystem.Service, currentState string, currentTime time.Time) (err error, reconciled bool) {
	start := time.Now()
	defer func() {
		metrics.ObserveReconcileTime(metrics.ComponentDataflowComponentInstance, d.baseFSMInstance.GetID()+".reconcileRunningState", time.Since(start))
	}()

	switch currentState {
	case OperationalStateActive:
		// If we're in Active, we need to check whether it is degraded
		if d.IsDataflowComponentDegraded() {
			return d.baseFSMInstance.SendEvent(ctx, EventBenthosNotRunning), true
		} else if !d.IsDataflowComponentWithProcessingActivity() { // if there is no activity, we move to Idle
			return d.baseFSMInstance.SendEvent(ctx, EventBenthosNoDataRecieved), true
		}
		return nil, false
	case OperationalStateIdle:
		// If we're in Idle, we need to check whether it is degraded
		if d.IsDataflowComponentDegraded() {
			return d.baseFSMInstance.SendEvent(ctx, EventBenthosNotRunning), true
		} else if d.IsDataflowComponentWithProcessingActivity() { // if there is activity, we move to Active
			return d.baseFSMInstance.SendEvent(ctx, EventBenthosDataReceived), true
		}
		return nil, false
	case OperationalStateDegraded:
		// If we're in Degraded, we need to recover to move to Idle
		if !d.IsDataflowComponentDegraded() {
			return d.baseFSMInstance.SendEvent(ctx, EventBenthosRecovered), true
		}
		return nil, false
	default:
		return fmt.Errorf("invalid running state: %s", currentState), false
	}
}

// reconcileTransitionToStopped handles transitions when the desired state is Stopped.
// It deals with moving from any operational state to Stopping and then to Stopped.
func (b *DataflowComponentInstance) reconcileTransitionToStopped(ctx context.Context, filesystemService filesystem.Service, currentState string) (err error, reconciled bool) {
	start := time.Now()
	defer func() {
		metrics.ObserveReconcileTime(metrics.ComponentDataflowComponentInstance, b.baseFSMInstance.GetID()+".reconcileTransitionToStopped", time.Since(start))
	}()

	// If we're in any operational state except Stopped or Stopping, initiate stop
	if currentState != OperationalStateStopped && currentState != OperationalStateStopping {
		// Attempt to initiate a stop
		if err := b.initiateDataflowComponentStop(ctx, filesystemService); err != nil {
			return err, false
		}
		// Send event to transition to Stopping
		return b.baseFSMInstance.SendEvent(ctx, EventStop), true
	}

	// If already stopping, verify if the instance is completely stopped
	if currentState == OperationalStateStopping && b.IsDataflowComponentBenthosStopped() {
		// Transition from Stopping to Stopped
		return b.baseFSMInstance.SendEvent(ctx, EventStopDone), true
	}

	return nil, false
}<|MERGE_RESOLUTION|>--- conflicted
+++ resolved
@@ -276,13 +276,8 @@
 	switch currentState {
 	case OperationalStateStarting:
 		// First we need to ensure the Benthos service is started
-<<<<<<< HEAD
 		if !d.IsDataflowComponentBenthosRunning() {
 			return d.baseFSMInstance.SendEvent(ctx, EventStartFailed), true
-=======
-		if !d.IsDataflowComponentBenthosActive() {
-			return nil, false
->>>>>>> 6ee10e98
 		}
 		return d.baseFSMInstance.SendEvent(ctx, EventStartDone), true
 	case OperationalStateStartingFailed:
