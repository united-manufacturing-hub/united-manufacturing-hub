--- conflicted
+++ resolved
@@ -1,7 +1,3 @@
-<<<<<<< HEAD
-
-=======
->>>>>>> 20622a69
 # Cache everything except the specific files we need
 .docker-cache/*
 !.docker-cache/s6-overlay/
