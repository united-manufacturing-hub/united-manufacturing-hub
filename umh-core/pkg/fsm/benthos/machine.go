--- conflicted
+++ resolved
@@ -83,13 +83,8 @@
 	backoffConfig := backoff.DefaultConfig(cfg.ID, logger)
 
 	instance := &BenthosInstance{
-<<<<<<< HEAD
-		baseFSMInstance: internal_fsm.NewBaseFSMInstance(cfg, logger.For(config.Name)),
+		baseFSMInstance: internal_fsm.NewBaseFSMInstance(cfg, backoffConfig, logger),
 		service:         benthos_service.NewDefaultBenthosService(config.Name, archiveStorage),
-=======
-		baseFSMInstance: internal_fsm.NewBaseFSMInstance(cfg, backoffConfig, logger),
-		service:         benthos_service.NewDefaultBenthosService(config.Name),
->>>>>>> 4a000a0d
 		config:          config.BenthosServiceConfig,
 		archiveStorage:  archiveStorage,
 		ObservedState:   BenthosObservedState{},
