# Copyright 2025 UMH Systems GmbH
#
# Licensed under the Apache License, Version 2.0 (the "License");
# you may not use this file except in compliance with the License.
# You may obtain a copy of the License at
#
#     http://www.apache.org/licenses/LICENSE-2.0
#
# Unless required by applicable law or agreed to in writing, software
# distributed under the License is distributed on an "AS IS" BASIS,
# WITHOUT WARRANTIES OR CONDITIONS OF ANY KIND, either express or implied.
# See the License for the specific language governing permissions and
# limitations under the License.

# Copyright 2025 UMH Systems GmbH
#
# Licensed under the Apache License, Version 2.0 (the "License");
# you may not use this file except in compliance with the License.
# You may obtain a copy of the License at
#
#     http://www.apache.org/licenses/LICENSE-2.0
#
# Unless required by applicable law or agreed to in writing, software
# distributed under the License is distributed on an "AS IS" BASIS,
# WITHOUT WARRANTIES OR CONDITIONS OF ANY KIND, either express or implied.
# See the License for the specific language governing permissions and
# limitations under the License.

.PHONY: build run clean test

IMAGE_NAME = umh-core
TAG = latest

GINKGO_VERSION = v2.23.3
NILWAY_VERSION = latest
# Default to the architecture of the host
TARGETARCH := $(shell go env GOARCH)

# Default values for build arguments
S6_OVERLAY_VERSION = 3.2.0.2
BENTHOS_UMH_VERSION = 0.6.2
REDPANDA_VERSION = 24.3.8

# Debug values
DLV_VERSION = v1.24.1

# Note: Redpanda allocates 2GB of memory per core.
# Additionally 1.5GB (or 7% of the total memory, whichever is greater) are required to be available, after this allocation to make seastar happy.
# If you change this, you need to update the integration_test.go file.
MEMORY = 4096m
CPUS = 2

# Determine version based on git
VERSION ?= $(shell git describe --tags --always --dirty 2>/dev/null || echo "0.0.0-dev")

install:
	go install go.uber.org/nilaway/cmd/nilaway@$(NILWAY_VERSION)
	go install github.com/onsi/ginkgo/v2/ginkgo@$(GINKGO_VERSION)
	go install github.com/evilmartians/lefthook@latest

download-docker-binaries:
	@mkdir -p .docker-cache/s6-overlay .docker-cache/benthos .docker-cache/redpanda
	@echo "Downloading binaries with caching..."
	
	@# Check and update s6-overlay version
	@if [ ! -f .docker-cache/s6-overlay/version ] || [ "$$(cat .docker-cache/s6-overlay/version)" != "$(S6_OVERLAY_VERSION)" ]; then \
		rm -f .docker-cache/s6-overlay/*.tar.xz; \
		echo "$(S6_OVERLAY_VERSION)" > .docker-cache/s6-overlay/version; \
		wget -O .docker-cache/s6-overlay/s6-overlay-noarch.tar.xz "https://github.com/just-containers/s6-overlay/releases/download/v$(S6_OVERLAY_VERSION)/s6-overlay-noarch.tar.xz"; \
		wget -O .docker-cache/s6-overlay/syslogd-overlay-noarch.tar.xz "https://github.com/just-containers/s6-overlay/releases/download/v$(S6_OVERLAY_VERSION)/syslogd-overlay-noarch.tar.xz"; \
		wget -O .docker-cache/s6-overlay/s6-overlay-x86_64.tar.xz "https://github.com/just-containers/s6-overlay/releases/download/v$(S6_OVERLAY_VERSION)/s6-overlay-x86_64.tar.xz"; \
		wget -O .docker-cache/s6-overlay/s6-overlay-aarch64.tar.xz "https://github.com/just-containers/s6-overlay/releases/download/v$(S6_OVERLAY_VERSION)/s6-overlay-aarch64.tar.xz"; \
	fi
	
	@# Check and update Benthos version
	@if [ ! -f .docker-cache/benthos/version ] || [ "$$(cat .docker-cache/benthos/version)" != "$(BENTHOS_UMH_VERSION)" ]; then \
		rm -f .docker-cache/benthos/benthos-linux-*; \
		echo "$(BENTHOS_UMH_VERSION)" > .docker-cache/benthos/version; \
		wget -O .docker-cache/benthos/benthos-linux-amd64 "https://github.com/united-manufacturing-hub/benthos-umh/releases/download/v$(BENTHOS_UMH_VERSION)/benthos-linux-amd64"; \
		wget -O .docker-cache/benthos/benthos-linux-arm64 "https://github.com/united-manufacturing-hub/benthos-umh/releases/download/v$(BENTHOS_UMH_VERSION)/benthos-linux-arm64"; \
	fi
	
	@# Check and update Redpanda version
	@if [ ! -f .docker-cache/redpanda/version ] || [ "$$(cat .docker-cache/redpanda/version)" != "$(REDPANDA_VERSION)" ]; then \
		rm -rf .docker-cache/redpanda/redpanda-*.tar.gz .docker-cache/redpanda/amd64 .docker-cache/redpanda/arm64; \
		echo "$(REDPANDA_VERSION)" > .docker-cache/redpanda/version; \
		mkdir -p .docker-cache/redpanda/amd64 .docker-cache/redpanda/arm64; \
		echo "Pulling redpandadata/redpanda:$(REDPANDA_VERSION) for amd64..."; \
		docker pull --platform linux/amd64 redpandadata/redpanda:v$(REDPANDA_VERSION); \
		CONTAINER_AMD64=$$(docker create --platform linux/amd64 redpandadata/redpanda:v$(REDPANDA_VERSION)); \
		docker cp $$CONTAINER_AMD64:/opt/redpanda .docker-cache/redpanda/amd64/; \
		docker rm -v $$CONTAINER_AMD64; \
		echo "Pulling redpandadata/redpanda:$(REDPANDA_VERSION) for arm64..."; \
		docker pull --platform linux/arm64 redpandadata/redpanda:v$(REDPANDA_VERSION); \
		CONTAINER_ARM64=$$(docker create --platform linux/arm64 redpandadata/redpanda:v$(REDPANDA_VERSION)); \
		docker cp $$CONTAINER_ARM64:/opt/redpanda .docker-cache/redpanda/arm64/; \
		docker rm -v $$CONTAINER_ARM64; \
	fi
	
	@# Verify all required files exist
	@echo "Verifying downloaded files..."
	@for f in \
		.docker-cache/s6-overlay/s6-overlay-noarch.tar.xz \
		.docker-cache/s6-overlay/s6-overlay-x86_64.tar.xz \
		.docker-cache/s6-overlay/s6-overlay-aarch64.tar.xz \
		.docker-cache/s6-overlay/syslogd-overlay-noarch.tar.xz \
		.docker-cache/benthos/benthos-linux-amd64 \
		.docker-cache/benthos/benthos-linux-arm64; \
	do \
		if [ ! -f $$f ]; then \
			echo "Missing required file: $$f"; \
			rm -rf .docker-cache/redpanda; \
			rm -rf .docker-cache/benthos; \
			rm -rf .docker-cache/s6-overlay; \
			exit 1; \
		fi; \
	done
	
	@# Verify redpanda directories exist
	@if [ ! -d .docker-cache/redpanda/amd64/redpanda ] || [ ! -d .docker-cache/redpanda/arm64/redpanda ]; then \
		echo "Missing required Redpanda directories"; \
		rm -rf .docker-cache/redpanda; \
		rm -rf .docker-cache/benthos; \
		rm -rf .docker-cache/s6-overlay; \
		exit 1; \
	fi

	@# Ensure .docker-cache is in the .gitignore file
	@if ! grep -q ".docker-cache" .gitignore; then \
		echo ".docker-cache" >> .gitignore; \
	fi

	@echo "All required files are present and up to date"

build: download-docker-binaries
	docker buildx build \
		--platform linux/$(TARGETARCH) \
		--build-arg S6_OVERLAY_VERSION=$(S6_OVERLAY_VERSION) \
		--build-arg BENTHOS_UMH_VERSION=$(BENTHOS_UMH_VERSION) \
		--build-arg REDPANDA_VERSION=$(REDPANDA_VERSION) \
		--build-arg APP_VERSION=$(VERSION) \
		--build-arg TARGETARCH=$(TARGETARCH) \
		-t $(IMAGE_NAME):$(TAG) \
		--progress=plain \
		-f Dockerfile .
    
# build-debug: launches delve inside the container.
# This allows you to use vscode's "Connect to umh-core" feature and use breakpoints, etc inside the container.
# To use this, modify one of the build-<type> targets to use this target instead of build.
# You also need to add -p 40000:40000 to the docker run command to expose the Delve port.
build-debug: download-docker-binaries
	docker buildx build \
		--platform linux/$(TARGETARCH) \
		--build-arg S6_OVERLAY_VERSION=$(S6_OVERLAY_VERSION) \
		--build-arg BENTHOS_UMH_VERSION=$(BENTHOS_UMH_VERSION) \
		--build-arg REDPANDA_VERSION=$(REDPANDA_VERSION) \
		--build-arg APP_VERSION=$(VERSION) \
		--build-arg TARGETARCH=$(TARGETARCH) \
		--build-arg DLV_VERSION=$(DLV_VERSION) \
		--build-arg DEBUG=true \
		--progress=plain \
		-t $(IMAGE_NAME):$(TAG)-debug \
		-f Dockerfile .
    
stop-all-containers:
	docker stop $(docker ps -a -q) || true
	docker rm $(docker ps -a -q) || true

clean:
	docker stop $(IMAGE_NAME) || true
	docker rm $(IMAGE_NAME) || true
	docker rmi $(IMAGE_NAME):$(TAG) || true

# Clean up Docker build cache and unused objects for CI environments & stop all containers
cleanup-ci: clean stop-all-containers
	docker stop $(docker ps -a -q) || true
	docker rm $(docker ps -a -q) || true
	docker builder prune -f
	docker system prune -f --volumes

vet:
	go vet -tags=test ./...

nilaway:
	nilaway -include-pkgs="github.com/united-manufacturing-hub/united-manufacturing-hub/umh-core" -tags=test ./...

test: vet nilaway
	go test -v -tags=test ./...

unit-test: vet nilaway
	ginkgo -r -v --tags=test --label-filter='!integration' --fail-fast ./...


integration-test: stop-all-pods vet nilaway
	ginkgo -r -v --tags=test --label-filter='integration' --fail-fast ./...

# integration-test-ci: Runs integration tests in CI environments with proper version tagging
# - Injects VERSION via ldflags into AppVersion for proper error identification in Sentry
# - CI test failures SHOULD be reported to Sentry (unlike local dev failures)
# - Helps identify flaky tests by consistently tracking failures in CI pipelines
integration-test-ci: vet nilaway
	VERSION=$(VERSION) ginkgo -r -v --tags=test --label-filter='integration' --fail-fast -ldflags="-X 'github.com/united-manufacturing-hub/united-manufacturing-hub/umh-core/version.AppVersion=$(VERSION)'" ./...

update-go-dependencies:
	go get -u ./...
	go mod tidy
	go mod vendor

test-empty: clean build
	@mkdir -p $(PWD)/data
	@cp $(PWD)/examples/example-config-empty.yaml $(PWD)/data/config.yaml
	docker run \
		--name $(IMAGE_NAME) \
		-v $(PWD)/data:/data \
		-p 8081:8080 \
		--memory $(MEMORY) \
		--cpus $(CPUS) \
		$(IMAGE_NAME):$(TAG)

test-clean-install: clean build
	docker run \
		--name $(IMAGE_NAME) \
		-v $(PWD)/data:/data \
		-e API_URL=https://management.umh.app/api \
		-e RELEASE_CHANNEL=enterprise \
		--memory $(MEMORY) \
		--cpus $(CPUS) \
		$(IMAGE_NAME):$(TAG)

test-hello: clean build
	@mkdir -p $(PWD)/data
	@cp $(PWD)/examples/example-config.yaml $(PWD)/data/config.yaml
	docker run \
		--name $(IMAGE_NAME) \
		-v $(PWD)/data:/data \
		-p 8081:8080 \
		-p 4195:4195 \
		--memory $(MEMORY) \
		--cpus $(CPUS) \
		-e LOGGING_LEVEL=DEBUG \
		$(IMAGE_NAME):$(TAG)

test-comm: clean build
	@mkdir -p $(PWD)/data
	@cp $(PWD)/examples/example-config-comm.yaml $(PWD)/data/config.yaml
	docker run \
		--name $(IMAGE_NAME) \
		-v $(PWD)/data:/data \
		-p 8081:8080 \
		-p 4195:4195 \
		--memory $(MEMORY) \
		--cpus $(CPUS) \
		-e AUTH_TOKEN=$(AUTH_TOKEN) \
<<<<<<< HEAD
		-e LOCATION_0=$(LOCATION_0) \
=======
>>>>>>> d625a12e
		-e LOGGING_LEVEL=DEBUG \
		$(IMAGE_NAME):$(TAG)

test-broken: clean build
	@mkdir -p $(PWD)/data
	@cp $(PWD)/examples/example-config-broken.yaml $(PWD)/data/config.yaml
	docker run \
		--name $(IMAGE_NAME) \
		-v $(PWD)/data:/data \
		-p 8081:8080 \
		-p 4195:4195 \
		--memory $(MEMORY) \
		--cpus $(CPUS) \
		$(IMAGE_NAME):$(TAG)

test-benthos: clean build
	@mkdir -p $(PWD)/data
	@cp $(PWD)/examples/example-config-benthos.yaml $(PWD)/data/config.yaml
	docker run \
		--name $(IMAGE_NAME) \
		-v $(PWD)/data:/data \
		-e LOGGING_LEVEL=DEBUG \
		-p 8081:8080 \
		-p 4195:4195 \
		--memory $(MEMORY) \
		--cpus $(CPUS) \
		$(IMAGE_NAME):$(TAG)


test-redpanda: clean build
	@mkdir -p $(PWD)/data
	@cp $(PWD)/examples/example-config-redpanda.yaml $(PWD)/data/config.yaml
	docker run \
		--name $(IMAGE_NAME) \
		-v $(PWD)/data:/data \
		-e LOGGING_LEVEL=DEBUG \
		-p 8081:8080 \
		--memory $(MEMORY) \
		--cpus $(CPUS) \
		$(IMAGE_NAME):$(TAG)

test-dfc: clean build
	@mkdir -p $(PWD)/data
	@cp $(PWD)/examples/example-config-dataflow.yaml $(PWD)/data/config.yaml
	docker run \
		--name $(IMAGE_NAME) \
		-v $(PWD)/data:/data \
		-e LOGGING_LEVEL=DEBUG \
		--memory $(MEMORY) \
		--cpus $(CPUS) \
		$(IMAGE_NAME):$(TAG)

test-debug: clean build-debug
	@mkdir -p $(PWD)/data
	@cp $(PWD)/examples/example-config-benthos-broken.yaml $(PWD)/data/config.yaml
	docker run \
		--name $(IMAGE_NAME) \
		-v $(PWD)/data:/data \
		-p 8081:8080 \
		-p 4195:4195 \
		-p 40000:40000 \
		--memory $(MEMORY) \
		--cpus $(CPUS) \
		-e LOGGING_LEVEL=DEBUG \
		$(IMAGE_NAME):$(TAG)-debug

pod-shell:
	docker exec -it $(IMAGE_NAME) /bin/bash

stop-all-pods:
	# Stops all pods starting with $(IMAGE_NAME)
	docker ps -q --filter "name=$(IMAGE_NAME)*" | xargs -r docker stop
	# Remove all pods starting with $(IMAGE_NAME) (also show stopped pods)
	docker ps -a -q --filter "name=$(IMAGE_NAME)*" | xargs -r docker rm<|MERGE_RESOLUTION|>--- conflicted
+++ resolved
@@ -251,10 +251,7 @@
 		--memory $(MEMORY) \
 		--cpus $(CPUS) \
 		-e AUTH_TOKEN=$(AUTH_TOKEN) \
-<<<<<<< HEAD
 		-e LOCATION_0=$(LOCATION_0) \
-=======
->>>>>>> d625a12e
 		-e LOGGING_LEVEL=DEBUG \
 		$(IMAGE_NAME):$(TAG)
 
