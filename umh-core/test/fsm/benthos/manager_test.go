--- conflicted
+++ resolved
@@ -409,15 +409,10 @@
 
 			// Wait for manager to remove instance due to permanent error
 			newTick, err = fsmtest.WaitForBenthosManagerInstanceRemoval(
-<<<<<<< HEAD
-				ctx,
-				manager,
-				config.FullConfig{Benthos: []config.BenthosConfig{}},
-				mockFS,
-=======
-				ctx, manager,
+				ctx,
+				manager,
 				config.FullConfig{Internal: config.InternalConfig{Benthos: []config.BenthosConfig{}}},
->>>>>>> af9725f9
+				mockFS,
 				serviceName,
 				15,
 				tick,
