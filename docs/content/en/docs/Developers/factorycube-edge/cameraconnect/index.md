--- conflicted
+++ resolved
@@ -2,13 +2,9 @@
 title: "cameraconnect"
 linkTitle: "cameraconnect"
 description: >
-<<<<<<< HEAD
   This docker container automatically detects cameras in the network and makes them accessible via MQTT. 
   The MQTT output is specified in [the MQTT documentation](/docs/content/en/docs/Concepts/mqtt)
-=======
-  This docker container automatically detects cameras in the network and makes them accessible via MQTT. The MQTT output is specified in [the MQTT documentation](/docs/concepts/mqtt/)
->>>>>>> 5102c1b0
----
+
 
 **This microservice is still in development and is not considered stable for production use.**
 
