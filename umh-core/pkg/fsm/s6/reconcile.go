--- conflicted
+++ resolved
@@ -25,13 +25,9 @@
 	"github.com/united-manufacturing-hub/united-manufacturing-hub/umh-core/pkg/constants"
 	"github.com/united-manufacturing-hub/united-manufacturing-hub/umh-core/pkg/fsm"
 	"github.com/united-manufacturing-hub/united-manufacturing-hub/umh-core/pkg/metrics"
-	"github.com/united-manufacturing-hub/united-manufacturing-hub/umh-core/pkg/service/filesystem"
 	s6service "github.com/united-manufacturing-hub/united-manufacturing-hub/umh-core/pkg/service/s6"
-<<<<<<< HEAD
+	"github.com/united-manufacturing-hub/united-manufacturing-hub/umh-core/pkg/serviceregistry"
 	"github.com/united-manufacturing-hub/united-manufacturing-hub/umh-core/pkg/standarderrors"
-=======
-	"github.com/united-manufacturing-hub/united-manufacturing-hub/umh-core/pkg/serviceregistry"
->>>>>>> 89ec7b38
 )
 
 // Reconcile examines the S6Instance and, in three steps:
@@ -108,7 +104,7 @@
 	}
 
 	// Step 3: Attempt to reconcile the state.
-	err, reconciled = s.reconcileStateTransition(ctx, services.GetFileSystem())
+	err, reconciled = s.reconcileStateTransition(ctx, services)
 	if err != nil {
 		// If the instance is removed, we don't want to return an error here, because we want to continue reconciling
 		// Also this should not
@@ -158,7 +154,7 @@
 // Any functions that fetch information are disallowed here and must be called in reconcileExternalChanges
 // and exist in ExternalState.
 // This is to ensure full testability of the FSM.
-func (s *S6Instance) reconcileStateTransition(ctx context.Context, filesystemService filesystem.Service) (err error, reconciled bool) {
+func (s *S6Instance) reconcileStateTransition(ctx context.Context, services serviceregistry.Provider) (err error, reconciled bool) {
 	start := time.Now()
 	defer func() {
 		metrics.ObserveReconcileTime(metrics.ComponentS6Instance, s.baseFSMInstance.GetID()+".reconcileStateTransition", time.Since(start))
@@ -174,7 +170,7 @@
 
 	// Handle lifecycle states first - these take precedence over operational states
 	if internal_fsm.IsLifecycleState(currentState) {
-		err, reconciled := s.baseFSMInstance.ReconcileLifecycleStates(ctx, filesystemService, currentState, s.CreateInstance, s.RemoveInstance, s.CheckForCreation)
+		err, reconciled := s.baseFSMInstance.ReconcileLifecycleStates(ctx, services, currentState, s.CreateInstance, s.RemoveInstance, s.CheckForCreation)
 		if err != nil {
 			return err, false
 		}
@@ -187,7 +183,7 @@
 
 	// Handle operational states
 	if IsOperationalState(currentState) {
-		err, reconciled := s.reconcileOperationalStates(ctx, filesystemService, currentState, desiredState)
+		err, reconciled := s.reconcileOperationalStates(ctx, services, currentState, desiredState)
 		if err != nil {
 			return err, false
 		}
@@ -202,7 +198,7 @@
 }
 
 // reconcileOperationalStates handles states related to instance operations (starting/stopping)
-func (s *S6Instance) reconcileOperationalStates(ctx context.Context, filesystemService filesystem.Service, currentState string, desiredState string) (err error, reconciled bool) {
+func (s *S6Instance) reconcileOperationalStates(ctx context.Context, services serviceregistry.Provider, currentState string, desiredState string) (err error, reconciled bool) {
 	start := time.Now()
 	defer func() {
 		metrics.ObserveReconcileTime(metrics.ComponentS6Instance, s.baseFSMInstance.GetID()+".reconcileOperationalStates", time.Since(start))
@@ -210,9 +206,9 @@
 
 	switch desiredState {
 	case OperationalStateRunning:
-		return s.reconcileTransitionToRunning(ctx, filesystemService, currentState)
+		return s.reconcileTransitionToRunning(ctx, services, currentState)
 	case OperationalStateStopped:
-		return s.reconcileTransitionToStopped(ctx, filesystemService, currentState)
+		return s.reconcileTransitionToStopped(ctx, services, currentState)
 	default:
 		return fmt.Errorf("invalid desired state: %s", desiredState), false // its simply an error, but we did not take any action
 	}
@@ -220,7 +216,7 @@
 
 // reconcileTransitionToRunning handles transitions when the desired state is Running.
 // It deals with moving from Stopped/Failed to Starting and then to Running.
-func (s *S6Instance) reconcileTransitionToRunning(ctx context.Context, filesystemService filesystem.Service, currentState string) (err error, reconciled bool) {
+func (s *S6Instance) reconcileTransitionToRunning(ctx context.Context, services serviceregistry.Provider, currentState string) (err error, reconciled bool) {
 	start := time.Now()
 	defer func() {
 		metrics.ObserveReconcileTime(metrics.ComponentS6Instance, s.baseFSMInstance.GetID()+".reconcileTransitionToRunning", time.Since(start))
@@ -228,7 +224,7 @@
 
 	if currentState == OperationalStateStopped {
 		// Attempt to initiate start
-		if err := s.StartInstance(ctx, filesystemService); err != nil {
+		if err := s.StartInstance(ctx, services.GetFileSystem()); err != nil {
 			return err, true
 		}
 		// Send event to transition from Stopped/Failed to Starting
@@ -251,7 +247,7 @@
 // reconcileTransitionToStopped handles transitions when the desired state is Stopped.
 // It deals with moving from Running/Starting/Failed to Stopping and then to Stopped.
 // It returns a boolean indicating whether the instance is stopped.
-func (s *S6Instance) reconcileTransitionToStopped(ctx context.Context, filesystemService filesystem.Service, currentState string) (err error, reconciled bool) {
+func (s *S6Instance) reconcileTransitionToStopped(ctx context.Context, services serviceregistry.Provider, currentState string) (err error, reconciled bool) {
 	start := time.Now()
 	defer func() {
 		metrics.ObserveReconcileTime(metrics.ComponentS6Instance, s.baseFSMInstance.GetID()+".reconcileTransitionToStopped", time.Since(start))
@@ -259,7 +255,7 @@
 
 	if currentState == OperationalStateRunning || currentState == OperationalStateStarting {
 		// Attempt to initiate a stop
-		if err := s.StopInstance(ctx, filesystemService); err != nil {
+		if err := s.StopInstance(ctx, services.GetFileSystem()); err != nil {
 			return err, true
 		}
 		// Send event to transition to Stopping
