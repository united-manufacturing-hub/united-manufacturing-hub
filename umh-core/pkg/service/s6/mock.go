// Copyright 2025 UMH Systems GmbH
//
// Licensed under the Apache License, Version 2.0 (the "License");
// you may not use this file except in compliance with the License.
// You may obtain a copy of the License at
//
//     http://www.apache.org/licenses/LICENSE-2.0
//
// Unless required by applicable law or agreed to in writing, software
// distributed under the License is distributed on an "AS IS" BASIS,
// WITHOUT WARRANTIES OR CONDITIONS OF ANY KIND, either express or implied.
// See the License for the specific language governing permissions and
// limitations under the License.

package s6

import (
	"context"
	"fmt"
	"sync"

	"github.com/united-manufacturing-hub/united-manufacturing-hub/umh-core/pkg/config/s6serviceconfig"
	"github.com/united-manufacturing-hub/united-manufacturing-hub/umh-core/pkg/service/filesystem"
)

// MockService is a mock implementation of the S6 Service interface for testing
type MockService struct {

	// Return values for each method
	CreateError                  error
	RemoveError                  error
	StartError                   error
	StopError                    error
	RestartError                 error
	StatusError                  error
	ExitHistoryError             error
	ServiceExistsError           error
	GetConfigError               error
	CleanS6ServiceDirectoryError error
	GetS6ConfigFileError         error
	ForceRemoveError             error
	GetLogsError                 error

	// Results for each method
	CreateResult                  error
	RemoveResult                  error
	StartResult                   error
	StopResult                    error
	RestartResult                 error
	CleanS6ServiceDirectoryResult error
	ForceRemoveResult             error

	// For more complex testing scenarios
	ServiceStates    map[string]ServiceInfo
	ExistingServices map[string]bool

	// Used parameters for each method (only if needed for certain tests)
	ForceRemovePath string

	ExitHistoryResult     []ExitEvent
	GetS6ConfigFileResult []byte
	GetLogsResult         []LogEntry

	GetConfigResult s6serviceconfig.S6ServiceConfig
<<<<<<< HEAD

	StatusResult ServiceInfo
=======
	StatusResult    ServiceInfo
>>>>>>> 4bfa1492

	// Mutex to protect concurrent access to shared maps
	mu sync.RWMutex

	// Tracks calls to methods
	CreateCalled                  bool
	RemoveCalled                  bool
	StartCalled                   bool
	StopCalled                    bool
	RestartCalled                 bool
	StatusCalled                  bool
	ExitHistoryCalled             bool
	ServiceExistsCalled           bool
	GetConfigCalled               bool
	CleanS6ServiceDirectoryCalled bool
	GetS6ConfigFileCalled         bool
	ForceRemoveCalled             bool
	GetLogsCalled                 bool
	GetStructuredLogsCalled       bool

	ServiceExistsResult bool
	// New fields for EnsureSupervision
	MockExists bool
	ErrorMode  bool
}

// NewMockService creates a new mock S6 service
func NewMockService() *MockService {
	return &MockService{
		ServiceStates:    make(map[string]ServiceInfo),
		ExistingServices: make(map[string]bool),
		StatusResult: ServiceInfo{
			Status: ServiceUnknown,
		},
	}
}

// Create mocks creating an S6 service
func (m *MockService) Create(ctx context.Context, servicePath string, config s6serviceconfig.S6ServiceConfig, filesystemService filesystem.Service) error {
	m.CreateCalled = true

	m.mu.Lock()
	defer m.mu.Unlock()

	m.ExistingServices[servicePath] = true
	return m.CreateError
}

// Remove mocks removing an S6 service
func (m *MockService) Remove(ctx context.Context, servicePath string, filesystemService filesystem.Service) error {
	m.RemoveCalled = true

	m.mu.Lock()
	defer m.mu.Unlock()

	delete(m.ExistingServices, servicePath)
	delete(m.ServiceStates, servicePath)
	return m.RemoveError
}

// Start mocks starting an S6 service
func (m *MockService) Start(ctx context.Context, servicePath string, filesystemService filesystem.Service) error {
	m.StartCalled = true

	m.mu.Lock()
	defer m.mu.Unlock()

	if !m.ExistingServices[servicePath] {
		return ErrServiceNotExist
	}

	info := m.ServiceStates[servicePath]
	info.Status = ServiceUp
	m.ServiceStates[servicePath] = info

	return m.StartError
}

// Stop mocks stopping an S6 service
func (m *MockService) Stop(ctx context.Context, servicePath string, filesystemService filesystem.Service) error {
	m.StopCalled = true

	m.mu.Lock()
	defer m.mu.Unlock()

	if !m.ExistingServices[servicePath] {
		return ErrServiceNotExist
	}

	info := m.ServiceStates[servicePath]
	info.Status = ServiceDown
	m.ServiceStates[servicePath] = info

	return m.StopError
}

// Restart mocks restarting an S6 service
func (m *MockService) Restart(ctx context.Context, servicePath string, filesystemService filesystem.Service) error {
	m.RestartCalled = true

	if !m.ExistingServices[servicePath] {
		return ErrServiceNotExist
	}

	info := m.ServiceStates[servicePath]
	info.Status = ServiceRestarting
	m.ServiceStates[servicePath] = info

	// Simulate a successful restart
	info.Status = ServiceUp
	m.ServiceStates[servicePath] = info

	return m.RestartError
}

// Status mocks getting the status of an S6 service
func (m *MockService) Status(ctx context.Context, servicePath string, filesystemService filesystem.Service) (ServiceInfo, error) {
	m.StatusCalled = true

	if state, exists := m.ServiceStates[servicePath]; exists {
		return state, m.StatusError
	}

	return m.StatusResult, m.StatusError
}

// ServiceExists mocks checking if an S6 service exists
func (m *MockService) ServiceExists(ctx context.Context, servicePath string, filesystemService filesystem.Service) (bool, error) {
	m.ServiceExistsCalled = true
	if exists := m.ExistingServices[servicePath]; exists {
		return true, m.ServiceExistsError
	}
	return false, m.ServiceExistsError
}

// GetConfig mocks getting the config of an S6 service
func (m *MockService) GetConfig(ctx context.Context, servicePath string, filesystemService filesystem.Service) (s6serviceconfig.S6ServiceConfig, error) {
	m.GetConfigCalled = true
	return m.GetConfigResult, m.GetConfigError
}

func (m *MockService) ExitHistory(ctx context.Context, servicePath string, filesystemService filesystem.Service) ([]ExitEvent, error) {
	m.ExitHistoryCalled = true
	return m.ExitHistoryResult, m.ExitHistoryError
}

// CleanS6ServiceDirectory implements the Service interface
func (m *MockService) CleanS6ServiceDirectory(ctx context.Context, path string, filesystemService filesystem.Service) error {
	m.CleanS6ServiceDirectoryCalled = true
	return m.CleanS6ServiceDirectoryResult
}

// GetS6ConfigFile is a mock method
func (m *MockService) GetS6ConfigFile(ctx context.Context, servicePath string, configFileName string, filesystemService filesystem.Service) ([]byte, error) {
	m.GetS6ConfigFileCalled = true
	return m.GetS6ConfigFileResult, m.GetS6ConfigFileError
}

// ForceRemove is a mock method
func (m *MockService) ForceRemove(ctx context.Context, servicePath string, filesystemService filesystem.Service) error {
	m.ForceRemoveCalled = true
	m.ForceRemovePath = servicePath
	return m.ForceRemoveError
}

func (m *MockService) GetLogs(ctx context.Context, servicePath string, filesystemService filesystem.Service) ([]LogEntry, error) {
	m.GetLogsCalled = true

	return m.GetLogsResult, m.GetLogsError
}

// EnsureSupervision is a mock implementation that checks if supervise dir exists
func (m *MockService) EnsureSupervision(ctx context.Context, servicePath string, fsService filesystem.Service) (bool, error) {
	// Check if we should return an error
	if m.ErrorMode {
		return false, fmt.Errorf("mock error")
	}

	// Mock successful supervision
	if m.MockExists {
		return true, nil
	}

	// If first call, return false (supervision not ready yet),
	// On subsequent calls, return true (supervision ready)
	if !m.MockExists {
		m.MockExists = true // Set to true for next call
		return false, nil
	}

	return true, nil
}<|MERGE_RESOLUTION|>--- conflicted
+++ resolved
@@ -62,12 +62,7 @@
 	GetLogsResult         []LogEntry
 
 	GetConfigResult s6serviceconfig.S6ServiceConfig
-<<<<<<< HEAD
-
 	StatusResult ServiceInfo
-=======
-	StatusResult    ServiceInfo
->>>>>>> 4bfa1492
 
 	// Mutex to protect concurrent access to shared maps
 	mu sync.RWMutex
