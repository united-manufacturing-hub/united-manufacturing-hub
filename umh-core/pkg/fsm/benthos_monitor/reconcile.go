// Copyright 2025 UMH Systems GmbH
//
// Licensed under the Apache License, Version 2.0 (the "License");
// you may not use this file except in compliance with the License.
// You may obtain a copy of the License at
//
//     http://www.apache.org/licenses/LICENSE-2.0
//
// Unless required by applicable law or agreed to in writing, software
// distributed under the License is distributed on an "AS IS" BASIS,
// WITHOUT WARRANTIES OR CONDITIONS OF ANY KIND, either express or implied.
// See the License for the specific language governing permissions and
// limitations under the License.

package benthos_monitor

import (
	"context"
	"errors"
	"fmt"
	"strings"
	"time"

	internal_fsm "github.com/united-manufacturing-hub/united-manufacturing-hub/umh-core/internal/fsm"
	"github.com/united-manufacturing-hub/united-manufacturing-hub/umh-core/pkg/backoff"
	"github.com/united-manufacturing-hub/united-manufacturing-hub/umh-core/pkg/constants"
	"github.com/united-manufacturing-hub/united-manufacturing-hub/umh-core/pkg/fsm"
	"github.com/united-manufacturing-hub/united-manufacturing-hub/umh-core/pkg/metrics"
	benthos_monitor_service "github.com/united-manufacturing-hub/united-manufacturing-hub/umh-core/pkg/service/benthos_monitor"
<<<<<<< HEAD
	"github.com/united-manufacturing-hub/united-manufacturing-hub/umh-core/pkg/service/filesystem"
	standarderrors "github.com/united-manufacturing-hub/united-manufacturing-hub/umh-core/pkg/standarderrors"
=======
	"github.com/united-manufacturing-hub/united-manufacturing-hub/umh-core/pkg/serviceregistry"
>>>>>>> 89ec7b38
)

// Reconcile periodically checks if the FSM needs state transitions based on metrics
// The filesystemService parameter allows for filesystem operations during reconciliation,
// enabling the method to read configuration or state information from the filesystem.
// Currently not used in this implementation but added for consistency with the interface.
func (b *BenthosMonitorInstance) Reconcile(ctx context.Context, snapshot fsm.SystemSnapshot, services serviceregistry.Provider) (err error, reconciled bool) {
	start := time.Now()
	instanceName := b.baseFSMInstance.GetID()
	defer func() {
		metrics.ObserveReconcileTime(metrics.ComponentBenthosMonitor, instanceName, time.Since(start))
		if err != nil {
			b.baseFSMInstance.GetLogger().Errorf("error reconciling benthos monitor instance %s: %s", instanceName, err)
			b.PrintState()
			// Add metrics for error
			metrics.IncErrorCount(metrics.ComponentBenthosMonitor, instanceName)
		}
	}()

	// Check if context is already cancelled
	if ctx.Err() != nil {
		return ctx.Err(), false
	}

	// Step 1: If there's a lastError, see if we've waited enough.
	if b.baseFSMInstance.ShouldSkipReconcileBecauseOfError(snapshot.Tick) {
		err := b.baseFSMInstance.GetBackoffError(snapshot.Tick)
		b.baseFSMInstance.GetLogger().Debugf("Skipping reconcile for Benthos monitor %s: %v", instanceName, err)

		// if it is a permanent error, start the removal process and reset the error (so that we can reconcile towards a stopped / removed state)
		if backoff.IsPermanentFailureError(err) {
			// For permanent errors, we need special handling based on the instance's current state:
			// 1. If already in a shutdown state (removed, removing, stopping, stopped), try force removal
			// 2. If not in a shutdown state, attempt normal removal first, then force if needed
			return b.baseFSMInstance.HandlePermanentError(
				ctx,
				err,
				func() bool {
					// Determine if we're already in a shutdown state where normal removal isn't possible
					// and force removal is required
					return b.IsRemoved() || b.IsRemoving() || b.IsStopping() || b.IsStopped()
				},
				func(ctx context.Context) error {
					// Normal removal through state transition
					return b.Remove(ctx)
				},
				func(ctx context.Context) error {
					// Force removal when other approaches fail - bypasses state transitions
					// and directly deletes files and resources
					return b.monitorService.ForceRemoveBenthosMonitor(ctx, services)
				},
			)
		}
		return nil, false
	}

	// Step 2: Detect external changes.
	if err = b.reconcileExternalChanges(ctx, services, snapshot.Tick, start); err != nil {

		// I am using strings.Contains as i cannot get it working with errors.Is
		isExpectedError := strings.Contains(err.Error(), benthos_monitor_service.ErrServiceNotExist.Error()) ||
			strings.Contains(err.Error(), benthos_monitor_service.ErrServiceNoLogFile.Error()) ||
			strings.Contains(err.Error(), benthos_monitor_service.ErrServiceConnectionRefused.Error()) ||
			strings.Contains(err.Error(), benthos_monitor_service.ErrServiceConnectionTimedOut.Error()) ||
			strings.Contains(err.Error(), benthos_monitor_service.ErrServiceNoSectionsFound.Error())

		if !isExpectedError {
			b.baseFSMInstance.SetError(err, snapshot.Tick)
			b.baseFSMInstance.GetLogger().Errorf("error reconciling external changes: %s", err)

			if errors.Is(err, context.DeadlineExceeded) {
				// Healthchecks occasionally take longer (sometimes up to 70ms),
				// resulting in context.DeadlineExceeded errors. In this case, we want to
				// mark the reconciliation as complete for this tick since we've likely
				// already consumed significant time. We return reconciled=true to prevent
				// further reconciliation attempts in the current tick.
				return nil, true // We don't want to return an error here, as this can happen in normal operations
			}
			return nil, false // We don't want to return an error here, because we want to continue reconciling
		}

		err = nil // The service does not exist or has troubles fetching the observed state (which will cause the service to be in degraded state)
	}

	// Step 3: Attempt to reconcile the state.
	err, reconciled = b.reconcileStateTransition(ctx, services)
	if err != nil {
		// If the instance is removed, we don't want to return an error here, because we want to continue reconciling
		// Also this should not
		if errors.Is(err, standarderrors.ErrInstanceRemoved) {
			return nil, false
		}

		if errors.Is(err, context.DeadlineExceeded) {
			// Updating the observed state can sometimes take longer,
			// resulting in context.DeadlineExceeded errors. In this case, we want to
			// mark the reconciliation as complete for this tick since we've likely
			// already consumed significant time. We return reconciled=true to prevent
			// further reconciliation attempts in the current tick.
			return nil, true // We don't want to return an error here, as this can happen in normal operations
		}

		b.baseFSMInstance.SetError(err, snapshot.Tick)
		b.baseFSMInstance.GetLogger().Errorf("error reconciling state: %s", err)
		return nil, false // We don't want to return an error here, because we want to continue reconciling
	}

	s6Err, s6Reconciled := b.monitorService.ReconcileManager(ctx, services, snapshot.Tick)
	if s6Err != nil {
		b.baseFSMInstance.SetError(s6Err, snapshot.Tick)
		b.baseFSMInstance.GetLogger().Errorf("error reconciling s6Manager: %s", s6Err)
		return nil, false
	}

	// If either benthos monitor state or S6 state was reconciled, we return reconciled so that nothing happens anymore in this tick
	// nothing should happen as we might have already taken up some significant time of the avaialble time per tick, so better
	// to be on the safe side and let the rest handle in another tick
	reconciled = reconciled || s6Reconciled

	// It went all right, so clear the error
	b.baseFSMInstance.ResetState()

	return nil, reconciled
}

// reconcileExternalChanges checks if the Benthos monitor service status has changed
// externally (e.g., if someone manually stopped or started it, or if it crashed)
func (b *BenthosMonitorInstance) reconcileExternalChanges(ctx context.Context, services serviceregistry.Provider, tick uint64, loopStartTime time.Time) error {
	start := time.Now()
	defer func() {
		metrics.ObserveReconcileTime(metrics.ComponentBenthosMonitor, b.baseFSMInstance.GetID()+".reconcileExternalChanges", time.Since(start))
	}()

	observedStateCtx, cancel := context.WithTimeout(ctx, constants.S6UpdateObservedStateTimeout)
	defer cancel()
	err := b.UpdateObservedStateOfInstance(observedStateCtx, services, tick, loopStartTime)
	if err != nil {
		return fmt.Errorf("failed to update observed state: %w", err)
	}
	return nil
}

// reconcileStateTransition compares the current state with the desired state
// and, if necessary, sends events to drive the FSM from the current to the desired state.
// Any functions that fetch information are disallowed here and must be called in reconcileExternalChanges
// and exist in ExternalState.
// This is to ensure full testability of the FSM.
func (b *BenthosMonitorInstance) reconcileStateTransition(ctx context.Context, services serviceregistry.Provider) (err error, reconciled bool) {
	start := time.Now()
	defer func() {
		metrics.ObserveReconcileTime(metrics.ComponentBenthosMonitor, b.baseFSMInstance.GetID()+".reconcileStateTransition", time.Since(start))
	}()

	currentState := b.baseFSMInstance.GetCurrentFSMState()
	desiredState := b.baseFSMInstance.GetDesiredFSMState()

	// Handle lifecycle states first - these take precedence over operational states
	if internal_fsm.IsLifecycleState(currentState) {
<<<<<<< HEAD
		err, reconciled := b.baseFSMInstance.ReconcileLifecycleStates(ctx, filesystemService, currentState, b.CreateInstance, b.RemoveInstance, b.CheckForCreation)
=======
		err, reconciled := b.reconcileLifecycleStates(ctx, services, currentState)
>>>>>>> 89ec7b38
		if err != nil {
			return err, false
		}
		if reconciled {
			return nil, true
		} else {
			return nil, false
		}
	}

	// Handle operational states
	if IsOperationalState(currentState) {
		err, reconciled := b.reconcileOperationalStates(ctx, services, currentState, desiredState, time.Now())
		if err != nil {
			return err, false
		}
		if reconciled {
			return nil, true
		} else {
			return nil, false
		}
	}

	return fmt.Errorf("invalid state: %s", currentState), false
}

<<<<<<< HEAD
=======
// reconcileLifecycleStates handles to_be_created, creating, removing, removed
func (b *BenthosMonitorInstance) reconcileLifecycleStates(ctx context.Context, services serviceregistry.Provider, currentState string) (error, bool) {
	switch currentState {
	case internal_fsm.LifecycleStateToBeCreated:
		// do creation
		if err := b.CreateInstance(ctx, services.GetFileSystem()); err != nil {
			return err, false
		}
		return b.baseFSMInstance.SendEvent(ctx, internal_fsm.LifecycleEventCreate), true

	case internal_fsm.LifecycleStateCreating:
		// We can assume creation is done immediately (no real action)
		return b.baseFSMInstance.SendEvent(ctx, internal_fsm.LifecycleEventCreateDone), true

	case internal_fsm.LifecycleStateRemoving:
		if err := b.RemoveInstance(ctx, services.GetFileSystem()); err != nil {
			return err, false
		}
		return b.baseFSMInstance.SendEvent(ctx, internal_fsm.LifecycleEventRemoveDone), true

	case internal_fsm.LifecycleStateRemoved:
		// The manager will clean this up eventually
		return fsm.ErrInstanceRemoved, true

	default:
		return nil, false
	}
}

>>>>>>> 89ec7b38
// reconcileOperationalStates handles states related to instance operations (starting/stopping)
func (b *BenthosMonitorInstance) reconcileOperationalStates(ctx context.Context, services serviceregistry.Provider, currentState string, desiredState string, currentTime time.Time) (err error, reconciled bool) {
	start := time.Now()
	defer func() {
		metrics.ObserveReconcileTime(metrics.ComponentBenthosMonitor, b.baseFSMInstance.GetID()+".reconcileOperationalStates", time.Since(start))
	}()

	switch desiredState {
	case OperationalStateActive:
		return b.reconcileTransitionToActive(ctx, services, currentState, currentTime)
	case OperationalStateStopped:
		return b.reconcileTransitionToStopped(ctx, services, currentState)
	default:
		return fmt.Errorf("invalid desired state: %s", desiredState), false
	}
}

// reconcileTransitionToActive handles transitions when the desired state is Active.
// It deals with moving from various states to the Active state.
func (b *BenthosMonitorInstance) reconcileTransitionToActive(ctx context.Context, services serviceregistry.Provider, currentState string, currentTime time.Time) (err error, reconciled bool) {
	start := time.Now()
	defer func() {
		metrics.ObserveReconcileTime(metrics.ComponentBenthosMonitor, b.baseFSMInstance.GetID()+".reconcileTransitionToActive", time.Since(start))
	}()

	switch {
	// If we're stopped, we need to start first
	case currentState == OperationalStateStopped:
		err := b.StartInstance(ctx, services.GetFileSystem())
		if err != nil {
			return err, false
		}
		// Send event to transition from Stopped to Starting
		return b.baseFSMInstance.SendEvent(ctx, EventStart), true
	case IsStartingState(currentState):
		return b.reconcileStartingStates(ctx, services, currentState, currentTime)
	case IsRunningState(currentState):
<<<<<<< HEAD
		return b.reconcileRunningStates(ctx, filesystemService, currentState, currentTime)
	case currentState == OperationalStateStopping:
		// There can be the edge case where an fsm is set to stopped, and then a cycle later again to active
		// It will cause the stopping process to start, but then the deisred state is again active, so it will land up in reconcileTransitionToActive
		// if it is stopping, we will first finish the stopping process and then we will go to active
		return b.reconcileTransitionToStopped(ctx, filesystemService, currentState)
=======
		return b.reconcileRunningStates(ctx, services, currentState, currentTime)
>>>>>>> 89ec7b38
	default:
		return fmt.Errorf("invalid current state: %s", currentState), false
	}
}

// reconcileStartingStates handles the various starting phase states when transitioning to a running state
// no big startup process here
func (b *BenthosMonitorInstance) reconcileStartingStates(ctx context.Context, services serviceregistry.Provider, currentState string, currentTime time.Time) (err error, reconciled bool) {
	start := time.Now()
	defer func() {
		metrics.ObserveReconcileTime(metrics.ComponentBenthosMonitor, b.baseFSMInstance.GetID()+".reconcileStartingStates", time.Since(start))
	}()

	switch currentState {
	case OperationalStateStarting:

		// nothing to verify here, just for consistency with other fsms
		return b.baseFSMInstance.SendEvent(ctx, EventStartDone), true
	default:
		return fmt.Errorf("invalid starting state: %s", currentState), false
	}
}

// reconcileRunningStates handles the various running states when transitioning to Active.
func (b *BenthosMonitorInstance) reconcileRunningStates(ctx context.Context, services serviceregistry.Provider, currentState string, currentTime time.Time) (err error, reconciled bool) {
	start := time.Now()
	defer func() {
		metrics.ObserveReconcileTime(metrics.ComponentBenthosMonitor, b.baseFSMInstance.GetID()+".reconcileRunningStates", time.Since(start))
	}()

	switch currentState {
	case OperationalStateActive:
		// If we're in Active, we need to check whether it is degraded
		if !b.isMonitorHealthy(currentTime) {
			return b.baseFSMInstance.SendEvent(ctx, EventMetricsNotOK), true
		}
		return nil, false
	case OperationalStateDegraded:
		// If we're in Degraded, we need to recover to move to Active
		if b.isMonitorHealthy(currentTime) {
			return b.baseFSMInstance.SendEvent(ctx, EventMetricsAllOK), true
		}
		return nil, false
	default:
		return fmt.Errorf("invalid running state: %s", currentState), false
	}
}

// reconcileTransitionToStopped handles transitions when the desired state is Stopped.
// It deals with moving from any operational state to Stopping and then to Stopped.
func (b *BenthosMonitorInstance) reconcileTransitionToStopped(ctx context.Context, services serviceregistry.Provider, currentState string) (err error, reconciled bool) {
	start := time.Now()
	defer func() {
		metrics.ObserveReconcileTime(metrics.ComponentBenthosMonitor, b.baseFSMInstance.GetID()+".reconcileTransitionToStopped", time.Since(start))
	}()

	switch currentState {
	case OperationalStateStopped:
		// Already stopped, nothing to do
		return nil, false
	case OperationalStateStopping:
		// If already stopping, verify if the instance is completely stopped
		// no verification, always go to stopped
		// Unlike other FSMs, we don't need to verify the stopping state for agent monitoring
		// because there's no external service or process that needs to be checked - we can
		// immediately transition to stopped state
		return b.baseFSMInstance.SendEvent(ctx, EventStopDone), true
	default:
		// For any other state, initiate stop
		err := b.StopInstance(ctx, services.GetFileSystem())
		if err != nil {
			return err, false
		}
		// Send event to transition to Stopping
		return b.baseFSMInstance.SendEvent(ctx, EventStop), true
	}
}<|MERGE_RESOLUTION|>--- conflicted
+++ resolved
@@ -27,12 +27,8 @@
 	"github.com/united-manufacturing-hub/united-manufacturing-hub/umh-core/pkg/fsm"
 	"github.com/united-manufacturing-hub/united-manufacturing-hub/umh-core/pkg/metrics"
 	benthos_monitor_service "github.com/united-manufacturing-hub/united-manufacturing-hub/umh-core/pkg/service/benthos_monitor"
-<<<<<<< HEAD
-	"github.com/united-manufacturing-hub/united-manufacturing-hub/umh-core/pkg/service/filesystem"
+	"github.com/united-manufacturing-hub/united-manufacturing-hub/umh-core/pkg/serviceregistry"
 	standarderrors "github.com/united-manufacturing-hub/united-manufacturing-hub/umh-core/pkg/standarderrors"
-=======
-	"github.com/united-manufacturing-hub/united-manufacturing-hub/umh-core/pkg/serviceregistry"
->>>>>>> 89ec7b38
 )
 
 // Reconcile periodically checks if the FSM needs state transitions based on metrics
@@ -191,11 +187,7 @@
 
 	// Handle lifecycle states first - these take precedence over operational states
 	if internal_fsm.IsLifecycleState(currentState) {
-<<<<<<< HEAD
-		err, reconciled := b.baseFSMInstance.ReconcileLifecycleStates(ctx, filesystemService, currentState, b.CreateInstance, b.RemoveInstance, b.CheckForCreation)
-=======
-		err, reconciled := b.reconcileLifecycleStates(ctx, services, currentState)
->>>>>>> 89ec7b38
+		err, reconciled := b.baseFSMInstance.ReconcileLifecycleStates(ctx, services, currentState, b.CreateInstance, b.RemoveInstance, b.CheckForCreation)
 		if err != nil {
 			return err, false
 		}
@@ -222,38 +214,6 @@
 	return fmt.Errorf("invalid state: %s", currentState), false
 }
 
-<<<<<<< HEAD
-=======
-// reconcileLifecycleStates handles to_be_created, creating, removing, removed
-func (b *BenthosMonitorInstance) reconcileLifecycleStates(ctx context.Context, services serviceregistry.Provider, currentState string) (error, bool) {
-	switch currentState {
-	case internal_fsm.LifecycleStateToBeCreated:
-		// do creation
-		if err := b.CreateInstance(ctx, services.GetFileSystem()); err != nil {
-			return err, false
-		}
-		return b.baseFSMInstance.SendEvent(ctx, internal_fsm.LifecycleEventCreate), true
-
-	case internal_fsm.LifecycleStateCreating:
-		// We can assume creation is done immediately (no real action)
-		return b.baseFSMInstance.SendEvent(ctx, internal_fsm.LifecycleEventCreateDone), true
-
-	case internal_fsm.LifecycleStateRemoving:
-		if err := b.RemoveInstance(ctx, services.GetFileSystem()); err != nil {
-			return err, false
-		}
-		return b.baseFSMInstance.SendEvent(ctx, internal_fsm.LifecycleEventRemoveDone), true
-
-	case internal_fsm.LifecycleStateRemoved:
-		// The manager will clean this up eventually
-		return fsm.ErrInstanceRemoved, true
-
-	default:
-		return nil, false
-	}
-}
-
->>>>>>> 89ec7b38
 // reconcileOperationalStates handles states related to instance operations (starting/stopping)
 func (b *BenthosMonitorInstance) reconcileOperationalStates(ctx context.Context, services serviceregistry.Provider, currentState string, desiredState string, currentTime time.Time) (err error, reconciled bool) {
 	start := time.Now()
@@ -291,16 +251,12 @@
 	case IsStartingState(currentState):
 		return b.reconcileStartingStates(ctx, services, currentState, currentTime)
 	case IsRunningState(currentState):
-<<<<<<< HEAD
-		return b.reconcileRunningStates(ctx, filesystemService, currentState, currentTime)
+		return b.reconcileRunningStates(ctx, services, currentState, currentTime)
 	case currentState == OperationalStateStopping:
 		// There can be the edge case where an fsm is set to stopped, and then a cycle later again to active
 		// It will cause the stopping process to start, but then the deisred state is again active, so it will land up in reconcileTransitionToActive
 		// if it is stopping, we will first finish the stopping process and then we will go to active
-		return b.reconcileTransitionToStopped(ctx, filesystemService, currentState)
-=======
-		return b.reconcileRunningStates(ctx, services, currentState, currentTime)
->>>>>>> 89ec7b38
+		return b.reconcileTransitionToStopped(ctx, services, currentState)
 	default:
 		return fmt.Errorf("invalid current state: %s", currentState), false
 	}
