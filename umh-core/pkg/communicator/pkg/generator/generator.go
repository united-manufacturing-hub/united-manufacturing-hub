// Copyright 2025 UMH Systems GmbH
//
// Licensed under the Apache License, Version 2.0 (the "License");
// you may not use this file except in compliance with the License.
// You may obtain a copy of the License at
//
//     http://www.apache.org/licenses/LICENSE-2.0
//
// Unless required by applicable law or agreed to in writing, software
// distributed under the License is distributed on an "AS IS" BASIS,
// WITHOUT WARRANTIES OR CONDITIONS OF ANY KIND, either express or implied.
// See the License for the specific language governing permissions and
// limitations under the License.

package generator

import (
	"github.com/united-manufacturing-hub/united-manufacturing-hub/umh-core/pkg/communicator/pkg/tools/watchdog"
	"github.com/united-manufacturing-hub/united-manufacturing-hub/umh-core/pkg/config"
	"github.com/united-manufacturing-hub/united-manufacturing-hub/umh-core/pkg/constants"
	"github.com/united-manufacturing-hub/united-manufacturing-hub/umh-core/pkg/fsm"
	"github.com/united-manufacturing-hub/united-manufacturing-hub/umh-core/pkg/models"
	"github.com/united-manufacturing-hub/united-manufacturing-hub/umh-core/pkg/sentry"
	"go.uber.org/zap"
)

type StatusCollectorType struct {
	dog                   watchdog.Iface
	systemSnapshotManager *fsm.SnapshotManager
	logger                *zap.SugaredLogger
	configManager         config.ConfigManager
}

func NewStatusCollector(
	dog watchdog.Iface,
	systemSnapshotManager *fsm.SnapshotManager,
	configManager config.ConfigManager,
	logger *zap.SugaredLogger,
) *StatusCollectorType {

	collector := &StatusCollectorType{
		dog:                   dog,
		systemSnapshotManager: systemSnapshotManager,
		logger:                logger,
		configManager:         configManager,
	}

	return collector
}

func (s *StatusCollectorType) GenerateStatusMessage() *models.StatusMessage {

	// Step 1: Get the snapshot
	snapshot := s.systemSnapshotManager.GetDeepCopySnapshot()
	if len(snapshot.Managers) == 0 {
		sentry.ReportIssuef(sentry.IssueTypeError, s.logger, "[GenerateStatusMessage] State is nil, using empty state")
		s.logger.Error("State is nil, using empty state")
		return nil
	}

	// Step 2: Build the status message

	// --- container (only one instance) ---------------------------------------------------------
	var containerData models.Container
	contInst, ok := fsm.FindInstance(snapshot, constants.ContainerManagerName, constants.CoreInstanceName)
	if ok {
		containerData = ContainerFromSnapshot(contInst, s.logger)
	}

	// --- agent + release (only one instance) -------------------------------------------------------------
	var agentData models.Agent
	var agentDataReleaseChannel string
	var agentDataCurrentVersion string
	var agentDataVersions []models.Version
	agInst, ok := fsm.FindInstance(snapshot, constants.AgentManagerName, constants.AgentInstanceName)
	if ok {
		agentData, agentDataReleaseChannel, agentDataCurrentVersion, agentDataVersions = AgentFromSnapshot(agInst, s.logger)
	}

	// --- redpanda (only one instance) -------------------------------------------------------------
	var redpandaData models.Redpanda
	rpInst, ok := fsm.FindInstance(snapshot, constants.RedpandaManagerName, constants.RedpandaInstanceName)
	if ok {
		redpandaData = RedpandaFromSnapshot(rpInst, s.logger)
	}

	// --- dfc (multiple instances) ----------------------	---------------------------------------
	var dfcData []models.Dfc
	dfcMgr, ok := fsm.FindManager(snapshot, constants.DataflowcomponentManagerName)
	if ok {
		dfcData = DfcsFromSnapshot(dfcMgr, s.logger)
	}

	// Step 3: Create the status message
	statusMessage := &models.StatusMessage{
		Core: models.Core{
			Agent: models.Agent{
				Health:   agentData.Health,
				Latency:  &models.Latency{},
				Location: agentData.Location,
			},
			Container:        containerData,
			Dfcs:             dfcData,
			Redpanda:         redpandaData,
			UnifiedNamespace: models.UnifiedNamespace{},
			Release: models.Release{
				Health: &models.Health{
					Message:       "",
					ObservedState: "running",
					DesiredState:  "running",
					Category:      models.Active,
				},
				Version:  agentDataCurrentVersion,
				Versions: agentDataVersions,
				Channel:  agentDataReleaseChannel,
				SupportedFeatures: []string{
					"custom-dfc",
					"action-deploy-data-flow-component",
					"action-get-data-flow-component",
					"action-delete-data-flow-component",
					"action-edit-data-flow-component",
					"action-get-logs",
					"action-get-config-file",
					"action-set-config-file",
					"action-get-data-flow-component-metrics",
					"log-logs-suppression", // Prevents logging of GetLogs action results to avoid log flooding when UI auto-refreshes logs (see HandleActionMessage GetLogs suppression for details)
					"core-health",
<<<<<<< HEAD
					"log-logs-suppression",
					"action-get-metrics",
=======
>>>>>>> aeccb938
				},
			},
		},
	}

	// Derive core health from other healths
	statusMessage.Core.Health = DeriveCoreHealth(
		statusMessage.Core.Agent.Health,
		statusMessage.Core.Container.Health,
		statusMessage.Core.Redpanda.Health,
		statusMessage.Core.Release.Health,
		dfcData,
		s.logger,
	)

	return statusMessage
}<|MERGE_RESOLUTION|>--- conflicted
+++ resolved
@@ -125,11 +125,7 @@
 					"action-get-data-flow-component-metrics",
 					"log-logs-suppression", // Prevents logging of GetLogs action results to avoid log flooding when UI auto-refreshes logs (see HandleActionMessage GetLogs suppression for details)
 					"core-health",
-<<<<<<< HEAD
-					"log-logs-suppression",
 					"action-get-metrics",
-=======
->>>>>>> aeccb938
 				},
 			},
 		},
