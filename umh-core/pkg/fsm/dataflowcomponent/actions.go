--- conflicted
+++ resolved
@@ -218,14 +218,7 @@
 // These check everything that is checked during the starting phase
 // But it means that it once worked, and then degraded
 func (d *DataflowComponentInstance) IsDataflowComponentDegraded() bool {
-<<<<<<< HEAD
 	return !d.IsDataflowComponentBenthosRunning()
-=======
-	if d.IsDataflowComponentBenthosActive() && d.IsDataflowComponentConfigLoaded() && d.IsDataflowComponentHealthchecksPassed() {
-		return false
-	}
-	return true
->>>>>>> 3fa14984
 }
 
 // IsDataflowComponentWithProcessingActivity determines if the Benthos instance has active data processing
