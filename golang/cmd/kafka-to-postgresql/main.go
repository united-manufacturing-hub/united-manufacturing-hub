--- conflicted
+++ resolved
@@ -116,7 +116,6 @@
 	// leads to better performance.
 	// Processed message now will be stored locally and then automatically committed to Kafka.
 	// This still provides the at-least-once guarantee.
-<<<<<<< HEAD
 	SetupHIKafka(
 		kafka.ConfigMap{
 			"bootstrap.servers":        KafkaBoostrapServer,
@@ -131,7 +130,8 @@
 			"auto.offset.reset":        "earliest",
 			// "debug":                    "security,broker",
 			"topic.metadata.refresh.interval.ms": "30000",
-		})
+		"metadata.max.age.ms":                180000,
+	})
 
 	// HT uses enable.auto.commit=true for increased performance.
 	SetupHTKafka(
@@ -147,7 +147,8 @@
 			"auto.offset.reset":        "earliest",
 			// "debug":                    "security,broker",
 			"topic.metadata.refresh.interval.ms": "30000",
-		})
+		"metadata.max.age.ms":                180000,
+	})
 
 	// KafkaTopicProbeConsumer receives a message when a new topic is created
 	internal.SetupKafkaTopicProbeConsumer(
@@ -164,54 +165,6 @@
 			// "debug":                    "security,broker",
 			"topic.metadata.refresh.interval.ms": "30000",
 		})
-=======
-	SetupHIKafka(kafka.ConfigMap{
-		"bootstrap.servers":        KafkaBoostrapServer,
-		"security.protocol":        securityProtocol,
-		"ssl.key.location":         "/SSL_certs/tls.key",
-		"ssl.key.password":         os.Getenv("KAFKA_SSL_KEY_PASSWORD"),
-		"ssl.certificate.location": "/SSL_certs/tls.crt",
-		"ssl.ca.location":          "/SSL_certs/ca.crt",
-		"group.id":                 "kafka-to-postgresql-hi-processor",
-		"enable.auto.commit":       true,
-		"enable.auto.offset.store": false,
-		"auto.offset.reset":        "earliest",
-		//"debug":                    "security,broker",
-		"topic.metadata.refresh.interval.ms": "30000",
-		"metadata.max.age.ms":                180000,
-	})
-
-	// HT uses enable.auto.commit=true for increased performance.
-	SetupHTKafka(kafka.ConfigMap{
-		"bootstrap.servers":        KafkaBoostrapServer,
-		"security.protocol":        securityProtocol,
-		"ssl.key.location":         "/SSL_certs/tls.key",
-		"ssl.key.password":         os.Getenv("KAFKA_SSL_KEY_PASSWORD"),
-		"ssl.certificate.location": "/SSL_certs/tls.crt",
-		"ssl.ca.location":          "/SSL_certs/ca.crt",
-		"group.id":                 "kafka-to-postgresql-ht-processor",
-		"enable.auto.commit":       true,
-		"auto.offset.reset":        "earliest",
-		//"debug":                    "security,broker",
-		"topic.metadata.refresh.interval.ms": "30000",
-		"metadata.max.age.ms":                180000,
-	})
-
-	// KafkaTopicProbeConsumer recieves a message when a new topic is created
-	internal.SetupKafkaTopicProbeConsumer(kafka.ConfigMap{
-		"bootstrap.servers":        KafkaBoostrapServer,
-		"security.protocol":        securityProtocol,
-		"ssl.key.location":         "/SSL_certs/tls.key",
-		"ssl.key.password":         os.Getenv("KAFKA_SSL_KEY_PASSWORD"),
-		"ssl.certificate.location": "/SSL_certs/tls.crt",
-		"ssl.ca.location":          "/SSL_certs/ca.crt",
-		"group.id":                 "kafka-to-postgresql-topic-probe",
-		"enable.auto.commit":       true,
-		"auto.offset.reset":        "earliest",
-		//"debug":                    "security,broker",
-		"topic.metadata.refresh.interval.ms": "30000",
-	})
->>>>>>> 6c8f7755
 
 	allowedMemorySize := 1073741824 // 1GB
 	if os.Getenv("MEMORY_REQUEST") != "" {
