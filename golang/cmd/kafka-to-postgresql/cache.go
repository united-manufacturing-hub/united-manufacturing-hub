package main

import (
	"encoding/binary"
	"github.com/coocood/freecache"
	"github.com/united-manufacturing-hub/united-manufacturing-hub/internal"
	"go.uber.org/zap"
	"strings"
)

// dbcache is a cache of database entries (for example database asset id's)
var dbcache *freecache.Cache

// InitCache initializes the cache with the given sizes in byte
func InitCache(DBcacheSizeBytes int) {
	zap.S().Infof("Initializing cache with DB cache size %d bytes", DBcacheSizeBytes)
	dbcache = freecache.NewCache(DBcacheSizeBytes)
}

// GetUint32DB looks up the DB cache for the key and returns the value if found as a uint32
func GetUint32DB(key []byte) (uint32, bool) {
	if dbcache == nil {
		return 0, false
	}
	value, err := dbcache.Get(key)
	if err != nil {
		return 0, false
	}
	return BytesToUint32(value), true
}

// PutUint32DB puts the key and value into the DB cache
func PutUint32DB(key []byte, value uint32) {
	if dbcache == nil {
		return
	}
	_ = dbcache.Set(key, Uint32ToBytes(value), 0)
}

// Uint32ToBytes converts a uint32 to a byte array
func Uint32ToBytes(a uint32) (b []byte) {
	b = make([]byte, 4)
	binary.LittleEndian.PutUint32(b, a)
	return
}

// BytesToUint32 converts a byte array to a uint32
func BytesToUint32(b []byte) (a uint32) {
	return binary.LittleEndian.Uint32(b)
}

// GetCacheAssetTableId looks up the db cache for the customerId, locationId, assetId and returns the asset table id if found
func GetCacheAssetTableId(customerID string, locationID string, assetID string) (uint32, bool) {
	return GetUint32DB(internal.AsXXHash([]byte(customerID), []byte(locationID), []byte(assetID)))
}

// PutCacheAssetTableId puts the assetTableId into the db cache, using the customerId, locationId, assetId as the key
func PutCacheAssetTableId(customerID string, locationID string, assetID string, assetTableId uint32) {
	PutUint32DB(internal.AsXXHash([]byte(customerID), []byte(locationID), []byte(assetID)), assetTableId)
}

// PutCacheProductTableId puts the productTableId into the db cache, using the customerId, locationId, productId as the key
func PutCacheProductTableId(customerID string, AssetTableId uint32, productTableId uint32) {
	PutUint32DB(internal.AsXXHash([]byte(customerID), Uint32ToBytes(AssetTableId)), productTableId)
}

// GetCacheProductTableId looks up the db cache for the customerId, locationId, productId and returns the product table id if found
func GetCacheProductTableId(customerID string, AssetTableId uint32) (uint32, bool) {
<<<<<<< HEAD
	return GetUint32DB(internal.AsXXHash([]byte(customerID), Uint32ToBytes(AssetTableId)))
=======
	return GetUint32DB(AsXXHash([]byte(customerID), Uint32ToBytes(AssetTableId)))
}

// PutCacheKafkaMessageAsParsedMessage tries to parse the kafka message and put it into the message cache, returning the parsed message if successful
func PutCacheKafkaMessageAsParsedMessage(msg *kafka.Message) (valid bool, message ParsedMessage) {
	valid = false
	if msg == nil || msg.TopicPartition.Topic == nil {
		return
	}
	res := rp.FindStringSubmatch(*msg.TopicPartition.Topic)
	if res == nil {
		zap.S().Errorf(" Invalid topic: %s", *msg.TopicPartition.Topic)
		return false, ParsedMessage{}
	}

	customerID := res[1]
	location := res[2]
	assetID := res[3]
	payloadType := strings.ToLower(res[4])
	payload := msg.Value
	pm := ParsedMessage{
		AssetId:     assetID,
		Location:    location,
		CustomerId:  customerID,
		PayloadType: payloadType,
		Payload:     payload,
	}

	var cacheKey = AsXXHash(msg.Key, msg.Value, []byte((*msg.TopicPartition.Topic)))

	var buffer bytes.Buffer
	err := gob.NewEncoder(&buffer).Encode(pm)
	if err != nil {
		zap.S().Errorf("Failed to encode message: %s", err)
	} else {
		err = messagecache.Set(cacheKey, buffer.Bytes(), 0)
		if err != nil {
			zap.S().Debugf("Error putting message in cache: %s", err)
		}
	}

	return true, pm
}

// GetCacheParsedMessage looks up the message cache for the key and returns the parsed message if found
func GetCacheParsedMessage(msg *kafka.Message) (valid bool, found bool, message ParsedMessage) {
	if msg == nil || msg.TopicPartition.Topic == nil {
		return false, false, ParsedMessage{}
	}

	var cacheKey = AsXXHash(msg.Key, msg.Value, []byte((*msg.TopicPartition.Topic)))
	get, err := messagecache.Get(cacheKey)
	if err != nil {
		return true, false, ParsedMessage{}
	}

	var pm ParsedMessage
	reader := bytes.NewReader(get)
	err = gob.NewDecoder(reader).Decode(&pm)
	if err != nil {
		return false, true, ParsedMessage{}
	}

	return true, true, pm
>>>>>>> a71d0f90
}<|MERGE_RESOLUTION|>--- conflicted
+++ resolved
@@ -66,10 +66,7 @@
 
 // GetCacheProductTableId looks up the db cache for the customerId, locationId, productId and returns the product table id if found
 func GetCacheProductTableId(customerID string, AssetTableId uint32) (uint32, bool) {
-<<<<<<< HEAD
 	return GetUint32DB(internal.AsXXHash([]byte(customerID), Uint32ToBytes(AssetTableId)))
-=======
-	return GetUint32DB(AsXXHash([]byte(customerID), Uint32ToBytes(AssetTableId)))
 }
 
 // PutCacheKafkaMessageAsParsedMessage tries to parse the kafka message and put it into the message cache, returning the parsed message if successful
@@ -133,5 +130,4 @@
 	}
 
 	return true, true, pm
->>>>>>> a71d0f90
 }