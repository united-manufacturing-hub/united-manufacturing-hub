--- conflicted
+++ resolved
@@ -123,13 +123,7 @@
 	)
 
 	// Start server in a goroutine
-<<<<<<< HEAD
-	sentry.SafeGo(func() {
-		if err := s.server.ListenAndServe(); err != nil && err != http.ErrServerClosed {
-=======
-	go func() {
-		if err := s.server.ListenAndServe(); err != nil && !errors.Is(err, http.ErrServerClosed) {
->>>>>>> 0b8be67c
+  if err := s.server.ListenAndServe(); err != nil && !errors.Is(err, http.ErrServerClosed) {
 			s.logger.Errorw("GraphQL server failed", "error", err)
 		}
 	})
