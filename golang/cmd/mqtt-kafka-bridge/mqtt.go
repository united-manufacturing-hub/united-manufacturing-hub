package main

import (
	"crypto/tls"
	"crypto/x509"
	"fmt"
	"github.com/beeker1121/goque"
	MQTT "github.com/eclipse/paho.mqtt.golang"
	"github.com/heptiolabs/healthcheck"
	jsoniter "github.com/json-iterator/go"
<<<<<<< HEAD
	"github.com/united-manufacturing-hub/united-manufacturing-hub/internal"
=======
	"go.uber.org/zap"
>>>>>>> e59b341c
	"os"
	"strings"
	"time"
)

// newTLSConfig returns the TLS config for a given clientID and mode
func newTLSConfig() *tls.Config {

	// Import trusted certificates from CAfile.pem.
	// Alternatively, manually add CA certificates to
	// default openssl CA bundle.
	certpool := x509.NewCertPool()
	pemCerts, err := os.ReadFile("/SSL_certs/mqtt/ca.crt")
	if err == nil {
		ok := certpool.AppendCertsFromPEM(pemCerts)
		if !ok {
			zap.S().Errorf("Failed to parse root certificate")
		}
	} else {
		zap.S().Errorf("Error reading CA certificate: %s", err)
	}

	zap.S().Debugf("CA cert: %s", pemCerts)

	// Import client certificate/key pair
	cert, err := tls.LoadX509KeyPair("/SSL_certs/mqtt/tls.crt", "/SSL_certs/mqtt/tls.key")
	if err != nil {
		// Read /SSL_certs/mqtt/tls.crt
		var file []byte
		file, err = os.ReadFile("/SSL_certs/mqtt/tls.crt")
		if err != nil {
			zap.S().Errorf("Error reading client certificate: %s", err)
		}
		zap.S().Fatalf("Error reading client certificate: %s (File: %s)", err, file)
	}

	zap.S().Debugf("Client cert: %v", cert)

	// Just to print out the client certificate..
	cert.Leaf, err = x509.ParseCertificate(cert.Certificate[0])
	if err != nil {
		zap.S().Fatalf("Error parsing client certificate: %s", err)
	}

	skipVerify := os.Getenv("INSECURE_SKIP_VERIFY") == "true"

	// Create tls.Config with desired tls properties
	/* #nosec G402 -- Remote verification is not yet implemented*/
	return &tls.Config{
		// RootCAs = certs used to verify server cert.
		RootCAs: certpool,
		// ClientAuth = whether to request cert from server.
		// Since the server is set up for SSL, this happens
		// anyways.
		// ClientAuth: tls.NoClientCert,
		// ClientCAs = certs used to validate client cert.
		// ClientCAs: nil,
		// InsecureSkipVerify = verify that cert contents
		// match server. IP matches what is in cert etc.
		/* #nosec G402 -- Remote verification is not yet implemented*/
		InsecureSkipVerify: skipVerify,
		// Certificates = list of certs client sends to server.
		Certificates: []tls.Certificate{cert},
		ClientAuth:   tls.RequireAndVerifyClientCert,
	}
}

// getOnMessageReceived gets the function onMessageReceived, that is called everytime a message is received by a specific topic
func getOnMessageReceived(pg *goque.Queue) func(MQTT.Client, MQTT.Message) {

	return func(client MQTT.Client, message MQTT.Message) {
		go func() {
			topic := message.Topic()
			payload := message.Payload()

			if jsoniter.Valid(payload) || strings.HasPrefix(topic, "ia/raw") {
				storeNewMessageIntoQueue(topic, payload, pg)
			} else {
				zap.S().Warnf(
					"kafkaToQueue [INVALID] message not forwarded because the content is not a valid JSON (%s) [%s]",
					topic,
					payload)
			}
		}()
	}
}

// onConnect subscribes once the connection is established. Required to re-subscribe when cleansession is True
func onConnect(c MQTT.Client) {
	optionsReader := c.OptionsReader()
	zap.S().Infof("Connected to MQTT broker (%s)", optionsReader.ClientID())
}

// onConnectionLost outputs warn message
func onConnectionLost(c MQTT.Client, err error) {
	optionsReader := c.OptionsReader()
	zap.S().Warnf("Connection lost, restarting (%v) (%s)", err, optionsReader.ClientID())
	ShutdownApplicationGraceful()
}

// SetupMQTT setups MQTT and connect to the broker
func SetupMQTT(
	certificateName string,
	mqttBrokerURL string,
	mqttTopic string,
	health healthcheck.Handler,
	podName string,
	pg *goque.Queue, password string) {

	opts := MQTT.NewClientOptions()
	opts.AddBroker(mqttBrokerURL)
	opts.SetUsername("MQTT_KAFKA_BRIDGE")
	if password != "" {
		opts.SetPassword(password)
	}
	if certificateName == "NO_CERT" {
		opts.SetClientID(podName)

		if mqttTopic == "" {
			mqttTopic = "$share/MQTT_KAFKA_BRIDGE/ia/#"
		}

		zap.S().Infof("Running in Kubernetes mode (%s) (%s)", podName, mqttTopic)

	} else {
		tlsconfig := newTLSConfig()
		opts.SetClientID(podName).SetTLSConfig(tlsconfig)

		if mqttTopic == "" {
			mqttTopic = "ia/#"
		}

		zap.S().Infof("Running in normal mode (%s) (%s) (%s)", mqttTopic, certificateName, podName)

	}
	opts.SetAutoReconnect(true)
	opts.SetOnConnectHandler(onConnect)
	opts.SetConnectionLostHandler(onConnectionLost)
	opts.SetOrderMatters(false)

	zap.S().Debugf("Broker configured (%s) (%s) (%s)", mqttBrokerURL, certificateName, podName)

	// Start the connection
	mqttClient = MQTT.NewClient(opts)
	if token := mqttClient.Connect(); token.Wait() && token.Error() != nil {
		zap.S().Fatalf("Failed to connect: %s", token.Error())
	}

	// Subscribe
	if token := mqttClient.Subscribe(mqttTopic, 1, getOnMessageReceived(pg)); token.Wait() && token.Error() != nil {
		zap.S().Fatalf("Failed to subscribe: %s", token.Error())
	}
	zap.S().Infof("MQTT subscribed (%s)", mqttTopic)

	// Implement a custom check with a 50 millisecond timeout.
	health.AddReadinessCheck("mqtt-check", checkConnected(mqttClient))
}

func checkConnected(c MQTT.Client) healthcheck.Check {

	return func() error {
		if c.IsConnected() {
			return nil
		}
		return fmt.Errorf("not connected")
	}
}

var SentMQTTMessages = int64(0)
var MQTTSenderThreads int

func processOutgoingMessages() {
	for i := 0; i < MQTTSenderThreads; i++ {
		go SendMQTTMessages()
	}
}

func SendMQTTMessages() {
	var err error

	var loopsSinceLastMessage = int64(0)
	for !ShuttingDown {
		internal.SleepBackedOff(loopsSinceLastMessage, 1*time.Millisecond, 1*time.Second)
		loopsSinceLastMessage += 1
		if !mqttClient.IsConnected() {
			zap.S().Warnf("MQTT not connected, restarting service")
			ShutdownApplicationGraceful()
			return
		}

<<<<<<< HEAD
		var mqttData *queueObject
		mqttData, err = retrieveMessageFromQueue(mqttOutGoingQueue)
=======
		var mqttData queueObject
		mqttData, err, _ = retrieveMessageFromQueue(mqttOutGoingQueue)
>>>>>>> e59b341c
		if err != nil {
			zap.S().Errorf("Failed to dequeue message: %s", err)
			continue
		}

		if mqttData == nil {
			continue
		}

		token := mqttClient.Publish(mqttData.Topic, 1, false, mqttData.Message)

<<<<<<< HEAD
		var sendMQTT = false
		for i := 0; i < 10; i++ {
			sendMQTT = token.WaitTimeout(10 * time.Second)
			if sendMQTT {
				loopsSinceLastMessage = 0
				break
			}
		}
=======
		token.WaitTimeout(5 * time.Second)
>>>>>>> e59b341c

		// Failed to send MQTT message
		err = token.Error()
		if err != nil {
			zap.S().Warnf("Failed to send MQTT message (%v)", err)
			// Try to re-enqueue the message
			storeMessageIntoQueue(mqttData.Topic, mqttData.Message, mqttOutGoingQueue)
			continue
		}
		SentMQTTMessages++
	}
	zap.S().Infof("MQTT sender thread stopped")
}<|MERGE_RESOLUTION|>--- conflicted
+++ resolved
@@ -8,11 +8,8 @@
 	MQTT "github.com/eclipse/paho.mqtt.golang"
 	"github.com/heptiolabs/healthcheck"
 	jsoniter "github.com/json-iterator/go"
-<<<<<<< HEAD
+	"go.uber.org/zap"
 	"github.com/united-manufacturing-hub/united-manufacturing-hub/internal"
-=======
-	"go.uber.org/zap"
->>>>>>> e59b341c
 	"os"
 	"strings"
 	"time"
@@ -203,13 +200,8 @@
 			return
 		}
 
-<<<<<<< HEAD
 		var mqttData *queueObject
-		mqttData, err = retrieveMessageFromQueue(mqttOutGoingQueue)
-=======
-		var mqttData queueObject
 		mqttData, err, _ = retrieveMessageFromQueue(mqttOutGoingQueue)
->>>>>>> e59b341c
 		if err != nil {
 			zap.S().Errorf("Failed to dequeue message: %s", err)
 			continue
@@ -221,7 +213,6 @@
 
 		token := mqttClient.Publish(mqttData.Topic, 1, false, mqttData.Message)
 
-<<<<<<< HEAD
 		var sendMQTT = false
 		for i := 0; i < 10; i++ {
 			sendMQTT = token.WaitTimeout(10 * time.Second)
@@ -230,9 +221,6 @@
 				break
 			}
 		}
-=======
-		token.WaitTimeout(5 * time.Second)
->>>>>>> e59b341c
 
 		// Failed to send MQTT message
 		err = token.Error()
