--- conflicted
+++ resolved
@@ -72,7 +72,6 @@
 			panic("SSL CA cert file not found")
 		}
 	}
-<<<<<<< HEAD
 	internal.SetupKafka(
 		kafka.ConfigMap{
 			"bootstrap.servers":        KafkaBoostrapServer,
@@ -82,7 +81,8 @@
 			"ssl.certificate.location": "/SSL_certs/tls.crt",
 			"ssl.ca.location":          "/SSL_certs/ca.crt",
 			"group.id":                 "kafka-to-blob",
-		})
+		"metadata.max.age.ms":      180000,
+	})
 
 	// KafkaTopicProbeConsumer receives a message when a new topic is created
 	internal.SetupKafkaTopicProbeConsumer(
@@ -99,33 +99,6 @@
 			// "debug":                    "security,broker",
 			"topic.metadata.refresh.interval.ms": "30000",
 		})
-=======
-	internal.SetupKafka(kafka.ConfigMap{
-		"bootstrap.servers":        KafkaBoostrapServer,
-		"security.protocol":        securityProtocol,
-		"ssl.key.location":         "/SSL_certs/tls.key",
-		"ssl.key.password":         os.Getenv("KAFKA_SSL_KEY_PASSWORD"),
-		"ssl.certificate.location": "/SSL_certs/tls.crt",
-		"ssl.ca.location":          "/SSL_certs/ca.crt",
-		"group.id":                 "kafka-to-blob",
-		"metadata.max.age.ms":      180000,
-	})
-
-	// KafkaTopicProbeConsumer recieves a message when a new topic is created
-	internal.SetupKafkaTopicProbeConsumer(kafka.ConfigMap{
-		"bootstrap.servers":        KafkaBoostrapServer,
-		"security.protocol":        securityProtocol,
-		"ssl.key.location":         "/SSL_certs/tls.key",
-		"ssl.key.password":         os.Getenv("KAFKA_SSL_KEY_PASSWORD"),
-		"ssl.certificate.location": "/SSL_certs/tls.crt",
-		"ssl.ca.location":          "/SSL_certs/ca.crt",
-		"group.id":                 "kafka-to-blob-topic-probe",
-		"enable.auto.commit":       true,
-		"auto.offset.reset":        "earliest",
-		//"debug":                    "security,broker",
-		"topic.metadata.refresh.interval.ms": "30000",
-	})
->>>>>>> 6c8f7755
 
 	err := internal.CreateTopicIfNotExists(KafkaBaseTopic)
 	if err != nil {
