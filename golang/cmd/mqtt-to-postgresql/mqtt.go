--- conflicted
+++ resolved
@@ -114,19 +114,15 @@
 		case "productTagString":
 			ProcessProductTagString(customerID, location, assetID, payloadType, payload, pg)
 		case "addParentToChild":
-<<<<<<< HEAD
 			ProcessAddParentToChild(customerID, location, assetID, payloadType, payload, pg)
-=======
-			go ProcessAddParentToChild(customerID, location, assetID, payloadType, payload, pg)
 		case "modifyState":
-			go ProcessModifyState(customerID, location, assetID, payloadType, payload, pg)
+			ProcessModifyState(customerID, location, assetID, payloadType, payload, pg)
 		case "deleteShiftById":
-			go ProcessDeleteShiftById(customerID, location, assetID, payloadType, payload, pg)
+			ProcessDeleteShiftById(customerID, location, assetID, payloadType, payload, pg)
 		case "deleteShiftByAssetIdAndBeginTimestamp":
-			go ProcessDeleteShiftByAssetIdAndBeginTime(customerID, location, assetID, payloadType, payload, pg)
+			ProcessDeleteShiftByAssetIdAndBeginTime(customerID, location, assetID, payloadType, payload, pg)
 		case "modifyProducedPieces":
-			go ProcessModifyProducesPiece(customerID, location, assetID, payloadType, payload, pg)
->>>>>>> 56a790e8
+			ProcessModifyProducesPiece(customerID, location, assetID, payloadType, payload, pg)
 		}
 	}
 }
