// Copyright 2025 UMH Systems GmbH
//
// Licensed under the Apache License, Version 2.0 (the "License");
// you may not use this file except in compliance with the License.
// You may obtain a copy of the License at
//
//     http://www.apache.org/licenses/LICENSE-2.0
//
// Unless required by applicable law or agreed to in writing, software
// distributed under the License is distributed on an "AS IS" BASIS,
// WITHOUT WARRANTIES OR CONDITIONS OF ANY KIND, either express or implied.
// See the License for the specific language governing permissions and
// limitations under the License.

package models

import (
	"github.com/Masterminds/semver/v3"
	"github.com/google/uuid"
)

type DeployCustomDataFlowComponentPayload struct {
	Name              string                         `json:"name" binding:"required"`
	Payload           DeployDataFlowComponentPayload `json:"payload" binding:"required"`
	Meta              CdcfMeta                       `json:"meta"`
	IgnoreHealthCheck bool                           `json:"ignoreHealthCheck"`
}

type DeployDataFlowComponentPayload struct {
	CDFCPayload CDFCPayload `json:"customDataFlowComponent" binding:"required"`
}

type CDFCPayload struct {
	Inputs          DfcDataConfig            `json:"inputs"`
	Outputs         DfcDataConfig            `json:"outputs"`
	Pipeline        map[string]DfcDataConfig `json:"pipeline"`
	Inject          string                   `json:"inject"`
	IgnoreErrors    bool                     `json:"ignoreErrors"`
	BenthosImageTag string                   `json:"benthosImageTag"`
}

type DfcDataConfig struct {
	Data string `json:"data"`
	Type string `json:"type"`
}

type CdcfMeta struct {
	Type string `json:"type"`
}

// EditInstanceLocation holds the location information for the instance
type EditInstanceLocationModel struct {
	Enterprise string  `json:"enterprise"`
	Site       *string `json:"site,omitempty"`
	Area       *string `json:"area,omitempty"`
	Line       *string `json:"line,omitempty"`
	WorkCell   *string `json:"workCell,omitempty"`
}

type MessageMetadata struct {
	TraceID uuid.UUID `json:"traceId"`
}

// DatasourceConnectionType specifies the type of data source connection.
type DatasourceConnectionType string

type Protocol string

const (
	// Deprecated: Use a data flow component instead.
	BenthosOPCUA Protocol = "benthos_opcua"
	// Deprecated: Use a data flow component instead.
	BenthosGeneric Protocol = "benthos_generic"
)

// UMHMessage is sent between UMH instances and users.
// UMHInstance contains the UUID of the UMH instance.
// Email identifies the user.
type UMHMessage struct {
	Email        string           `json:"email"`
	Content      string           `json:"content"`
	InstanceUUID uuid.UUID        `json:"umhInstance"`
	Metadata     *MessageMetadata `json:"metadata"`
}

// Define MessageType as a custom type for better type safety
type MessageType string

const (
	Subscribe        MessageType = "subscribe"
	Status           MessageType = "status"
	Action           MessageType = "action"
	ActionReply      MessageType = "action-reply"
	EncryptedContent MessageType = "encrypted-content"
)

// UMHMessageContent holds information about the type of the message
type UMHMessageContent struct {
	Payload     interface{} `json:"Payload"`
	MessageType MessageType `json:"MessageType"`
}

// ActionMessagePayload is the format for sending a message with type "action".
type ActionMessagePayload struct {
	ActionPayload interface{} `json:"actionPayload"`
	ActionType    ActionType  `json:"actionType"`
	ActionUUID    uuid.UUID   `json:"actionUUID"`
}

// SubscribeMessagePayload is the format for sending a message with type "subscribe".
type SubscribeMessagePayload struct {
	Resubscribed bool `json:"resubscribed,omitempty"`
}

// ActionType is a custom string type to ensure type safety for specifying different action types.
type ActionType string

const (
	// UnknownAction represents an unknown action type.
	UnknownAction ActionType = "unknown"
	// DummyAction represents a dummy action type for testing purposes, it does nothing.
	DummyAction ActionType = "dummy"
	// TestBenthosInput represents the action type for testing a benthos input.
	TestBenthosInput ActionType = "test-benthos-input"
	// TestNetworkConnection represents the action type for testing a network connection.
	TestNetworkConnection ActionType = "test-network-connection"
	// Deprecated: Use DeployConnection instead.
	DeployOPCUAConnection ActionType = "deploy-opcua-connection"
	// DeployConnection represents the action type for deploying an OPC-UA connection.
	DeployConnection ActionType = "deploy-connection"
	// EditConnection represents the action type for editing a connection.
	EditConnection ActionType = "edit-connection"
	// DeleteConnection represents the action type for deleting a connection.
	DeleteConnection ActionType = "delete-connection"
	// GetConnectionNotes represents the action type for retrieving the notes of a connection.
	GetConnectionNotes ActionType = "get-connection-notes"
	// DeployOPCUADatasource represents the action type for deploying an OPC-UA datasource.
	DeployOPCUADatasource ActionType = "deploy-opcua-datasource"
	// GetDatasourceBasic represents an action type for retrieving data source information by its UUID
	// It does not contain sensitive information, like authentication
	GetDatasourceBasic ActionType = "get-datasource-basic"
	// EditOPCUADatasource represents an action type for editing an OPC-UA datasource.
	EditOPCUADatasource ActionType = "edit-opcua-datasource"
	// DeleteDatasource represents the action type for deleting a data source.
	DeleteDatasource ActionType = "delete-datasource"
	// UpgradeCompanion represents the action type for upgrading to a specific version
	UpgradeCompanion ActionType = "upgrade-companion"
	// EditMqttBroker sets the MQTT broker details
	EditMqttBroker ActionType = "edit-mqtt-broker"
	// DeployProtocolConverter represents the action type for deploying a protocol converter
	DeployProtocolConverter ActionType = "deploy-protocol-converter"
	// DeleteProtocolConverter represents the action type for deleting a protocol converter
	DeleteProtocolConverter ActionType = "delete-protocol-converter"
	// EditProtocolConverter represents the action type for editing a protocol converter
	EditProtocolConverter ActionType = "edit-protocol-converter"
	// GetProtocolConverter represents the action type for getting a protocol converter
	GetProtocolConverter ActionType = "get-protocol-converter"
	// GetAuditLog represents the action type for getting the audit log
	GetAuditLog ActionType = "get-audit-log"
	// EditInstanceLocation represents the action type for setting the location of the UMH instance
	EditInstanceLocation ActionType = "edit-instance-location"
	// EditInstance represents the action type for editing an UMH instance
	EditInstance ActionType = "edit-instance"
	// DeployDataFlowComponent represents the action type for deploying a data flow component
	DeployDataFlowComponent ActionType = "deploy-data-flow-component"
	// EditDataFlowComponent represents the action type for editing a data flow component
	EditDataFlowComponent ActionType = "edit-data-flow-component"
	// GetDataFlowComponent represents the action type for retrieving one or multiple data flow components
	GetDataFlowComponent ActionType = "get-data-flow-component"
	// DeleteDataFlowComponent represents the action type for deleting a data flow component
	DeleteDataFlowComponent ActionType = "delete-data-flow-component"
	// GetDataFlowComponentMetrics represents the action type for retrieving metrics of a data flow component
	//
	// Deprecated: Use GetMetrics instead. Kept for backward compatibility.
	GetDataFlowComponentMetrics ActionType = "get-data-flow-component-metrics"
	// GetDataFlowComponentLog reperesents the action type for getting the audit log for a data flow component
	GetDataFlowComponentLog ActionType = "get-data-flow-component-log"
	// GetKubernetesEvents represents the action type for retrieving Kubernetes events
	GetKubernetesEvents ActionType = "get-kubernetes-events"
	// GetOPCUATags represents the action type to retrieve all opcua tags
	GetOPCUATags ActionType = "get-opcua-tags"
	// RollbackDataFlowComponent represents the action type for rolling back a data flow component
	RollbackDataFlowComponent ActionType = "rollback-data-flow-component"
	// AllowAppSecretAccess is a META action type for allowing the app to access the secret, this is not a real action but used in the subscription flow
	AllowAppSecretAccess ActionType = "allow-app-secret-access"
	// GetConfiguration represents the action type for retrieving a configuration
	GetConfiguration ActionType = "get-configuration"
	// UpdateConfiguration represents the action type for updating a configuration
	UpdateConfiguration ActionType = "update-configuration"
	// GetLogs represents the action type for retrieving logs
	GetLogs ActionType = "get-logs"
	// GetMetrics represents the action type for retrieving metrics
	GetMetrics ActionType = "get-metrics"
	// GetConfigFile represents the action type for retrieving the configuration file
	GetConfigFile ActionType = "get-config-file"
	// SetConfigFile represents the action type for updating the configuration file
	SetConfigFile ActionType = "set-config-file"
	// AddDataModel represents the action type for adding a data model
	AddDataModel ActionType = "add-datamodel"
<<<<<<< HEAD
	// DeleteDataModel represents the action type for deleting a data model
	DeleteDataModel ActionType = "delete-datamodel"
	// EditDataModel represents the action type for editing a data model
	EditDataModel ActionType = "edit-datamodel"
	// GetDataModel represents the action type for retrieving a data model
	GetDataModel ActionType = "get-datamodel"
=======
>>>>>>> be453d01
)

// TestNetworkConnectionPayload contains the necessary fields for executing a TestNetworkConnection action.
type TestNetworkConnectionPayload struct {
	IP   string                   `json:"ip" binding:"required"`         // IP address of the target
	Type DatasourceConnectionType `json:"datasource" binding:"required"` // Type of data source connection (e.g., OPC-UA)
	Port uint32                   `json:"port" binding:"required"`       // Port to connect on
}

const (
	// OpcuaServer represents an OPC-UA server as the data source connection type.
	OpcuaServer DatasourceConnectionType = "opcua-server"
	// GenericAsset represents a generic asset as the data source connection type (not tied to a specific protocol).
	GenericAsset DatasourceConnectionType = "generic-asset"
	// ExternalMQTT represents an external MQTT broker as the data source connection type.
	ExternalMQTT DatasourceConnectionType = "external-mqtt"
)

// EditMqttBrokerPayload contains the necessary fields for setting the MQTT broker details.
type EditMqttBrokerPayload struct {
	IP          string    `json:"ip" binding:"required"`
	Port        uint32    `json:"port" binding:"required"`
	Username    string    `json:"username" binding:"required"`
	Password    string    `json:"password" binding:"required"`
	LastUpdated uint64    `json:"lastUpdated"`
	UUID        uuid.UUID `json:"uuid" binding:"required"`
}

// EditInstanceLocationAction contains the necessary fields for setting the location of the UMH instance.
type EditInstanceLocationAction struct {
	Enterprise string  `json:"enterprise" binding:"required"`
	Site       *string `json:"site"`
	Area       *string `json:"area"`
	Line       *string `json:"line"`
	WorkCell   *string `json:"workCell"`
}

// GetProtocolConverterPayload contains the necessary fields for getting a protocol converter.
type GetProtocolConverterPayload struct {
	UUID uuid.UUID `json:"uuid" binding:"required"`
}

// DeployConnectionPayload contains the necessary fields for executing a DeployConnection action.
type DeployConnectionPayload struct {
	Name     string                   `json:"name" binding:"required"`
	IP       string                   `json:"ip" binding:"required"`
	Type     DatasourceConnectionType `json:"datasource" binding:"required"`
	Notes    string                   `json:"notes"`
	Port     uint32                   `json:"port" binding:"required"`
	Uuid     uuid.UUID                `json:"uuid" binding:"required"`
	Location *ConnectionLocation      `json:"location"`
}

type GetConfigurationPayload struct {
	ConfigType  string   `json:"configType"`  // For backward compatibility
	ConfigTypes []string `json:"configTypes"` // New field for multiple config types
}

type UpdateConfigurationPayload struct {
	ConfigType string                 `json:"configType" binding:"required"`
	Config     map[string]interface{} `json:"config" binding:"required"`
}

type ConnectionLocation struct {
	Site     *string `json:"site"`
	Area     *string `json:"area"`
	Line     *string `json:"line"`
	WorkCell *string `json:"workCell"`
}

// EditConnectionPayload contains the necessary fields for executing an EditConnection action.
// It allows to partially edit different fields of a connection.
type EditConnectionPayload struct {
	Name     *string                   `json:"name,omitempty"`
	IP       *string                   `json:"ip,omitempty"`
	Type     *DatasourceConnectionType `json:"datasource,omitempty"`
	Notes    *string                   `json:"notes,omitempty"`
	Port     *uint32                   `json:"port,omitempty"`
	Uuid     uuid.UUID                 `json:"uuid" binding:"required"`
	Location *ConnectionLocation       `json:"location,omitempty"`
}

// DeleteConnectionPayload only contains the UUID to identify the connection to delete.
//
// TODO: Should we maybe have a single struct with a required UUID field and reuse it? (e.g. IdentifierPayload)
type DeleteConnectionPayload struct {
	Uuid uuid.UUID `json:"uuid" binding:"required"`
}

// GetConnectionNotesPayload contains the necessary fields for executing a GetConnectionNotes action.
type GetConnectionNotesPayload struct {
	Uuid uuid.UUID `json:"uuid" binding:"required"`
}

// GetConnectionNotesReplyPayload contains the notes of a connection to be sent as a reply to a GetConnectionNotes action.
type GetConnectionNotesReplyPayload struct {
	Notes string `json:"notes"`
}

type GetDatasourcePayload struct {
	Uuid uuid.UUID `json:"uuid" binding:"required"`
}

type DatasourceAuthentication struct {
	Username        string `json:"username"`
	Password        string `json:"password"`
	CertificatePub  string `json:"certificatePub"`
	CertificatePriv string `json:"certificatePriv"`
}

// DeleteDatasourcePayload only contains the UUID to identify the data source to delete.
type DeleteDatasourcePayload struct {
	Uuid uuid.UUID `json:"uuid" binding:"required"`
}

// UpgradeCompanionPayload contains the versio the user wants to upgrade to.
type UpgradeCompanionPayload struct {
	Version semver.Version `json:"version" binding:"required"`
}

type DeployProtocolConverterPayload struct {
	Type           Protocol          `json:"type" binding:"required"`
	Name           string            `json:"name" binding:"required"`
	ConnectionUUID uuid.UUID         `json:"connectionUUID" binding:"required"`
	UUID           uuid.UUID         `json:"uuid" binding:"required"`
	IgnoreErrors   bool              `json:"ignoreErrors,omitempty"`
	Metadata       map[string]string `json:"metadata,omitempty"`

	// Generic only
	InputYaml     *string `json:"inputYaml,omitempty"`
	ProcessorYaml *string `json:"processorYaml,omitempty"`
	InjectYaml    *string `json:"injectYaml,omitempty"`
}

type DeleteProtocolConverterPayload struct {
	UUID uuid.UUID `json:"uuid" binding:"required"`
}

type EditProtocolConverterPayload struct {
	UUID uuid.UUID `json:"uuid" binding:"required"`

	Name         *string           `json:"name,omitempty"`
	IgnoreErrors bool              `json:"ignoreErrors,omitempty"`
	Metadata     map[string]string `json:"metadata,omitempty"`

	// Generic only
	InputYaml     *string `json:"inputYaml,omitempty"`
	ProcessorYaml *string `json:"processorYaml,omitempty"`
	InjectYaml    *string `json:"injectYaml,omitempty"`
}

// ActionReplyState specifies the current state of an action.
type ActionReplyState string

const (
	// ActionConfirmed indicates the action is confirmed and about to start.
	ActionConfirmed ActionReplyState = "action-confirmed"
	// ActionExecuting indicates the action is currently being executed.
	ActionExecuting ActionReplyState = "action-executing"
	// ActionFinishedSuccessfull indicates the action finished successfully.
	ActionFinishedSuccessfull ActionReplyState = "action-success"
	// ActionFinishedWithFailure indicates the action failed.
	ActionFinishedWithFailure ActionReplyState = "action-failure"
)

// ActionReplyMessagePayload contains the fields required for an action reply message.
type ActionReplyMessagePayload struct {
	ActionReplyState   ActionReplyState `json:"actionReplyState" binding:"required"`
	ActionReplyPayload interface{}      `json:"actionReplyPayload" binding:"required"`
	ActionUUID         uuid.UUID        `json:"actionUUID" binding:"required"`
	// ActionContext is an optional field that can be used to provide additional context for the action.
	ActionContext map[string]interface{} `json:"actionContext,omitempty"`
}

// this is the structure of the action that the frontend sends in the first place
type CustomDFCPayload struct {
	CustomDataFlowComponent struct {
		Inputs struct {
			Type string `json:"type"`
			Data string `json:"data"`
		} `json:"inputs"`
		Outputs struct {
			Type string `json:"type"`
			Data string `json:"data"`
		} `json:"outputs"`
		Inject struct {
			Data string `json:"data"`
		} `json:"rawYAML"`
		Pipeline struct {
			Processors map[string]struct {
				Type string `json:"type"`
				Data string `json:"data"`
			} `json:"processors"`
		} `json:"pipeline"`
	} `json:"customDataFlowComponent"`
}

// DeleteDFCPayload contains the UUID of the component to delete
type DeleteDFCPayload struct {
	UUID string `json:"uuid"`
}

type EditDataflowcomponentRequestSchemaJson struct {
	BasedOnUuid string `json:"basedOnUuid" yaml:"basedOnUuid" mapstructure:"basedOnUuid"`

	IgnoreHealthCheck *bool `json:"ignoreHealthCheck,omitempty" yaml:"ignoreHealthCheck,omitempty" mapstructure:"ignoreHealthCheck,omitempty"`

	Meta CdcfMeta `json:"meta" yaml:"meta" mapstructure:"meta"`

	Name string `json:"name" yaml:"name" mapstructure:"name"`

	Payload DeployDataFlowComponentPayload `json:"payload" yaml:"payload" mapstructure:"payload"`

	UUID string `json:"uuid" yaml:"uuid" mapstructure:"uuid"`
}

type GetDataflowcomponentResponse map[string]GetDataflowcomponentResponseContent

type GetDataflowcomponentResponseContent struct {
	// CreationTime corresponds to the JSON schema field "creationTime".
	CreationTime float64 `json:"creationTime" yaml:"creationTime" mapstructure:"creationTime"`

	// Creator corresponds to the JSON schema field "creator".
	Creator string `json:"creator" yaml:"creator" mapstructure:"creator"`

	// Meta corresponds to the JSON schema field "meta".
	Meta CommonDataFlowComponentMeta `json:"meta" yaml:"meta" mapstructure:"meta"`

	// Name corresponds to the JSON schema field "name".
	Name string `json:"name" yaml:"name" mapstructure:"name"`

	// ParentDFC corresponds to the JSON schema field "parentDFC".
	ParentDFC interface{} `json:"parentDFC,omitempty" yaml:"parentDFC,omitempty" mapstructure:"parentDFC,omitempty"`

	// Payload corresponds to the JSON schema field "payload".
	Payload Payload `json:"payload" yaml:"payload" mapstructure:"payload"`

	// State corresponds to the JSON schema field "state".
	State string `json:"state" yaml:"state" mapstructure:"state"`
}

type Payload interface{}

type CommonDataFlowComponentMeta struct {
	// Key value pairs of additional metadata
	AdditionalMetadata map[string]interface{} `json:"additionalMetadata,omitempty" yaml:"additionalMetadata,omitempty" mapstructure:"additionalMetadata,omitempty"`

	// The type of the dataflow component
	Type string `json:"type" yaml:"type" mapstructure:"type"`

	AdditionalProperties interface{}
}

type GetDataflowcomponentRequestSchemaJson struct {
	// VersionUUIDs corresponds to the JSON schema field "versionUUIDs".
	VersionUUIDs []string `json:"versionUUIDs" yaml:"versionUUIDs" mapstructure:"versionUUIDs"`
}

type CommonDataFlowComponentCDFCPropertiesPayload struct {
	CDFCProperties CommonDataFlowComponentCDFCProperties `json:"customDataFlowComponent" yaml:"customDataFlowComponent" mapstructure:"customDataFlowComponent"`
}

type CommonDataFlowComponentCDFCProperties struct {
	// BenthosImageTag corresponds to the JSON schema field "benthosImageTag".
	BenthosImageTag *CommonDataFlowComponentBenthosImageTagConfig `json:"benthosImageTag,omitempty" yaml:"benthosImageTag,omitempty" mapstructure:"benthosImageTag,omitempty"`

	// this is only here to make the json schema happy
	IgnoreErrors *bool `json:"ignoreErrors,omitempty" yaml:"ignoreErrors,omitempty" mapstructure:"ignoreErrors,omitempty"`

	// Inputs corresponds to the JSON schema field "inputs".
	Inputs CommonDataFlowComponentInputConfig `json:"inputs" yaml:"inputs" mapstructure:"inputs"`

	// Outputs corresponds to the JSON schema field "outputs".
	Outputs CommonDataFlowComponentOutputConfig `json:"outputs" yaml:"outputs" mapstructure:"outputs"`

	// Pipeline corresponds to the JSON schema field "pipeline".
	Pipeline CommonDataFlowComponentPipelineConfig `json:"pipeline" yaml:"pipeline" mapstructure:"pipeline"`

	// RawYAML corresponds to the JSON schema field "rawYAML".
	RawYAML *CommonDataFlowComponentRawYamlConfig `json:"rawYAML,omitempty" yaml:"rawYAML,omitempty" mapstructure:"rawYAML,omitempty"`
}

type CommonDataFlowComponentBenthosImageTagConfig struct {
	// this is only here to make the json schema happy
	Tag *string `json:"tag,omitempty" yaml:"tag,omitempty" mapstructure:"tag,omitempty"`
}

type CommonDataFlowComponentInputConfig struct {
	// This is the YAML data for the input
	Data string `json:"data" yaml:"data" mapstructure:"data"`

	// This can for example be mqtt
	Type string `json:"type" yaml:"type" mapstructure:"type"`
}

type CommonDataFlowComponentOutputConfig struct {
	// This is the YAML data for the output
	Data string `json:"data" yaml:"data" mapstructure:"data"`

	// This can for example be kafka
	Type string `json:"type" yaml:"type" mapstructure:"type"`
}

type CommonDataFlowComponentPipelineConfig struct {
	// Processors corresponds to the JSON schema field "processors".
	Processors CommonDataFlowComponentPipelineConfigProcessors `json:"processors" yaml:"processors" mapstructure:"processors"`

	// If unset, defaults to -1, see also
	// https://docs.redpanda.com/redpanda-connect/configuration/processing_pipelines/
	Threads *int `json:"threads,omitempty" yaml:"threads,omitempty" mapstructure:"threads,omitempty"`
}

type CommonDataFlowComponentPipelineConfigProcessors map[string]struct {
	// This is the YAML data for the processor
	Data string `json:"data" yaml:"data" mapstructure:"data"`

	// This can for example be bloblang
	Type string `json:"type" yaml:"type" mapstructure:"type"`
}

type CommonDataFlowComponentRawYamlConfig struct {
	// This is the raw yaml data
	Data string `json:"data" yaml:"data" mapstructure:"data"`
}

type LogType string

const (
	AgentLogType                  LogType = "agent"
	DFCLogType                    LogType = "dfc"
	ProtocolConverterReadLogType  LogType = "protocol-converter-read"
	ProtocolConverterWriteLogType LogType = "protocol-converter-write"
	RedpandaLogType               LogType = "redpanda"
	TopicBrowserLogType           LogType = "topic-browser"
)

// GetLogsRequest contains the necessary fields for executing a `get-logs` action.
type GetLogsRequest struct {
	// StartTime represents the time frame to start the logs from in unix milliseconds
	StartTime int64 `json:"startTime"`
	// Type represents the type of the logs to retrieve
	Type LogType `json:"type"`
	// UUID represents the identifier of the entity to retrieve the logs for.
	// This is optional and only used for DFC and Protocol Converter logs.
	UUID string `json:"uuid"`
}

type GetLogsResponse struct {
	Logs []string `json:"logs"`
}

type MetricResourceType string

const (
	DFCMetricResourceType          MetricResourceType = "dfc"
	RedpandaMetricResourceType     MetricResourceType = "redpanda"
	TopicBrowserMetricResourceType MetricResourceType = "topic-browser"
)

// GetMetricsRequest contains the necessary fields for executing a `get-metrics` action.
type GetMetricsRequest struct {
	// Type represents the type of the resource to retrieve the metrics for
	Type MetricResourceType `json:"type" binding:"required"`
	// UUID represents the identifier of the entity to retrieve the metrics for.
	// This is optional and only used for DFC metrics.
	UUID string `json:"uuid"`
}

type MetricValueType string

const (
	MetricValueTypeNumber  MetricValueType = "number"
	MetricValueTypeString  MetricValueType = "string"
	MetricValueTypeBoolean MetricValueType = "boolean"
)

// Metric represents a single metric value, agnostic of the resource type.
type Metric struct {
	ValueType     MetricValueType `json:"value_type"`
	Value         any             `json:"value"`
	ComponentType string          `json:"component_type"`
	Path          string          `json:"path"`
	Name          string          `json:"name"`
}

// GetMetricsResponse contains the metrics yielded by the `get-metrics` action.
type GetMetricsResponse struct {
	Metrics []Metric `json:"metrics"`
}

// GetConfigFileResponse contains the config file content
type GetConfigFileResponse struct {
	Content          string `json:"content"`
	LastModifiedTime string `json:"lastModifiedTime"`
}

type SetConfigFilePayload struct {
	Content          string `json:"content"`
	LastModifiedTime string `json:"lastModifiedTime"`
}

type SetConfigFileResponse struct {
	Content          string `json:"content"`
	LastModifiedTime string `json:"lastModifiedTime"`
	Success          bool   `json:"success"`
}

<<<<<<< HEAD
type DataModelVersion struct {
	Structure map[string]Field `yaml:"structure"` // structure of the data model (fields)
}

// ModelRef represents a reference to another data model
type ModelRef struct {
	Name    string `yaml:"name"`    // name of the referenced data model
	Version string `yaml:"version"` // version of the referenced data model
}

type Field struct {
	PayloadShape string           `yaml:"_payloadshape,omitempty"` // type of the field (timeseries only for now)
	ModelRef     *ModelRef        `yaml:"_refModel,omitempty"`     // this is a special field that is used to reference another data model to be used as a type for this field
	Subfields    map[string]Field `yaml:",inline"`                 // subfields of the field (allow recursive definition of fields)
}

// AddDataModelPayload contains the necessary fields for executing an AddDataModel action.
type AddDataModelPayload struct {
	Name             string           `json:"name" binding:"required"`             // Name of the data model
	Description      string           `json:"description,omitempty"`               // Description of the data model
	EncodedStructure string           `json:"encodedStructure" binding:"required"` // Encoded structure of the data model
	Structure        map[string]Field `json:"-"`                                   // Data model version (not used in the action, but filled by the action)
}

// DeleteDataModelPayload contains the necessary fields for executing a DeleteDataModel action.
type DeleteDataModelPayload struct {
	Name string `json:"name" binding:"required"` // Name of the data model to delete
}

// EditDataModelPayload contains the necessary fields for executing an EditDataModel action.
type EditDataModelPayload struct {
	Name             string           `json:"name" binding:"required"`             // Name of the data model to edit
	Description      string           `json:"description,omitempty"`               // Description of the data model
	EncodedStructure string           `json:"encodedStructure" binding:"required"` // Encoded structure of the data model
	Structure        map[string]Field `json:"-"`                                   // Data model version (not used in the action, but filled by the action)
}

// GetDataModelPayload contains the necessary fields for executing a GetDataModel action.
type GetDataModelPayload struct {
	Name string `json:"name" binding:"required"` // Name of the data model to retrieve
}

// GetDataModelVersion represents a version of a data model with base64-encoded structure
type GetDataModelVersion struct {
	Description      string           `json:"description,omitempty"` // Description of the data model version
	EncodedStructure string           `json:"encodedStructure"`      // Base64-encoded structure of the data model version
	Structure        map[string]Field `json:"-"`                     // Data model version structure (not sent in response, but used internally)
}

// GetDataModelResponse contains the response for a GetDataModel action.
type GetDataModelResponse struct {
	Name        string                         `json:"name"`                  // Name of the data model
	Description string                         `json:"description,omitempty"` // Description of the data model
	Versions    map[string]GetDataModelVersion `json:"versions"`              // All versions of the data model
=======
// AddDataModelPayload contains the necessary fields for executing an AddDataModel action.
type AddDataModelPayload struct {
	Name        string                 `json:"name" binding:"required"`      // Name of the data model
	Description string                 `json:"description,omitempty"`        // Description of the data model version
	Structure   map[string]interface{} `json:"structure" binding:"required"` // Structure of the data model (fields)
>>>>>>> be453d01
}

// Deprecated: Use GetMetricsRequest instead.
type GetDataflowcomponentMetricsRequest struct {
	UUID string `json:"uuid" binding:"required"`
}

type ActionReplyResponseSchemaJson struct {
	// Additional contextual data for the action, allows arbitrary key-value pairs.
	ActionContext ActionReplyResponseSchemaJsonActionContext `json:"actionContext,omitempty" yaml:"actionContext,omitempty" mapstructure:"actionContext,omitempty"`

	// Legacy action reply payload, can be a string or an object for backward
	// compatibility.
	ActionReplyPayload interface{} `json:"actionReplyPayload" yaml:"actionReplyPayload" mapstructure:"actionReplyPayload"`

	// Structured response payload for any action reply.
	ActionReplyPayloadV2 *ActionReplyResponseSchemaJsonActionReplyPayloadV2 `json:"actionReplyPayloadV2,omitempty" yaml:"actionReplyPayloadV2,omitempty" mapstructure:"actionReplyPayloadV2,omitempty"`

	// State of the action reply.
	ActionReplyState ActionReplyResponseSchemaJsonActionReplyState `json:"actionReplyState" yaml:"actionReplyState" mapstructure:"actionReplyState"`

	// Unique identifier for the action.
	ActionUUID string `json:"actionUUID" yaml:"actionUUID" mapstructure:"actionUUID"`
}

// Additional contextual data for the action, allows arbitrary key-value pairs.
type ActionReplyResponseSchemaJsonActionContext map[string]interface{}

type ActionReplyResponseSchemaJsonActionReplyPayloadV2 struct {
	// Machine-readable error code (e.g., 'ERR_CONFIG_CHANGED').
	ErrorCode *string `json:"errorCode,omitempty" yaml:"errorCode,omitempty" mapstructure:"errorCode,omitempty"`

	// Human-readable error message.
	Message string `json:"message" yaml:"message" mapstructure:"message"`

	// Additional payload for the action reply.
	Payload ActionReplyResponseSchemaJsonActionReplyPayloadV2Payload `json:"payload,omitempty" yaml:"payload,omitempty" mapstructure:"payload,omitempty"`
}

type ActionReplyResponseSchemaJsonActionReplyState string

const ActionReplyResponseSchemaJsonActionReplyStateActionConfirmed ActionReplyResponseSchemaJsonActionReplyState = "action-confirmed"
const ActionReplyResponseSchemaJsonActionReplyStateActionExecuting ActionReplyResponseSchemaJsonActionReplyState = "action-executing"
const ActionReplyResponseSchemaJsonActionReplyStateActionFailure ActionReplyResponseSchemaJsonActionReplyState = "action-failure"
const ActionReplyResponseSchemaJsonActionReplyStateActionSuccess ActionReplyResponseSchemaJsonActionReplyState = "action-success"

// var enumValues_ActionReplyResponseSchemaJsonActionReplyState = []interface{}{
// 	"action-confirmed",
// 	"action-executing",
// 	"action-success",
// 	"action-failure",
// }

type ActionReplyResponseSchemaJsonActionReplyPayloadV2Payload map[string]interface{}

// Error codes for the action reply payload.
// The error codes have two purposes:
// 1. To allow the frontend to determine if the action can be retried or not
// 2. To display them to the user
// if an error code starts with "ERR_RETRY_" the action can be retried (see fetcher.js in the frontend)
const (
	// ErrParseFailed is the error code for a failed parse of the action payload.
	// the error is not retryable because the parsing is deterministic
	ErrParseFailed = "ERR_ACTION_PARSE_FAILED"
	// ErrValidationFailed is the error code for a failed validation of the action payload.
	// the error is not retryable because the validation is deterministic
	ErrValidationFailed = "ERR_VALIDATION_FAILED"
	// ErrRetryRollbackTimeout is the error code for a timeout during the dfc deployment.
	// It is retryable because the timeout might be caused by a busy system.
	ErrRetryRollbackTimeout = "ERR_RETRY_ROLLBACK_TIMEOUT"
	// ErrConfigFileInvalid is sent when the deployment of a dfc fails because the config file is invalid.
	ErrConfigFileInvalid = "ERR_CONFIG_FILE_INVALID"
	// ErrRetryConfigWriteFailed is the error code for a config file write failure.
	// It is retryable because the write failure might be caused by temporary filesystem issues.
	ErrRetryConfigWriteFailed = "ERR_RETRY_CONFIG_WRITE_FAILED"
	// ErrGetCacheModTimeFailed is the error code for a failed cache mod time retrieval.
	// It is not retryable because we already changed the config file and the user should refresh the page.
	ErrGetCacheModTimeFailed = "ERR_GET_CACHE_MOD_TIME_FAILED"
)

type ProtocolConverterConnection struct {
	IP   string `json:"ip" binding:"required"`
	Port uint32 `json:"port" binding:"required"`
}

type ProtocolConverterDFC struct {
	IgnoreErrors *bool                                 `json:"ignoreErrors,omitempty" yaml:"ignoreErrors,omitempty" mapstructure:"ignoreErrors,omitempty"`
	Inputs       CommonDataFlowComponentInputConfig    `json:"inputs" yaml:"inputs" mapstructure:"inputs"`
	Pipeline     CommonDataFlowComponentPipelineConfig `json:"pipeline" yaml:"pipeline" mapstructure:"pipeline"`
	RawYAML      *CommonDataFlowComponentRawYamlConfig `json:"rawYAML,omitempty" yaml:"rawYAML,omitempty" mapstructure:"rawYAML,omitempty"`
}

type ProtocolConverterVariable struct {
	Label string `json:"label" yaml:"label" mapstructure:"label"`
	Value string `json:"value" yaml:"value" mapstructure:"value"`
}

type ProtocolConverterTemplateInfo struct {
	IsTemplated bool                        `json:"isTemplated" yaml:"isTemplated" mapstructure:"isTemplated"`
	Variables   []ProtocolConverterVariable `json:"variables" yaml:"variables" mapstructure:"variables"`
	RootUUID    uuid.UUID                   `json:"rootUUID" yaml:"rootUUID" mapstructure:"rootUUID"`
}

type ProtocolConverter struct {
	UUID         *uuid.UUID                     `json:"uuid" binding:"required"`
	Name         string                         `json:"name" binding:"required"`
	Location     map[int]string                 `json:"location"`
	Connection   ProtocolConverterConnection    `json:"connection"`
	ReadDFC      *ProtocolConverterDFC          `json:"readDFC"`
	WriteDFC     *ProtocolConverterDFC          `json:"writeDFC"`
	TemplateInfo *ProtocolConverterTemplateInfo `json:"templateInfo"`
	Meta         *ProtocolConverterMeta         `json:"meta"`
}

type ProtocolConverterMeta struct {
	ProcessingMode string `json:"processingMode"`
	Protocol       string `json:"protocol"`
}<|MERGE_RESOLUTION|>--- conflicted
+++ resolved
@@ -197,15 +197,12 @@
 	SetConfigFile ActionType = "set-config-file"
 	// AddDataModel represents the action type for adding a data model
 	AddDataModel ActionType = "add-datamodel"
-<<<<<<< HEAD
 	// DeleteDataModel represents the action type for deleting a data model
 	DeleteDataModel ActionType = "delete-datamodel"
 	// EditDataModel represents the action type for editing a data model
 	EditDataModel ActionType = "edit-datamodel"
 	// GetDataModel represents the action type for retrieving a data model
 	GetDataModel ActionType = "get-datamodel"
-=======
->>>>>>> be453d01
 )
 
 // TestNetworkConnectionPayload contains the necessary fields for executing a TestNetworkConnection action.
@@ -613,7 +610,7 @@
 	Success          bool   `json:"success"`
 }
 
-<<<<<<< HEAD
+
 type DataModelVersion struct {
 	Structure map[string]Field `yaml:"structure"` // structure of the data model (fields)
 }
@@ -668,13 +665,13 @@
 	Name        string                         `json:"name"`                  // Name of the data model
 	Description string                         `json:"description,omitempty"` // Description of the data model
 	Versions    map[string]GetDataModelVersion `json:"versions"`              // All versions of the data model
-=======
+
 // AddDataModelPayload contains the necessary fields for executing an AddDataModel action.
 type AddDataModelPayload struct {
 	Name        string                 `json:"name" binding:"required"`      // Name of the data model
 	Description string                 `json:"description,omitempty"`        // Description of the data model version
 	Structure   map[string]interface{} `json:"structure" binding:"required"` // Structure of the data model (fields)
->>>>>>> be453d01
+
 }
 
 // Deprecated: Use GetMetricsRequest instead.
