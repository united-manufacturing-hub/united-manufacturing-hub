// Copyright 2025 UMH Systems GmbH
//
// Licensed under the Apache License, Version 2.0 (the "License");
// you may not use this file except in compliance with the License.
// You may obtain a copy of the License at
//
//     http://www.apache.org/licenses/LICENSE-2.0
//
// Unless required by applicable law or agreed to in writing, software
// distributed under the License is distributed on an "AS IS" BASIS,
// WITHOUT WARRANTIES OR CONDITIONS OF ANY KIND, either express or implied.
// See the License for the specific language governing permissions and
// limitations under the License.

package config

import (
	"github.com/united-manufacturing-hub/united-manufacturing-hub/umh-core/pkg/config/benthosserviceconfig"
	"github.com/united-manufacturing-hub/united-manufacturing-hub/umh-core/pkg/config/connectionserviceconfig"
	"github.com/united-manufacturing-hub/united-manufacturing-hub/umh-core/pkg/config/dataflowcomponentserviceconfig"
	"github.com/united-manufacturing-hub/united-manufacturing-hub/umh-core/pkg/config/nmapserviceconfig"
	"github.com/united-manufacturing-hub/united-manufacturing-hub/umh-core/pkg/config/protocolconverterserviceconfig"
	"github.com/united-manufacturing-hub/united-manufacturing-hub/umh-core/pkg/config/redpandaserviceconfig"
	"github.com/united-manufacturing-hub/united-manufacturing-hub/umh-core/pkg/config/s6serviceconfig"
	"github.com/united-manufacturing-hub/united-manufacturing-hub/umh-core/pkg/config/topicbrowserserviceconfig"

	"github.com/tiendc/go-deepcopy"
)

type FullConfig struct {
	Agent             AgentConfig               `yaml:"agent"`                       // Agent config, requires restart to take effect
	Templates         TemplatesConfig           `yaml:"templates,omitempty"`         // Templates section with enforced structure for protocol converters
	DataModels        []DataModelsConfig        `yaml:"dataModels,omitempty"`        // DataModels section with enforced structure for data models
	DataContracts     []DataContractsConfig     `yaml:"dataContracts,omitempty"`     // DataContracts section with enforced structure for data contracts
	DataFlow          []DataFlowComponentConfig `yaml:"dataFlow,omitempty"`          // DataFlow components to manage, can be updated while running
	ProtocolConverter []ProtocolConverterConfig `yaml:"protocolConverter,omitempty"` // ProtocolConverter config, can be updated while runnnig
	Internal          InternalConfig            `yaml:"internal,omitempty"`          // Internal config, not to be used by the user, only to be used for testing internal components
}

// TemplatesConfig defines the structure for the templates section
type TemplatesConfig struct {
	ProtocolConverter map[string]interface{} `yaml:"protocolConverter,omitempty"` // Array of protocol converter templates
}

// DataModelsConfig defines the structure for the data models section
type DataModelsConfig struct {
	Name        string                      `yaml:"name"`                  // name of the data model
	Description string                      `yaml:"description,omitempty"` // description of the data model
	Versions    map[string]DataModelVersion `yaml:"version"`               // version of the data model (1, 2, etc.)
}

// DataContractsConfig defines the structure for the data contracts section
type DataContractsConfig struct {
<<<<<<< HEAD
	Name         string                   `yaml:"name"`                    // name of the data contract
	Model        *ModelRef                `yaml:"model,omitempty"`         // reference to the data model
	DefaultSinks []map[string]interface{} `yaml:"default_sinks,omitempty"` // placeholder for default sinks configuration
=======
	Name           string                   `yaml:"name"`                      // name of the data contract
	Model          *ModelRef                `yaml:"model,omitempty"`           // reference to the data model
	DefaultBridges []map[string]interface{} `yaml:"default_bridges,omitempty"` // placeholder for default bridges configuration
>>>>>>> be453d01
}

type DataModelVersion struct {
	Structure map[string]Field `yaml:"structure"` // structure of the data model (fields)
}

// ModelRef represents a reference to another data model
type ModelRef struct {
	Name    string `yaml:"name"`    // name of the referenced data model
	Version string `yaml:"version"` // version of the referenced data model
}

type Field struct {
	PayloadShape string           `yaml:"_payloadshape,omitempty"` // type of the field (timeseries only for now)
	ModelRef     *ModelRef        `yaml:"_refModel,omitempty"`     // this is a special field that is used to reference another data model to be used as a type for this field
	Subfields    map[string]Field `yaml:",inline"`                 // subfields of the field (allow recursive definition of fields)
}

type InternalConfig struct {
	Services        []S6FSMConfig           `yaml:"services,omitempty"`        // Services to manage, can be updated while running
	Benthos         []BenthosConfig         `yaml:"benthos,omitempty"`         // Benthos services to manage, can be updated while running
	Nmap            []NmapConfig            `yaml:"nmap,omitempty"`            // Nmap services to manage, can be updated while running
	Redpanda        RedpandaConfig          `yaml:"redpanda,omitempty"`        // Redpanda config, can be updated while running
	BenthosMonitor  []BenthosMonitorConfig  `yaml:"benthosMonitor,omitempty"`  // BenthosMonitor config, can be updated while running
	Connection      []ConnectionConfig      `yaml:"connection,omitempty"`      // Connection services to manage, can be updated while running
	RedpandaMonitor []RedpandaMonitorConfig `yaml:"redpandaMonitor,omitempty"` // RedpandaMonitor config, can be updated while running
	TopicBrowser    TopicBrowserConfig      `yaml:"topicbrowser,omitempty"`
}

type AgentConfig struct {
	MetricsPort        int `yaml:"metricsPort"` // Port to expose metrics on
	CommunicatorConfig `yaml:"communicator,omitempty"`
	GraphQLConfig      GraphQLConfig  `yaml:"graphql,omitempty"` // GraphQL server configuration
	ReleaseChannel     ReleaseChannel `yaml:"releaseChannel,omitempty"`
	Location           map[int]string `yaml:"location,omitempty"`
	Simulator          bool           `yaml:"simulator,omitempty"`
}

type CommunicatorConfig struct {
	APIURL           string `yaml:"apiUrl,omitempty"`
	AuthToken        string `yaml:"authToken,omitempty"`
	AllowInsecureTLS bool   `yaml:"allowInsecureTLS,omitempty"` // Allow TLS connections without verifying the certificate.
}

// FSMInstanceConfig is the config for a FSM instance
type FSMInstanceConfig struct {
	// Name of the service, we use omitempty here, as some services like redpanda will ignore this name, therefore writing the "empty" name back to the config file will cause confusion for the users
	Name            string `yaml:"name,omitempty"`
	DesiredFSMState string `yaml:"desiredState,omitempty"`
}

// ContainerConfig is the config for a container instance
type ContainerConfig struct {
	Name            string `yaml:"name"`
	DesiredFSMState string `yaml:"desiredState"`
}

// AgentMonitorConfig is the config for an agent monitor instance
type AgentMonitorConfig struct {
	Name            string `yaml:"name"`
	DesiredFSMState string `yaml:"desiredState"`
}

type ReleaseChannel string

const (
	ReleaseChannelNightly    ReleaseChannel = "nightly"
	ReleaseChannelStable     ReleaseChannel = "stable"
	ReleaseChannelEnterprise ReleaseChannel = "enterprise"
)

// S6FSMConfig contains configuration for creating a service
type S6FSMConfig struct {
	// For the FSM
	FSMInstanceConfig `yaml:",inline"`

	S6ServiceConfig s6serviceconfig.S6ServiceConfig `yaml:"s6ServiceConfig"`
}

// BenthosMonitorConfig contains configuration for creating a benthos monitor
type BenthosMonitorConfig struct {
	// For the FSM
	FSMInstanceConfig `yaml:",inline"`

	MetricsPort uint16 `yaml:"metricsPort"` // Port to expose metrics on
}

// BenthosConfig contains configuration for creating a Benthos service
type BenthosConfig struct {
	// For the FSM
	FSMInstanceConfig `yaml:",inline"`

	// For the Benthos service
	BenthosServiceConfig benthosserviceconfig.BenthosServiceConfig `yaml:"benthosServiceConfig"`
}

// DataFlowComponentConfig contains configuration for creating a DataFlowComponent
type DataFlowComponentConfig struct {
	// For the FSM
	FSMInstanceConfig `yaml:",inline"`

	DataFlowComponentServiceConfig dataflowcomponentserviceconfig.DataflowComponentServiceConfig `yaml:"dataFlowComponentConfig"`

	// private marker – not (un)marshalled
	// explanation see templating.go
	hasAnchors bool `yaml:"-"`
}

// HasAnchors returns true if the DataFlowComponentConfig has anchors, see templating.go
func (d *DataFlowComponentConfig) HasAnchors() bool { return d.hasAnchors }

// ProtocolConverterConfig contains configuration for creating a ProtocolConverter
type ProtocolConverterConfig struct {
	// For the FSM
	FSMInstanceConfig `yaml:",inline"`

	ProtocolConverterServiceConfig protocolconverterserviceconfig.ProtocolConverterServiceConfigSpec `yaml:"protocolConverterServiceConfig"`

	// private marker – not (un)marshalled
	// explanation see templating.go
	hasAnchors bool   `yaml:"-"`
	anchorName string `yaml:"-"`
}

// HasAnchors returns true if the ProtocolConverterConfig has anchors, see templating.go
func (d *ProtocolConverterConfig) HasAnchors() bool { return d.hasAnchors }

// AnchorName returns the anchor name of the ProtocolConverterConfig, see templating.go
func (d *ProtocolConverterConfig) AnchorName() string { return d.anchorName }

// NmapConfig contains configuration for creating a Nmap service
type NmapConfig struct {
	// For the FSM
	FSMInstanceConfig `yaml:",inline"`

	// For the Nmap service
	NmapServiceConfig nmapserviceconfig.NmapServiceConfig `yaml:"nmapServiceConfig"`
}

// RedpandaMonitorConfig contains configuration for creating a Redpanda monitor
type RedpandaMonitorConfig struct {
	// For the FSM
	FSMInstanceConfig `yaml:",inline"`
}

// RedpandaConfig contains configuration for a Redpanda service
type RedpandaConfig struct {
	// For the FSM
	FSMInstanceConfig `yaml:",inline"`

	// For the Redpanda service
	RedpandaServiceConfig redpandaserviceconfig.RedpandaServiceConfig `yaml:"redpandaServiceConfig,omitempty"`
}

// ConnectionConfig contains configuration for creating a Connection service
type ConnectionConfig struct {
	// For the FSM
	FSMInstanceConfig `yaml:",inline"`

	// For the Connection service
	ConnectionServiceConfig connectionserviceconfig.ConnectionServiceConfig `yaml:"connectionServiceConfig"`
}

type GraphQLConfig struct {
	Enabled      bool     `yaml:"enabled"`                // Enable/disable GraphQL server
	Port         int      `yaml:"port"`                   // Port to expose GraphQL on (default: 8090)
	CORSOrigins  []string `yaml:"corsOrigins,omitempty"`  // CORS allowed origins (default: ["*"])
	Debug        bool     `yaml:"debug,omitempty"`        // Enable GraphiQL playground and debug logging
	AuthRequired bool     `yaml:"authRequired,omitempty"` // Require authentication (future use)
}

// TopicBrowserConfig contains configuration for creating a Topic Browser service
type TopicBrowserConfig struct {
	// For the FSM
	FSMInstanceConfig `yaml:",inline"`

	// For the Connection service
	TopicBrowserServiceConfig topicbrowserserviceconfig.Config `yaml:"serviceConfig,omitempty"`
}

// Clone creates a deep copy of FullConfig
func (c FullConfig) Clone() FullConfig {
	clone := FullConfig{
		Agent:             c.Agent,
		DataModels:        make([]DataModelsConfig, len(c.DataModels)),
		DataContracts:     make([]DataContractsConfig, len(c.DataContracts)),
		DataFlow:          make([]DataFlowComponentConfig, len(c.DataFlow)),
		ProtocolConverter: make([]ProtocolConverterConfig, len(c.ProtocolConverter)),
		Templates:         TemplatesConfig{},
		Internal:          InternalConfig{},
	}
	// deep copy the location map if it exists
	if c.Agent.Location != nil {
		clone.Agent.Location = make(map[int]string)
		for k, v := range c.Agent.Location {
			clone.Agent.Location[k] = v
		}
	}
	err := deepcopy.Copy(&clone.Agent, &c.Agent)
	if err != nil {
		return FullConfig{}
	}
	err = deepcopy.Copy(&clone.DataModels, &c.DataModels)
	if err != nil {
		return FullConfig{}
	}
	err = deepcopy.Copy(&clone.DataContracts, &c.DataContracts)
	if err != nil {
		return FullConfig{}
	}
	err = deepcopy.Copy(&clone.DataFlow, &c.DataFlow)
	if err != nil {
		return FullConfig{}
	}
	err = deepcopy.Copy(&clone.ProtocolConverter, &c.ProtocolConverter)
	if err != nil {
		return FullConfig{}
	}
	err = deepcopy.Copy(&clone.Templates, &c.Templates)
	if err != nil {
		return FullConfig{}
	}
	err = deepcopy.Copy(&clone.Internal, &c.Internal)
	if err != nil {
		return FullConfig{}
	}
	return clone
}<|MERGE_RESOLUTION|>--- conflicted
+++ resolved
@@ -51,15 +51,9 @@
 
 // DataContractsConfig defines the structure for the data contracts section
 type DataContractsConfig struct {
-<<<<<<< HEAD
-	Name         string                   `yaml:"name"`                    // name of the data contract
-	Model        *ModelRef                `yaml:"model,omitempty"`         // reference to the data model
-	DefaultSinks []map[string]interface{} `yaml:"default_sinks,omitempty"` // placeholder for default sinks configuration
-=======
 	Name           string                   `yaml:"name"`                      // name of the data contract
 	Model          *ModelRef                `yaml:"model,omitempty"`           // reference to the data model
 	DefaultBridges []map[string]interface{} `yaml:"default_bridges,omitempty"` // placeholder for default bridges configuration
->>>>>>> be453d01
 }
 
 type DataModelVersion struct {
