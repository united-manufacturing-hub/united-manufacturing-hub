--- conflicted
+++ resolved
@@ -15,12 +15,9 @@
 agent:
   metricsPort: 8080
 
-<<<<<<< HEAD
-=======
 internal:
   redpanda:
     desiredState: stopped
->>>>>>> 28cd608f
 
 # Data Flow Components
 dataFlow:
@@ -48,34 +45,6 @@
           client_id: benthos_consumer
           urls:
             - tcp://mqtt-broker:1883
-<<<<<<< HEAD
-      pipeline:
-        processors:
-          - mapping: |
-              let temperature = this.value
-              let warning = if temperature > 30 {
-                "High temperature warning!"
-              } else {
-                ""
-              }
-              root = {
-                "original_value": temperature,
-                "celsius": temperature,
-                "fahrenheit": temperature * 1.8 + 32,
-                "kelvin": temperature + 273.15,
-                "timestamp": timestamp_unix(),
-                "warning": warning
-              }
-      output:
-        redis_streams:
-          url: redis://redis:6379
-          stream: processed_temperature
-          max_length: 1000 
-
-internal:
-  redpanda:
-    desiredState: stopped
-=======
         pipeline:
           processors:
             - mapping: |
@@ -97,5 +66,4 @@
           redis_streams:
             url: redis://redis:6379
             stream: processed_temperature
-            max_length: 1000 
->>>>>>> 28cd608f
+            max_length: 1000 