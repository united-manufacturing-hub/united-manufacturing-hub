--- conflicted
+++ resolved
@@ -165,47 +165,7 @@
 	// that a single status of a single instance does not block the whole reconciliation
 	observedStateCtx, cancel := context.WithTimeout(ctx, constants.RedpandaUpdateObservedStateTimeout)
 	defer cancel()
-<<<<<<< HEAD
-	err = r.UpdateObservedStateOfInstance(observedStateCtx, services, tick, loopStartTime)
-=======
-
-	// If the config differs and we are currently running,
-	// we will apply the changes by doing an REST call to the Redpanda Admin API (https://docs.redpanda.com/api/admin-api/).
-	// We also check that the desired state is a running state,
-	// preventing issues when redpanda is currently stopping, but the current state is not yet updated
-	currentState := r.baseFSMInstance.GetCurrentFSMState()
-	desiredState := r.baseFSMInstance.GetDesiredFSMState()
-	if IsRunningState(currentState) && IsRunningState(desiredState) {
-		// Reconcile the cluster config via HTTP
-		// 1. Check if we have changes in the config
-		var changes = make(map[string]interface{})
-		if r.ObservedState.ObservedRedpandaServiceConfig.Topic.DefaultTopicRetentionBytes != r.config.Topic.DefaultTopicRetentionBytes {
-			// https://docs.redpanda.com/current/reference/properties/cluster-properties/#retention_bytes
-
-			// Zero values are ignored, as they are invalid in redpanda
-			if r.config.Topic.DefaultTopicRetentionBytes != 0 {
-				changes["retention_bytes"] = r.config.Topic.DefaultTopicRetentionBytes
-			}
-		}
-		if r.ObservedState.ObservedRedpandaServiceConfig.Topic.DefaultTopicRetentionMs != r.config.Topic.DefaultTopicRetentionMs {
-			// https://docs.redpanda.com/current/reference/properties/cluster-properties/#log_retention_ms
-
-			// Zero values are ignored, as they are invalid in redpanda
-			if r.config.Topic.DefaultTopicRetentionMs != 0 {
-				changes["log_retention_ms"] = r.config.Topic.DefaultTopicRetentionMs
-			}
-		}
-		if len(changes) > 0 {
-			err := r.service.UpdateRedpandaClusterConfig(ctx, r.baseFSMInstance.GetID(), changes)
-			if err != nil {
-				return fmt.Errorf("failed to update Redpanda cluster config: %w", err), false
-			}
-			return nil, true
-		}
-	}
-
 	err = r.UpdateObservedStateOfInstance(observedStateCtx, services, snapshot)
->>>>>>> 937b32bd
 	if err != nil {
 		return fmt.Errorf("failed to update observed state: %w", err), false
 	}
