--- conflicted
+++ resolved
@@ -100,7 +100,6 @@
 // But ensures that the desired state is a valid state and that it is also a reasonable state
 // e.g., nobody wants to have an instance in the "starting" state, that is just intermediate
 func (d *DataflowComponentInstance) SetDesiredFSMState(state string) error {
-<<<<<<< HEAD
 	if state != OperationalStateStopped &&
 		state != OperationalStateActive {
 		return fmt.Errorf("invalid desired state: %s. valid states are %s and %s",
@@ -111,10 +110,6 @@
 
 	d.baseFSMInstance.SetDesiredFSMState(state)
 	return nil
-=======
-	sentry.ReportFSMFatal(d.baseFSMInstance.GetLogger(), d.baseFSMInstance.GetID(), "DataflowComponentInstance", "SetDesiredFSMState", fmt.Errorf("not implemented"))
-	panic("not implemented")
->>>>>>> d2c2e0c7
 }
 
 // GetCurrentFSMState returns the current state of the FSM
@@ -144,7 +139,6 @@
 }
 
 // IsStopping returns true if the instance is in the stopping state
-<<<<<<< HEAD
 func (d *DataflowComponentInstance) IsStopping() bool {
 	return d.baseFSMInstance.GetCurrentFSMState() == OperationalStateStopping
 }
@@ -152,17 +146,6 @@
 // IsStopped returns true if the instance is in the stopped state
 func (d *DataflowComponentInstance) IsStopped() bool {
 	return d.baseFSMInstance.GetCurrentFSMState() == OperationalStateStopped
-=======
-func (b *DataflowComponentInstance) IsStopping() bool {
-	sentry.ReportFSMFatal(b.baseFSMInstance.GetLogger(), b.baseFSMInstance.GetID(), "DataflowComponentInstance", "IsStopping", fmt.Errorf("not implemented"))
-	panic("not implemented")
-}
-
-// IsStopped returns true if the instance is in the stopped state
-func (b *DataflowComponentInstance) IsStopped() bool {
-	sentry.ReportFSMFatal(b.baseFSMInstance.GetLogger(), b.baseFSMInstance.GetID(), "DataflowComponentInstance", "IsStopped", fmt.Errorf("not implemented"))
-	panic("not implemented")
->>>>>>> d2c2e0c7
 }
 
 // PrintState prints the current state of the FSM for debugging
