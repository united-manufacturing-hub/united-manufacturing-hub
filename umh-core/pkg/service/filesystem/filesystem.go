// Copyright 2025 UMH Systems GmbH
//
// Licensed under the Apache License, Version 2.0 (the "License");
// you may not use this file except in compliance with the License.
// You may obtain a copy of the License at
//
//     http://www.apache.org/licenses/LICENSE-2.0
//
// Unless required by applicable law or agreed to in writing, software
// distributed under the License is distributed on an "AS IS" BASIS,
// WITHOUT WARRANTIES OR CONDITIONS OF ANY KIND, either express or implied.
// See the License for the specific language governing permissions and
// limitations under the License.

package filesystem

import (
	"context"
	"fmt"
	"io"
	"os"
	"os/exec"
	"path/filepath"
	"sync"
	"time"

	"github.com/united-manufacturing-hub/united-manufacturing-hub/umh-core/pkg/constants"
	"github.com/united-manufacturing-hub/united-manufacturing-hub/umh-core/pkg/logger"
	"github.com/united-manufacturing-hub/united-manufacturing-hub/umh-core/pkg/metrics"
	"github.com/united-manufacturing-hub/united-manufacturing-hub/umh-core/pkg/sentry"
)

// Service provides an interface for filesystem operations
// This allows for easier testing and separation of concerns
type Service interface {
	// EnsureDirectory creates a directory if it doesn't exist
	EnsureDirectory(ctx context.Context, path string) error

	// ReadFile reads a file's contents respecting the context
	ReadFile(ctx context.Context, path string) ([]byte, error)

	// ReadFileRange reads the file starting at byte offset "from" and returns:
	//   - chunk   – the data that was read (nil if nothing new)
	//   - newSize – the file size **after** the read (use it as next offset)
	ReadFileRange(ctx context.Context, path string, from int64) ([]byte, int64, error)

	// WriteFile writes data to a file respecting the context
	WriteFile(ctx context.Context, path string, data []byte, perm os.FileMode) error

	// PathExists checks if a file or directory exists at the given path
	PathExists(ctx context.Context, path string) (bool, error)

	// FileExists checks if a file exists
	// Deprecated: use PathExists instead
	FileExists(ctx context.Context, path string) (bool, error)

	// Remove removes a file or directory
	Remove(ctx context.Context, path string) error

	// RemoveAll removes a directory and all its contents
	RemoveAll(ctx context.Context, path string) error

	// Stat returns file info
	Stat(ctx context.Context, path string) (os.FileInfo, error)

	// Chmod changes the mode of the named file
	Chmod(ctx context.Context, path string, mode os.FileMode) error

	// ReadDir reads a directory, returning all its directory entries
	ReadDir(ctx context.Context, path string) ([]os.DirEntry, error)

	// ExecuteCommand executes a command with context
	ExecuteCommand(ctx context.Context, name string, args ...string) ([]byte, error)

	// Chown changes the owner and group of the named file
	Chown(ctx context.Context, path string, user string, group string) error

	// Glob is a wrapper around filepath.Glob that respects the context
	Glob(ctx context.Context, pattern string) ([]string, error)

	// Rename renames (moves) a file or directory from oldPath to newPath.
	// This operation is atomic on the same filesystem mount.
	Rename(ctx context.Context, oldPath, newPath string) error

	// Symlink creates a symbolic link from linkPath to target.
	// linkPath is the path where the symlink will be created.
	// target is the path that the symlink will point to.
	Symlink(ctx context.Context, target, linkPath string) error
}

// chunkBufferPool provides reusable buffers for efficient file reading
// CONCURRENCY SAFETY: sync.Pool is thread-safe and handles concurrent Get/Put operations
// MEMORY EFFICIENCY: Reuses 1MB buffers across goroutines to reduce GC pressure
// BUFFER REUSE: Each buffer is completely overwritten by io.ReadFull before being appended to result
var chunkBufferPool = sync.Pool{
	New: func() interface{} {
		chunk := make([]byte, constants.S6FileReadChunkSize)
		return &chunk
	},
}

// DefaultService is the default implementation of FileSystemService
type DefaultService struct{}

// NewDefaultService creates a new DefaultFileSystemService
func NewDefaultService() *DefaultService {
	return &DefaultService{}
}

// checkContext checks if the context is done before proceeding with an operation
func (s *DefaultService) checkContext(ctx context.Context) error {
	select {
	case <-ctx.Done():
		return ctx.Err()
	default:
		return nil
	}
}

// EnsureDirectory creates a directory if it doesn't exist
func (s *DefaultService) EnsureDirectory(ctx context.Context, path string) error {
	if err := s.checkContext(ctx); err != nil {
		return fmt.Errorf("failed to check context: %w", err)
	}

	// Create a channel for results
	errCh := make(chan error, 1)

	// Run operation in goroutine
	sentry.SafeGo(func() {
		errCh <- os.MkdirAll(path, 0755)
	})

	// Wait for either completion or context cancellation
	select {
	case err := <-errCh:
		if err != nil {
			return fmt.Errorf("failed to create directory %s: %w", path, err)
		}
		return nil
	case <-ctx.Done():
		return ctx.Err()
	}
}

// ReadFile reads a file's contents respecting the context
func (s *DefaultService) ReadFile(ctx context.Context, path string) ([]byte, error) {
	if err := s.checkContext(ctx); err != nil {
		return nil, fmt.Errorf("failed to check context: %w", err)
	}

	// Create a channel for results
	type result struct {
		err  error
		data []byte
	}
	resCh := make(chan result, 1)

	// Run file operation in goroutine
	sentry.SafeGo(func() {
		data, err := os.ReadFile(path)
<<<<<<< HEAD
		resCh <- result{data, err}
	})
=======
		resCh <- result{err: err, data: data}
	}()
>>>>>>> 05a58971

	// Wait for either completion or context cancellation
	select {
	case res := <-resCh:
		if res.err != nil {
			return nil, res.err
		}
		return res.data, nil
	case <-ctx.Done():
		err := ctx.Err()
		if err == nil {
			err = fmt.Errorf("context cancelled")
		}
		return nil, err
	}
}

// ReadFileRange reads the file starting at byte offset "from" and returns:
//   - chunk   – the data that was read (nil if nothing new)
//   - newSize – the file size **after** the read (use it as next offset)
//
// PERFORMANCE OPTIMIZATIONS:
// 1. MEMORY EFFICIENT: Pre-allocates result buffer to avoid repeated allocations during append()
// 2. BUFFER POOLING: Reuses 1MB working buffers via sync.Pool to reduce GC pressure
// 3. CONTEXT AWARE: Checks deadline before each chunk, returns SUCCESS (not timeout) if insufficient time
// 4. CHUNKED I/O: Reads in 1MB chunks for optimal I/O performance while maintaining memory control
//
// CORRECTNESS GUARANTEES:
// - Result buffer contains ONLY actual file data (no padding/zeros)
// - newSize is always the correct next read offset (original_from + bytes_read)
// - Graceful degradation: partial reads return success, allowing incremental progress
// - Thread-safe: Buffer pool handles concurrent access safely
func (s *DefaultService) ReadFileRange(
	ctx context.Context,
	path string,
	from int64,
) ([]byte, int64, error) {

	if err := s.checkContext(ctx); err != nil {
		return nil, 0, err
	}

	type result struct {
		err     error
		data    []byte
		newSize int64
	}
	resCh := make(chan result, 1)

	sentry.SafeGo(func() {
		f, err := os.Open(path)
		if err != nil {
			resCh <- result{err: err, data: nil, newSize: 0}
			return
		}
		defer func() {
			if err := f.Close(); err != nil {
				// Sending to resCh will block the goroutine, so we don't want to do that
				// Instead, we log the error
				sentry.ReportServiceError(logger.For(logger.ComponentFilesystemService), "ReadFileRange", "failed to close file %s: %s", path, err)
			}
		}()

		// stat *after* open so we have a consistent view
		fi, err := f.Stat()
		if err != nil {
			resCh <- result{err: err, data: nil, newSize: 0}
			return
		}
		size := fi.Size()

		// nothing new?
		if from >= size {
			resCh <- result{err: nil, data: nil, newSize: size}
			return
		}

		if _, err = f.Seek(from, io.SeekStart); err != nil {
			resCh <- result{err: err, data: nil, newSize: 0}
			return
		}

		// CONTEXT-AWARE TIMING: Check remaining time before each chunk to avoid timeout failures
		// If less than timeBuffer remains, gracefully exit with partial data instead of timing out
		deadline, ok := ctx.Deadline()
		if !ok {
			resCh <- result{err: fmt.Errorf("context deadline not set"), data: nil, newSize: 0}
			return
		}
		timeBuffer := time.Until(deadline) / 2

		// MEMORY PREALLOCATION: Pre-allocate capacity but start with zero length
		// This avoids repeated allocations during append() while not wasting memory
		expectedSize := size - from
		buf := make([]byte, 0, expectedSize)

		// BUFFER POOL USAGE: Get reusable 1MB buffer to minimize allocations
		// The buffer gets completely overwritten by io.ReadFull each time
		smallBuf := chunkBufferPool.Get().(*[]byte)
		// Sanity check (can't happen unless code changes)
		if smallBuf == nil {
			resCh <- result{err: fmt.Errorf("smallBuf is nil"), data: nil, newSize: 0}
			return
		}

		defer chunkBufferPool.Put(smallBuf)

		for {
			// GRACEFUL EARLY EXIT: Check if enough time remains for another chunk
			// Returns SUCCESS with partial data instead of TIMEOUT failure
			if deadline, ok := ctx.Deadline(); ok {
				if remaining := time.Until(deadline); remaining < timeBuffer {
					// NEWSIZE CALCULATION: from + bytes_read = next offset to read from
					resCh <- result{err: nil, data: buf, newSize: from + int64(len(buf))}
					return
				}
			}

			// Read chunk: io.ReadFull either reads exactly len(smallBuf) bytes OR returns error
			n, err := io.ReadFull(f, *smallBuf)
			if err == io.EOF || err == io.ErrUnexpectedEOF {
				if n > 0 {
					// PARTIAL READ: Use smallBuf[:n] to avoid appending garbage data
					// This is why buf contains NO EXTRA ZEROS - we only append actual file data
					buf = append(buf, (*smallBuf)[:n]...)
				}
				break
			}
			if err != nil {
				resCh <- result{err: err, data: nil, newSize: 0}
				return
			}

			// FULL READ SUCCESS: io.ReadFull guarantees smallBuf contains exactly 1MB of file data
			// No slicing needed here - the entire buffer contains valid data
			buf = append(buf, *smallBuf...)
		}

		// FINAL RESULT: buf contains only actual file data, newSize = next read offset
<<<<<<< HEAD
		resCh <- result{buf, from + int64(len(buf)), nil}
	})
=======
		resCh <- result{err: nil, data: buf, newSize: from + int64(len(buf))}
	}()
>>>>>>> 05a58971

	select {
	case res := <-resCh:
		return res.data, res.newSize, res.err
	case <-ctx.Done():
		return nil, 0, ctx.Err()
	}
}

// WriteFile writes data to a file respecting the context
func (s *DefaultService) WriteFile(ctx context.Context, path string, data []byte, perm os.FileMode) error {
	if err := s.checkContext(ctx); err != nil {
		return fmt.Errorf("failed to check context: %w", err)
	}

	// Create a channel for results
	errCh := make(chan error, 1)

	// Run file operation in goroutine
	sentry.SafeGo(func() {
		errCh <- os.WriteFile(path, data, perm)
	})

	// Wait for either completion or context cancellation
	select {
	case err := <-errCh:
		if err != nil {
			return fmt.Errorf("failed to write file %s: %w", path, err)
		}
		return nil
	case <-ctx.Done():
		return ctx.Err()
	}
}

// PathExists checks if a path (file or directory) exists
func (s *DefaultService) PathExists(ctx context.Context, path string) (bool, error) {
	if err := s.checkContext(ctx); err != nil {
		return false, err
	}

	// Create a channel for results
	type result struct {
		err    error
		exists bool
	}
	resCh := make(chan result, 1)

	// Run file operation in goroutine
	sentry.SafeGo(func() {
		_, err := os.Stat(path)
		if os.IsNotExist(err) {
			resCh <- result{err: nil, exists: false}
			return
		}
		if err != nil {
			resCh <- result{err: fmt.Errorf("failed to check if path exists: %w", err), exists: false}
			return
		}
<<<<<<< HEAD
		resCh <- result{true, nil}
	})
=======
		resCh <- result{err: nil, exists: true}
	}()
>>>>>>> 05a58971

	// Wait for either completion or context cancellation
	select {
	case res := <-resCh:
		if res.err != nil {
			return false, res.err
		}
		return res.exists, nil
	case <-ctx.Done():
		return false, ctx.Err()
	}
}

// FileExists checks if a file exists
// Deprecated: use PathExists instead
func (s *DefaultService) FileExists(ctx context.Context, path string) (bool, error) {
	return s.PathExists(ctx, path)
}

// Remove removes a file or directory
func (s *DefaultService) Remove(ctx context.Context, path string) error {
	if err := s.checkContext(ctx); err != nil {
		return err
	}

	// Create a channel for results
	errCh := make(chan error, 1)

	// Run file operation in goroutine
	sentry.SafeGo(func() {
		errCh <- os.Remove(path)
	})

	// Wait for either completion or context cancellation
	select {
	case err := <-errCh:
		return err
	case <-ctx.Done():
		return ctx.Err()
	}
}

// RemoveAll removes a directory and all its contents
func (s *DefaultService) RemoveAll(ctx context.Context, path string) error {
	if err := s.checkContext(ctx); err != nil {
		return err
	}

	// Create a channel for results
	errCh := make(chan error, 1)

	// Run file operation in goroutine
	sentry.SafeGo(func() {
		errCh <- os.RemoveAll(path)
	})

	// Wait for either completion or context cancellation
	select {
	case err := <-errCh:
		if err != nil {
			return fmt.Errorf("failed to remove directory %s: %w", path, err)
		}
		return nil
	case <-ctx.Done():
		return ctx.Err()
	}
}

// Stat returns file info
func (s *DefaultService) Stat(ctx context.Context, path string) (os.FileInfo, error) {
	if err := s.checkContext(ctx); err != nil {
		return nil, fmt.Errorf("failed to check context: %w", err)
	}

	// Create a channel for results
	type result struct {
		info os.FileInfo
		err  error
	}
	resCh := make(chan result, 1)

	// Run file operation in goroutine
	sentry.SafeGo(func() {
		info, err := os.Stat(path)
		resCh <- result{info, err}
	})

	// Wait for either completion or context cancellation
	select {
	case res := <-resCh:
		if res.err != nil {
			return nil, fmt.Errorf("failed to get file info: %w", res.err)
		}
		return res.info, nil
	case <-ctx.Done():
		return nil, ctx.Err()
	}
}

// Chmod changes the mode of the named file
func (s *DefaultService) Chmod(ctx context.Context, path string, mode os.FileMode) error {
	if err := s.checkContext(ctx); err != nil {
		return fmt.Errorf("failed to check context: %w", err)
	}

	// Create a channel for results
	errCh := make(chan error, 1)

	// Run file operation in goroutine
	sentry.SafeGo(func() {
		errCh <- os.Chmod(path, mode)
	})

	// Wait for either completion or context cancellation
	select {
	case err := <-errCh:
		if err != nil {
			return fmt.Errorf("failed to change mode of file %s: %w", path, err)
		}
		return nil
	case <-ctx.Done():
		return ctx.Err()
	}
}

// ReadDir reads a directory, returning all its directory entries
func (s *DefaultService) ReadDir(ctx context.Context, path string) ([]os.DirEntry, error) {
	if err := s.checkContext(ctx); err != nil {
		return nil, fmt.Errorf("failed to check context: %w", err)
	}

	// Create a channel for results
	type result struct {
		err     error
		entries []os.DirEntry
	}
	resCh := make(chan result, 1)

	// Run file operation in goroutine
	sentry.SafeGo(func() {
		entries, err := os.ReadDir(path)
<<<<<<< HEAD
		resCh <- result{entries, err}
	})
=======
		resCh <- result{err: err, entries: entries}
	}()
>>>>>>> 05a58971

	// Wait for either completion or context cancellation
	select {
	case res := <-resCh:
		if res.err != nil {
			return nil, fmt.Errorf("failed to read directory %s: %w", path, res.err)
		}
		return res.entries, nil
	case <-ctx.Done():
		return nil, ctx.Err()
	}
}

// Chown changes the owner and group of the named file
func (s *DefaultService) Chown(ctx context.Context, path string, user string, group string) error {
	if err := s.checkContext(ctx); err != nil {
		return fmt.Errorf("failed to check context: %w", err)
	}

	// Create a channel for results
	errCh := make(chan error, 1)

	// Run file operation in goroutine
	sentry.SafeGo(func() {
		// Use chown command as os.Chown needs numeric user/group IDs
		cmd := exec.Command("chown", fmt.Sprintf("%s:%s", user, group), path)
		errCh <- cmd.Run()
	})

	// Wait for either completion or context cancellation
	select {
	case err := <-errCh:
		if err != nil {
			return fmt.Errorf("failed to change owner of file %s to %s:%s: %w", path, user, group, err)
		}
		return nil
	case <-ctx.Done():
		return ctx.Err()
	}
}

// ExecuteCommand executes a command with context
func (s *DefaultService) ExecuteCommand(ctx context.Context, name string, args ...string) ([]byte, error) {
	start := time.Now()
	defer func() {
		metrics.ObserveReconcileTime(metrics.ComponentFilesystem, name+".executeCommand."+name, time.Since(start))
	}()

	if err := s.checkContext(ctx); err != nil {
		return nil, fmt.Errorf("failed to check context: %w", err)
	}

	// This method already respects context cancellation through exec.CommandContext
	cmd := exec.CommandContext(ctx, name, args...)
	output, err := cmd.CombinedOutput()
	if err != nil {
		return nil, fmt.Errorf("failed to execute command %s: %w", name, err)
	}
	return output, nil
}

// Glob is a wrapper around filepath.Glob that respects the context
func (s *DefaultService) Glob(ctx context.Context, pattern string) ([]string, error) {
	if err := s.checkContext(ctx); err != nil {
		return nil, fmt.Errorf("failed to check context: %w", err)
	}

	// Create a channel for results
	type result struct {
		err     error
		matches []string
	}
	resCh := make(chan result, 1)

	// Run file operation in goroutine

	sentry.SafeGo(func() {
		matches, err := filepath.Glob(pattern)
<<<<<<< HEAD
		resCh <- result{matches, err}
	})
=======
		resCh <- result{err: err, matches: matches}
	}()
>>>>>>> 05a58971

	// Wait for either completion or context cancellation
	select {
	case res := <-resCh:
		if res.err != nil {
			return nil, fmt.Errorf("failed to glob pattern %s: %w", pattern, res.err)
		}
		return res.matches, nil
	case <-ctx.Done():
		return nil, ctx.Err()
	}
}

// Rename renames (moves) a file or directory from oldPath to newPath.
// This operation is atomic on the same filesystem mount.
func (s *DefaultService) Rename(ctx context.Context, oldPath, newPath string) error {
	if err := s.checkContext(ctx); err != nil {
		return fmt.Errorf("failed to check context: %w", err)
	}

	// Create a channel for results
	errCh := make(chan error, 1)

	// Run file operation in goroutine
	sentry.SafeGo(func() {
		errCh <- os.Rename(oldPath, newPath)
	})

	// Wait for either completion or context cancellation
	select {
	case err := <-errCh:
		if err != nil {
			return fmt.Errorf("failed to rename file %s to %s: %w", oldPath, newPath, err)
		}
		return nil
	case <-ctx.Done():
		return ctx.Err()
	}
}

// Symlink creates a symbolic link from linkPath to target.
func (s *DefaultService) Symlink(ctx context.Context, target, linkPath string) error {
	if err := s.checkContext(ctx); err != nil {
		return fmt.Errorf("failed to check context: %w", err)
	}

	// Create a channel for results
	errCh := make(chan error, 1)

	// Run file operation in goroutine
	sentry.SafeGo(func() {
		errCh <- os.Symlink(target, linkPath)
	})

	// Wait for either completion or context cancellation
	select {
	case err := <-errCh:
		if err != nil {
			return fmt.Errorf("failed to create symlink %s -> %s: %w", linkPath, target, err)
		}
		return nil
	case <-ctx.Done():
		return ctx.Err()
	}
}<|MERGE_RESOLUTION|>--- conflicted
+++ resolved
@@ -159,13 +159,10 @@
 	// Run file operation in goroutine
 	sentry.SafeGo(func() {
 		data, err := os.ReadFile(path)
-<<<<<<< HEAD
-		resCh <- result{data, err}
-	})
-=======
+
 		resCh <- result{err: err, data: data}
-	}()
->>>>>>> 05a58971
+	})
+
 
 	// Wait for either completion or context cancellation
 	select {
@@ -305,13 +302,10 @@
 		}
 
 		// FINAL RESULT: buf contains only actual file data, newSize = next read offset
-<<<<<<< HEAD
-		resCh <- result{buf, from + int64(len(buf)), nil}
-	})
-=======
+
 		resCh <- result{err: nil, data: buf, newSize: from + int64(len(buf))}
-	}()
->>>>>>> 05a58971
+	})
+
 
 	select {
 	case res := <-resCh:
@@ -371,13 +365,9 @@
 			resCh <- result{err: fmt.Errorf("failed to check if path exists: %w", err), exists: false}
 			return
 		}
-<<<<<<< HEAD
-		resCh <- result{true, nil}
-	})
-=======
+
 		resCh <- result{err: nil, exists: true}
-	}()
->>>>>>> 05a58971
+	})
 
 	// Wait for either completion or context cancellation
 	select {
@@ -519,13 +509,8 @@
 	// Run file operation in goroutine
 	sentry.SafeGo(func() {
 		entries, err := os.ReadDir(path)
-<<<<<<< HEAD
-		resCh <- result{entries, err}
-	})
-=======
 		resCh <- result{err: err, entries: entries}
-	}()
->>>>>>> 05a58971
+	})
 
 	// Wait for either completion or context cancellation
 	select {
@@ -604,13 +589,8 @@
 
 	sentry.SafeGo(func() {
 		matches, err := filepath.Glob(pattern)
-<<<<<<< HEAD
-		resCh <- result{matches, err}
-	})
-=======
 		resCh <- result{err: err, matches: matches}
-	}()
->>>>>>> 05a58971
+	})
 
 	// Wait for either completion or context cancellation
 	select {
