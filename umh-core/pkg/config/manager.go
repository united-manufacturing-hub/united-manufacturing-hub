--- conflicted
+++ resolved
@@ -71,12 +71,10 @@
 	AtomicDeleteDataflowcomponent(ctx context.Context, componentUUID uuid.UUID) error
 	// AtomicEditDataflowcomponent edits a dataflowcomponent in the config atomically
 	AtomicEditDataflowcomponent(ctx context.Context, componentUUID uuid.UUID, dfc DataFlowComponentConfig) (DataFlowComponentConfig, error)
-<<<<<<< HEAD
 	// AtomicAddProtocolConverter adds a protocol converter to the config atomically
 	AtomicAddProtocolConverter(ctx context.Context, pc ProtocolConverterConfig) error
 	// AtomicEditProtocolConverter edits a protocol converter in the config atomically
 	AtomicEditProtocolConverter(ctx context.Context, componentUUID uuid.UUID, pc ProtocolConverterConfig) (ProtocolConverterConfig, error)
-=======
 	// GetConfigAsString returns the current config as a string
 	// This function is used in the get-config-file action to retrieve the raw config file
 	// without any yaml parsing applied. This allows to display yaml anchors and change them
@@ -95,7 +93,7 @@
 	// current functionality. This addresses the UX gap where users hit "please edit the file manually"
 	// errors when trying to customize templated configurations.
 	// AtomicUnlinkFromTemplate(ctx context.Context, componentUUID uuid.UUID) error
->>>>>>> e5ef7bfc
+
 }
 
 // FileConfigManager implements the ConfigManager interface by reading from a file
@@ -900,11 +898,7 @@
 			if c.HasAnchors() {
 				return DataFlowComponentConfig{}, fmt.Errorf(
 					"dataFlowComponentConfig for %s is defined via YAML anchors/aliases; "+
-<<<<<<< HEAD
-						"please edit the file manually", componentUUID)
-=======
 						"please edit the file manually or see https://docs.umh.app/reference/configuration-reference for more details", componentUUID)
->>>>>>> e5ef7bfc
 			}
 			break
 		}
@@ -946,7 +940,7 @@
 	return m.configManager.AtomicEditDataflowcomponent(ctx, componentUUID, dfc)
 }
 
-<<<<<<< HEAD
+
 // AtomicAddProtocolConverter adds a protocol converter to the config atomically
 // Creates an anchored template in the templates section and references it from the protocol converter
 func (m *FileConfigManager) AtomicAddProtocolConverter(ctx context.Context, pc ProtocolConverterConfig) error {
@@ -1061,7 +1055,7 @@
 
 // AtomicAddProtocolConverter delegates to the underlying FileConfigManager
 func (m *FileConfigManagerWithBackoff) AtomicAddProtocolConverter(ctx context.Context, pc ProtocolConverterConfig) error {
-=======
+
 // GetConfigAsString returns the current config file contents as a string
 // This function is used in the get-config-file action to retrieve the raw config file
 // without any yaml parsing applied. This allows to display yaml anchors and change them
@@ -1145,13 +1139,11 @@
 	}
 	defer m.mutexReadOrWrite.Unlock()
 
->>>>>>> e5ef7bfc
 	// Check if context is already cancelled
 	if ctx.Err() != nil {
 		return ctx.Err()
 	}
 
-<<<<<<< HEAD
 	return m.configManager.AtomicAddProtocolConverter(ctx, pc)
 }
 
@@ -1242,7 +1234,6 @@
 	}
 
 	return m.configManager.AtomicEditProtocolConverter(ctx, componentUUID, pc)
-=======
 	// If expectedModTime is provided, check for concurrent modification atomically under the lock
 	if expectedModTime != "" {
 		info, err := m.fsService.Stat(ctx, m.configPath)
@@ -1299,5 +1290,4 @@
 	}
 
 	return m.configManager.WriteConfigFromString(ctx, configStr, expectedModTime)
->>>>>>> e5ef7bfc
 }