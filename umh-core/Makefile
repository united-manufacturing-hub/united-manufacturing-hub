--- conflicted
+++ resolved
@@ -1,3 +1,17 @@
+# Copyright 2025 UMH Systems GmbH
+#
+# Licensed under the Apache License, Version 2.0 (the "License");
+# you may not use this file except in compliance with the License.
+# You may obtain a copy of the License at
+#
+#     http://www.apache.org/licenses/LICENSE-2.0
+#
+# Unless required by applicable law or agreed to in writing, software
+# distributed under the License is distributed on an "AS IS" BASIS,
+# WITHOUT WARRANTIES OR CONDITIONS OF ANY KIND, either express or implied.
+# See the License for the specific language governing permissions and
+# limitations under the License.
+
 # Copyright 2025 UMH Systems GmbH
 #
 # Licensed under the Apache License, Version 2.0 (the "License");
@@ -35,15 +49,6 @@
 	docker rmi $(IMAGE_NAME):$(TAG) || true
 
 vet:
-<<<<<<< HEAD
-	go vet ./...
-
-test: vet
-	go test -v ./...
-
-unit-test: vet
-	ginkgo -r -v --label-filter='!integration' --fail-fast ./...
-=======
 	go vet -tags=test ./...
 
 nilaway:
@@ -58,7 +63,6 @@
 
 integration-test: vet nilaway
 	ginkgo -r -v --tags=test --label-filter='integration' --fail-fast ./...
->>>>>>> 5c489662
 
 update-go-dependencies:
 	go get -u ./...
@@ -112,9 +116,6 @@
 		-e LOGGING_LEVEL=DEBUG \
 		-p 8081:8080 \
 		-p 4195:4195 \
-<<<<<<< HEAD
-		$(IMAGE_NAME):$(TAG) 
-=======
 		$(IMAGE_NAME):$(TAG)
 
 test-benthos-tmp: clean build
@@ -124,5 +125,4 @@
 		-e LOGGING_LEVEL=DEBUG \
 		-p 8081:8080 \
 		-p 4195:4195 \
-		$(IMAGE_NAME):$(TAG)
->>>>>>> 5c489662
+		$(IMAGE_NAME):$(TAG)