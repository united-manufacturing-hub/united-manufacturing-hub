// Copyright 2025 UMH Systems GmbH
//
// Licensed under the Apache License, Version 2.0 (the "License");
// you may not use this file except in compliance with the License.
// You may obtain a copy of the License at
//
//     http://www.apache.org/licenses/LICENSE-2.0
//
// Unless required by applicable law or agreed to in writing, software
// distributed under the License is distributed on an "AS IS" BASIS,
// WITHOUT WARRANTIES OR CONDITIONS OF ANY KIND, either express or implied.
// See the License for the specific language governing permissions and
// limitations under the License.

package integration_test

import (
	"context"
	"runtime"
<<<<<<< HEAD
=======
	"sync"
	"time"
>>>>>>> 93aae437

	. "github.com/onsi/ginkgo/v2"
	. "github.com/onsi/gomega"
	"go.uber.org/zap"

	"github.com/united-manufacturing-hub/united-manufacturing-hub/umh-core/pkg/cse/storage"
	"github.com/united-manufacturing-hub/united-manufacturing-hub/umh-core/pkg/fsmv2"
	"github.com/united-manufacturing-hub/united-manufacturing-hub/umh-core/pkg/fsmv2/config"
	"github.com/united-manufacturing-hub/united-manufacturing-hub/umh-core/pkg/fsmv2/factory"
	"github.com/united-manufacturing-hub/united-manufacturing-hub/umh-core/pkg/fsmv2/supervisor"
	"github.com/united-manufacturing-hub/united-manufacturing-hub/umh-core/pkg/persistence/memory"
	parent "github.com/united-manufacturing-hub/united-manufacturing-hub/umh-core/pkg/fsmv2/workers/example/example-parent"
	child "github.com/united-manufacturing-hub/united-manufacturing-hub/umh-core/pkg/fsmv2/workers/example/example-child"
)

func setupTestStore(ctx context.Context, workerType string) *storage.TriangularStore {
	basicStore := memory.NewInMemoryStore()

	registry := storage.NewRegistry()
	registry.Register(&storage.CollectionMetadata{
		Name:          workerType + "_identity",
		WorkerType:    workerType,
		Role:          storage.RoleIdentity,
		CSEFields:     []string{storage.FieldSyncID, storage.FieldVersion, storage.FieldCreatedAt},
		IndexedFields: []string{storage.FieldSyncID},
	})
	registry.Register(&storage.CollectionMetadata{
		Name:          workerType + "_desired",
		WorkerType:    workerType,
		Role:          storage.RoleDesired,
		CSEFields:     []string{storage.FieldSyncID, storage.FieldVersion, storage.FieldCreatedAt, storage.FieldUpdatedAt},
		IndexedFields: []string{storage.FieldSyncID},
	})
	registry.Register(&storage.CollectionMetadata{
		Name:          workerType + "_observed",
		WorkerType:    workerType,
		Role:          storage.RoleObserved,
		CSEFields:     []string{storage.FieldSyncID, storage.FieldVersion, storage.FieldCreatedAt, storage.FieldUpdatedAt},
		IndexedFields: []string{storage.FieldSyncID},
	})

	_ = basicStore.CreateCollection(ctx, workerType+"_identity", nil)
	_ = basicStore.CreateCollection(ctx, workerType+"_desired", nil)
	_ = basicStore.CreateCollection(ctx, workerType+"_observed", nil)

	return storage.NewTriangularStore(basicStore, registry)
}

var _ = Describe("Phase 0: Happy Path Integration", func() {
	var (
		ctx               context.Context
		cancel            context.CancelFunc
		parentSupervisor  *supervisor.Supervisor
		logger            *zap.SugaredLogger
		initialGoroutines int
		store             storage.TriangularStoreInterface
	)

	BeforeEach(func() {
		ctx, cancel = context.WithCancel(context.Background())
		logger = zap.NewNop().Sugar()
		initialGoroutines = runtime.NumGoroutine()

		basicStore := memory.NewInMemoryStore()
		registry := storage.NewRegistry()
		store = storage.NewTriangularStore(basicStore, registry)

		factory.ResetRegistry()
	})

	AfterEach(func() {
<<<<<<< HEAD
=======
		if parentSupervisor != nil {
			parentSupervisor.Shutdown()
		}
>>>>>>> 93aae437
		cancel()

		Eventually(func() int {
			runtime.GC()
			return runtime.NumGoroutine()
		}, "5s", "100ms").Should(BeNumerically("<=", initialGoroutines+5))
	})

	Context("Basic Factory Registration", func() {
		It("should register parent worker type and create worker instances", func() {
			By("Step 1: Registering parent worker type in factory")

<<<<<<< HEAD
			err := factory.RegisterWorkerType(parent.WorkerType, func(identity fsmv2.Identity) fsmv2.Worker {
				mockConfigLoader := &MockConfigLoader{}
				return parent.NewParentWorker(identity.ID, identity.Name, mockConfigLoader, logger)
=======
			factory.RegisterWorkerType(parent.WorkerType, func(identity fsmv2.Identity) fsmv2.Worker {
				mockConfigLoader := &MockConfigLoader{}
				return parent.NewParentWorker(identity.ID, identity.Name, mockConfigLoader, logger)
			})

			factory.RegisterWorkerType(child.WorkerType, func(identity fsmv2.Identity) fsmv2.Worker {
				mockConnectionPool := &MockConnectionPool{}
				return child.NewChildWorker(identity.ID, identity.Name, mockConnectionPool, logger)
>>>>>>> 93aae437
			})
			Expect(err).NotTo(HaveOccurred())

			By("Step 2: Creating parent worker via factory")

			parentIdentity := fsmv2.Identity{
				ID:         "parent-001",
				Name:       "Example Parent",
				WorkerType: parent.WorkerType,
			}

			parentWorker, err := factory.NewWorker(parent.WorkerType, parentIdentity)
			Expect(err).NotTo(HaveOccurred())
			Expect(parentWorker).NotTo(BeNil())

<<<<<<< HEAD
			By("Step 3: Verifying worker has expected initial state")

			initialState := parentWorker.GetInitialState()
			Expect(initialState).NotTo(BeNil())
			Expect(initialState.String()).To(Equal("Stopped"))

			By("Step 4: Verifying worker can collect observed state")

			observedState, err := parentWorker.CollectObservedState(ctx)
			Expect(err).NotTo(HaveOccurred())
			Expect(observedState).NotTo(BeNil())
		})

		It("should register child worker type and create worker instances", func() {
			By("Step 1: Registering child worker type in factory")

			err := factory.RegisterWorkerType(child.WorkerType, func(identity fsmv2.Identity) fsmv2.Worker {
=======
			By("Step 3: Starting parent supervisor")

			mockStore := setupTestStore(ctx, parent.WorkerType)

			parentSupervisor = supervisor.NewSupervisor(supervisor.Config{
				WorkerType:   parent.WorkerType,
				Store:        mockStore,
				Logger:       logger,
				TickInterval: 100 * time.Millisecond,
			})

			err = parentSupervisor.AddWorker(parentIdentity, parentWorker)
			Expect(err).NotTo(HaveOccurred())

			<-parentSupervisor.Start(ctx)

			By("Step 4: Verifying parent transitions to Running")

			Eventually(func() string {
				state, _, _ := parentSupervisor.GetWorkerState(parentIdentity.ID)
				return state
			}, "5s", "100ms").Should(Equal("Running"))

			By("Step 5: Verifying child is created and started")

			Eventually(func() int {
				children := parentSupervisor.GetChildren()
				return len(children)
			}, "5s", "100ms").Should(Equal(1))

			By("Step 6: Verifying child transitions to Connected")

			Eventually(func() string {
				children := parentSupervisor.GetChildren()
				if len(children) == 0 {
					return ""
				}
				var childSupervisor *supervisor.Supervisor
				for _, child := range children {
					childSupervisor = child
					break
				}
				workerIDs := childSupervisor.ListWorkers()
				if len(workerIDs) == 0 {
					return ""
				}
				state, _, _ := childSupervisor.GetWorkerState(workerIDs[0])
				return state
			}, "5s", "100ms").Should(Equal("Connected"))

			By("Step 7: Both processing ticks normally")

			time.Sleep(500 * time.Millisecond)

			parentState, _, _ := parentSupervisor.GetWorkerState(parentIdentity.ID)
			Expect(parentState).To(Equal("Running"))

			children := parentSupervisor.GetChildren()
			Expect(children).To(HaveLen(1))

			var childSupervisor *supervisor.Supervisor
			for _, child := range children {
				childSupervisor = child
				break
			}
			childWorkerIDs := childSupervisor.ListWorkers()
			Expect(childWorkerIDs).To(HaveLen(1))
			childState, _, _ := childSupervisor.GetWorkerState(childWorkerIDs[0])
			Expect(childState).To(Equal("Connected"))
		})

		It("should gracefully shutdown parent and remove child", func() {
			By("Step 1: Setting up parent and child")

			factory.RegisterWorkerType(parent.WorkerType, func(identity fsmv2.Identity) fsmv2.Worker {
				mockConfigLoader := &MockConfigLoader{}
				return parent.NewParentWorker(identity.ID, identity.Name, mockConfigLoader, logger)
			})

			factory.RegisterWorkerType(child.WorkerType, func(identity fsmv2.Identity) fsmv2.Worker {
>>>>>>> 93aae437
				mockConnectionPool := &MockConnectionPool{}
				return child.NewChildWorker(identity.ID, identity.Name, mockConnectionPool, logger)
			})
			Expect(err).NotTo(HaveOccurred())

<<<<<<< HEAD
			By("Step 2: Creating child worker via factory")

			childIdentity := fsmv2.Identity{
				ID:         "child-001",
				Name:       "Example Child",
				WorkerType: child.WorkerType,
			}

			childWorker, err := factory.NewWorker(child.WorkerType, childIdentity)
=======
			mockStore := setupTestStore(ctx, parent.WorkerType)

			parentSupervisor = supervisor.NewSupervisor(supervisor.Config{
				WorkerType:   parent.WorkerType,
				Store:        mockStore,
				Logger:       logger,
				TickInterval: 100 * time.Millisecond,
			})

			err = parentSupervisor.AddWorker(parentIdentity, parentWorker)
>>>>>>> 93aae437
			Expect(err).NotTo(HaveOccurred())
			Expect(childWorker).NotTo(BeNil())

<<<<<<< HEAD
			By("Step 3: Verifying worker has expected initial state")
=======
			<-parentSupervisor.Start(ctx)

			Eventually(func() string {
				state, _, _ := parentSupervisor.GetWorkerState(parentIdentity.ID)
				return state
			}, "5s", "100ms").Should(Equal("Running"))
>>>>>>> 93aae437

			initialState := childWorker.GetInitialState()
			Expect(initialState).NotTo(BeNil())
			Expect(initialState.String()).To(Equal("Stopped"))

<<<<<<< HEAD
			By("Step 4: Verifying worker can collect observed state")

			observedState, err := childWorker.CollectObservedState(ctx)
			Expect(err).NotTo(HaveOccurred())
			Expect(observedState).NotTo(BeNil())
=======
			parentSupervisor.Shutdown()

			By("Step 3: Verifying parent transitions to Stopped")

			Eventually(func() string {
				state, _, _ := parentSupervisor.GetWorkerState(parentIdentity.ID)
				return state
			}, "5s", "100ms").Should(Equal("Stopped"))

			By("Step 4: Verifying child is removed")

			Eventually(func() int {
				children := parentSupervisor.GetChildren()
				return len(children)
			}, "5s", "100ms").Should(Equal(0))
>>>>>>> 93aae437
		})

		It("should create supervisor without errors", func() {
			By("Step 1: Creating supervisor instance")

<<<<<<< HEAD
			parentSupervisor = supervisor.NewSupervisor(supervisor.Config{
				WorkerType: parent.WorkerType,
				Store:      store,
				Logger:     logger,
			})

			Expect(parentSupervisor).NotTo(BeNil())
=======
			beforeGoroutines := runtime.NumGoroutine()

			By("Step 2: Creating and starting parent worker")

			factory.RegisterWorkerType(parent.WorkerType, func(identity fsmv2.Identity) fsmv2.Worker {
				mockConfigLoader := &MockConfigLoader{}
				return parent.NewParentWorker(identity.ID, identity.Name, mockConfigLoader, logger)
			})

			factory.RegisterWorkerType(child.WorkerType, func(identity fsmv2.Identity) fsmv2.Worker {
				mockConnectionPool := &MockConnectionPool{}
				return child.NewChildWorker(identity.ID, identity.Name, mockConnectionPool, logger)
			})

			parentIdentity := fsmv2.Identity{
				ID:         "parent-003",
				Name:       "Example Parent",
				WorkerType: parent.WorkerType,
			}

			parentWorker, err := factory.NewWorker(parent.WorkerType, parentIdentity)
			Expect(err).NotTo(HaveOccurred())

			mockStore := setupTestStore(ctx, parent.WorkerType)

			parentSupervisor = supervisor.NewSupervisor(supervisor.Config{
				WorkerType:   parent.WorkerType,
				Store:        mockStore,
				Logger:       logger,
				TickInterval: 100 * time.Millisecond,
			})

			err = parentSupervisor.AddWorker(parentIdentity, parentWorker)
			Expect(err).NotTo(HaveOccurred())

			<-parentSupervisor.Start(ctx)

			By("Step 3: Waiting for parent and child to be Running/Connected")

			Eventually(func() string {
				state, _, _ := parentSupervisor.GetWorkerState(parentIdentity.ID)
				return state
			}, "5s", "100ms").Should(Equal("Running"))

			By("Step 4: Stopping supervisor")

			parentSupervisor.Shutdown()
>>>>>>> 93aae437

			By("Step 2: Verifying supervisor can be created successfully")

			children := parentSupervisor.GetChildren()
			Expect(children).NotTo(BeNil())
			Expect(children).To(BeEmpty())
		})

		It("should reduce database writes with delta checking", func() {
			By("Step 1: Creating test worker with stable observed state")

			testWorker := NewDeltaTestWorker("delta-test-001", "Delta Test Worker")
			testIdentity := fsmv2.Identity{
				ID:         testWorker.GetID(),
				Name:       testWorker.GetName(),
				WorkerType: "delta-test-worker",
			}

			factory.RegisterWorkerType("delta-test-worker", func(identity fsmv2.Identity) fsmv2.Worker {
				return testWorker
			})

			By("Step 2: Creating supervisor with fast observation interval")

			mockStore := setupTestStore(ctx, "delta-test-worker")

			parentSupervisor = supervisor.NewSupervisor(supervisor.Config{
				WorkerType:   "delta-test-worker",
				Store:        mockStore,
				Logger:       logger,
				TickInterval: 100 * time.Millisecond,
			})

			err := parentSupervisor.AddWorker(testIdentity, testWorker)
			Expect(err).NotTo(HaveOccurred())

			<-parentSupervisor.Start(ctx)

			By("Step 3: Waiting for worker to reach Running state")

			Eventually(func() string {
				state, _, _ := parentSupervisor.GetWorkerState(testIdentity.ID)
				return state
			}, "5s", "100ms").Should(Equal("Running"))

			By("Step 4: Running 100 observation ticks with 2 state changes")

			initialSyncID := testWorker.GetCurrentSyncID()
			syncIDChanges := []int64{initialSyncID}

			for i := 0; i < 100; i++ {
				if i == 30 {
					testWorker.SetCPU(75)
				}
				if i == 60 {
					testWorker.SetMemory(8192)
				}

				time.Sleep(10 * time.Millisecond)

				currentSyncID := testWorker.GetCurrentSyncID()
				if currentSyncID != syncIDChanges[len(syncIDChanges)-1] {
					syncIDChanges = append(syncIDChanges, currentSyncID)
				}
			}

			By("Step 5: Verifying write reduction (should be ~3 writes, not 100)")

			Expect(len(syncIDChanges)).To(BeNumerically("<=", 5),
				"Expected ~3 writes (initial + 2 changes), got %d writes", len(syncIDChanges))

			reduction := float64(100-len(syncIDChanges)) / 100.0 * 100.0
			GinkgoWriter.Printf("Write reduction: %.1f%% (%d writes instead of 100)\n", reduction, len(syncIDChanges))

			Expect(reduction).To(BeNumerically(">", 90.0),
				"Expected >90%% write reduction, got %.1f%%", reduction)
		})
	})
})
<<<<<<< HEAD
=======

type MockConfigLoader struct{}

func (m *MockConfigLoader) LoadConfig() (map[string]interface{}, error) {
	return map[string]interface{}{
		"example_config_key": "example_value",
	}, nil
}

type MockConnectionPool struct{}

func (m *MockConnectionPool) Acquire() (child.Connection, error) {
	return &MockConnection{}, nil
}

func (m *MockConnectionPool) Release(conn child.Connection) error {
	return nil
}

func (m *MockConnectionPool) HealthCheck(conn child.Connection) error {
	return nil
}

type MockConnection struct{}

func (m *MockConnection) IsHealthy() bool {
	return true
}

type DeltaTestWorker struct {
	id             string
	name           string
	cpu            int
	memory         int
	currentSyncID  int64
	mu             sync.RWMutex
	store          *storage.TriangularStore
	observedState  *DeltaTestObservedState
}

type DeltaTestObservedState struct {
	CPU       int       `bson:"cpu" json:"cpu"`
	Memory    int       `bson:"memory" json:"memory"`
	Timestamp time.Time `bson:"timestamp" json:"timestamp"`
}

func (d *DeltaTestObservedState) GetTimestamp() time.Time {
	return d.Timestamp
}

func (d *DeltaTestObservedState) GetObservedDesiredState() fsmv2.DesiredState {
	return &config.DesiredState{}
}

func NewDeltaTestWorker(id, name string) *DeltaTestWorker {
	ctx := context.Background()
	basicStore := memory.NewInMemoryStore()
	registry := storage.NewRegistry()

	registry.Register(&storage.CollectionMetadata{
		Name:          "delta-test-worker_identity",
		WorkerType:    "delta-test-worker",
		Role:          storage.RoleIdentity,
		CSEFields:     []string{storage.FieldSyncID, storage.FieldVersion, storage.FieldCreatedAt},
		IndexedFields: []string{storage.FieldSyncID},
	})
	registry.Register(&storage.CollectionMetadata{
		Name:          "delta-test-worker_observed",
		WorkerType:    "delta-test-worker",
		Role:          storage.RoleObserved,
		CSEFields:     []string{storage.FieldSyncID, storage.FieldVersion, storage.FieldCreatedAt, storage.FieldUpdatedAt},
		IndexedFields: []string{storage.FieldSyncID},
	})

	_ = basicStore.CreateCollection(ctx, "delta-test-worker_identity", nil)
	_ = basicStore.CreateCollection(ctx, "delta-test-worker_observed", nil)

	store := storage.NewTriangularStore(basicStore, registry)

	return &DeltaTestWorker{
		id:            id,
		name:          name,
		cpu:           50,
		memory:        4096,
		currentSyncID: 0,
		store:         store,
		observedState: &DeltaTestObservedState{
			CPU:       50,
			Memory:    4096,
			Timestamp: time.Now(),
		},
	}
}

func (w *DeltaTestWorker) GetID() string {
	return w.id
}

func (w *DeltaTestWorker) GetName() string {
	return w.name
}

func (w *DeltaTestWorker) CollectObservedState(ctx context.Context) (fsmv2.ObservedState, error) {
	w.mu.RLock()
	defer w.mu.RUnlock()

	observed := &DeltaTestObservedState{
		CPU:       w.cpu,
		Memory:    w.memory,
		Timestamp: time.Now(),
	}

	w.observedState = observed
	return observed, nil
}

func (w *DeltaTestWorker) DeriveDesiredState(spec interface{}) (config.DesiredState, error) {
	return config.DesiredState{}, nil
}

func (w *DeltaTestWorker) GetInitialState() fsmv2.State {
	return &mockState{name: "Running"}
}

func (w *DeltaTestWorker) Next(ctx context.Context, current, parent string, observed interface{}) (string, fsmv2.Action, error) {
	return "Running", nil, nil
}

func (w *DeltaTestWorker) SetCPU(cpu int) {
	w.mu.Lock()
	defer w.mu.Unlock()
	w.cpu = cpu
}

func (w *DeltaTestWorker) SetMemory(memory int) {
	w.mu.Lock()
	defer w.mu.Unlock()
	w.memory = memory
}

func (w *DeltaTestWorker) GetCurrentSyncID() int64 {
	w.mu.RLock()
	defer w.mu.RUnlock()

	doc, err := w.store.LoadObserved(context.Background(), "delta-test-worker", w.id)
	if err != nil {
		return 0
	}

	syncID, ok := doc["_sync_id"].(int64)
	if !ok {
		return 0
	}

	return syncID
}

func (w *DeltaTestWorker) ShouldCreateChildren(currentState string, observed interface{}) bool {
	return false
}

func (w *DeltaTestWorker) GetChildSpecs(currentState string, observed interface{}) ([]interface{}, error) {
	return nil, nil
}

type mockState struct {
	name string
}

func (m *mockState) String() string {
	return m.name
}

func (m *mockState) Reason() string {
	return ""
}

func (m *mockState) Next(snapshot fsmv2.Snapshot) (fsmv2.State, fsmv2.Signal, fsmv2.Action) {
	return m, fsmv2.SignalNone, nil
}
>>>>>>> 93aae437
<|MERGE_RESOLUTION|>--- conflicted
+++ resolved
@@ -17,11 +17,8 @@
 import (
 	"context"
 	"runtime"
-<<<<<<< HEAD
-=======
 	"sync"
 	"time"
->>>>>>> 93aae437
 
 	. "github.com/onsi/ginkgo/v2"
 	. "github.com/onsi/gomega"
@@ -77,7 +74,6 @@
 		parentSupervisor  *supervisor.Supervisor
 		logger            *zap.SugaredLogger
 		initialGoroutines int
-		store             storage.TriangularStoreInterface
 	)
 
 	BeforeEach(func() {
@@ -85,20 +81,13 @@
 		logger = zap.NewNop().Sugar()
 		initialGoroutines = runtime.NumGoroutine()
 
-		basicStore := memory.NewInMemoryStore()
-		registry := storage.NewRegistry()
-		store = storage.NewTriangularStore(basicStore, registry)
-
 		factory.ResetRegistry()
 	})
 
 	AfterEach(func() {
-<<<<<<< HEAD
-=======
 		if parentSupervisor != nil {
 			parentSupervisor.Shutdown()
 		}
->>>>>>> 93aae437
 		cancel()
 
 		Eventually(func() int {
@@ -111,11 +100,6 @@
 		It("should register parent worker type and create worker instances", func() {
 			By("Step 1: Registering parent worker type in factory")
 
-<<<<<<< HEAD
-			err := factory.RegisterWorkerType(parent.WorkerType, func(identity fsmv2.Identity) fsmv2.Worker {
-				mockConfigLoader := &MockConfigLoader{}
-				return parent.NewParentWorker(identity.ID, identity.Name, mockConfigLoader, logger)
-=======
 			factory.RegisterWorkerType(parent.WorkerType, func(identity fsmv2.Identity) fsmv2.Worker {
 				mockConfigLoader := &MockConfigLoader{}
 				return parent.NewParentWorker(identity.ID, identity.Name, mockConfigLoader, logger)
@@ -124,11 +108,9 @@
 			factory.RegisterWorkerType(child.WorkerType, func(identity fsmv2.Identity) fsmv2.Worker {
 				mockConnectionPool := &MockConnectionPool{}
 				return child.NewChildWorker(identity.ID, identity.Name, mockConnectionPool, logger)
->>>>>>> 93aae437
-			})
-			Expect(err).NotTo(HaveOccurred())
-
-			By("Step 2: Creating parent worker via factory")
+			})
+
+			By("Step 2: Creating parent supervisor")
 
 			parentIdentity := fsmv2.Identity{
 				ID:         "parent-001",
@@ -140,26 +122,7 @@
 			Expect(err).NotTo(HaveOccurred())
 			Expect(parentWorker).NotTo(BeNil())
 
-<<<<<<< HEAD
 			By("Step 3: Verifying worker has expected initial state")
-
-			initialState := parentWorker.GetInitialState()
-			Expect(initialState).NotTo(BeNil())
-			Expect(initialState.String()).To(Equal("Stopped"))
-
-			By("Step 4: Verifying worker can collect observed state")
-
-			observedState, err := parentWorker.CollectObservedState(ctx)
-			Expect(err).NotTo(HaveOccurred())
-			Expect(observedState).NotTo(BeNil())
-		})
-
-		It("should register child worker type and create worker instances", func() {
-			By("Step 1: Registering child worker type in factory")
-
-			err := factory.RegisterWorkerType(child.WorkerType, func(identity fsmv2.Identity) fsmv2.Worker {
-=======
-			By("Step 3: Starting parent supervisor")
 
 			mockStore := setupTestStore(ctx, parent.WorkerType)
 
@@ -230,8 +193,8 @@
 			Expect(childState).To(Equal("Connected"))
 		})
 
-		It("should gracefully shutdown parent and remove child", func() {
-			By("Step 1: Setting up parent and child")
+		It("should register child worker type and create worker instances", func() {
+			By("Step 1: Registering child worker type in factory")
 
 			factory.RegisterWorkerType(parent.WorkerType, func(identity fsmv2.Identity) fsmv2.Worker {
 				mockConfigLoader := &MockConfigLoader{}
@@ -239,23 +202,22 @@
 			})
 
 			factory.RegisterWorkerType(child.WorkerType, func(identity fsmv2.Identity) fsmv2.Worker {
->>>>>>> 93aae437
 				mockConnectionPool := &MockConnectionPool{}
 				return child.NewChildWorker(identity.ID, identity.Name, mockConnectionPool, logger)
 			})
-			Expect(err).NotTo(HaveOccurred())
-
-<<<<<<< HEAD
+
 			By("Step 2: Creating child worker via factory")
 
-			childIdentity := fsmv2.Identity{
-				ID:         "child-001",
-				Name:       "Example Child",
-				WorkerType: child.WorkerType,
+			parentIdentity := fsmv2.Identity{
+				ID:         "parent-002",
+				Name:       "Example Parent",
+				WorkerType: parent.WorkerType,
 			}
 
-			childWorker, err := factory.NewWorker(child.WorkerType, childIdentity)
-=======
+			parentWorker, err := factory.NewWorker(parent.WorkerType, parentIdentity)
+			Expect(err).NotTo(HaveOccurred())
+			Expect(parentWorker).NotTo(BeNil())
+
 			mockStore := setupTestStore(ctx, parent.WorkerType)
 
 			parentSupervisor = supervisor.NewSupervisor(supervisor.Config{
@@ -266,32 +228,17 @@
 			})
 
 			err = parentSupervisor.AddWorker(parentIdentity, parentWorker)
->>>>>>> 93aae437
-			Expect(err).NotTo(HaveOccurred())
-			Expect(childWorker).NotTo(BeNil())
-
-<<<<<<< HEAD
-			By("Step 3: Verifying worker has expected initial state")
-=======
+			Expect(err).NotTo(HaveOccurred())
+
 			<-parentSupervisor.Start(ctx)
 
 			Eventually(func() string {
 				state, _, _ := parentSupervisor.GetWorkerState(parentIdentity.ID)
 				return state
 			}, "5s", "100ms").Should(Equal("Running"))
->>>>>>> 93aae437
-
-			initialState := childWorker.GetInitialState()
-			Expect(initialState).NotTo(BeNil())
-			Expect(initialState.String()).To(Equal("Stopped"))
-
-<<<<<<< HEAD
-			By("Step 4: Verifying worker can collect observed state")
-
-			observedState, err := childWorker.CollectObservedState(ctx)
-			Expect(err).NotTo(HaveOccurred())
-			Expect(observedState).NotTo(BeNil())
-=======
+
+			By("Step 2: Requesting parent shutdown")
+
 			parentSupervisor.Shutdown()
 
 			By("Step 3: Verifying parent transitions to Stopped")
@@ -307,21 +254,11 @@
 				children := parentSupervisor.GetChildren()
 				return len(children)
 			}, "5s", "100ms").Should(Equal(0))
->>>>>>> 93aae437
 		})
 
 		It("should create supervisor without errors", func() {
 			By("Step 1: Creating supervisor instance")
 
-<<<<<<< HEAD
-			parentSupervisor = supervisor.NewSupervisor(supervisor.Config{
-				WorkerType: parent.WorkerType,
-				Store:      store,
-				Logger:     logger,
-			})
-
-			Expect(parentSupervisor).NotTo(BeNil())
-=======
 			beforeGoroutines := runtime.NumGoroutine()
 
 			By("Step 2: Creating and starting parent worker")
@@ -369,13 +306,13 @@
 			By("Step 4: Stopping supervisor")
 
 			parentSupervisor.Shutdown()
->>>>>>> 93aae437
-
-			By("Step 2: Verifying supervisor can be created successfully")
-
-			children := parentSupervisor.GetChildren()
-			Expect(children).NotTo(BeNil())
-			Expect(children).To(BeEmpty())
+
+			By("Step 5: Verifying no goroutine leaks")
+
+			Eventually(func() int {
+				runtime.GC()
+				return runtime.NumGoroutine()
+			}, "5s", "100ms").Should(BeNumerically("<=", beforeGoroutines+5))
 		})
 
 		It("should reduce database writes with delta checking", func() {
@@ -449,36 +386,6 @@
 		})
 	})
 })
-<<<<<<< HEAD
-=======
-
-type MockConfigLoader struct{}
-
-func (m *MockConfigLoader) LoadConfig() (map[string]interface{}, error) {
-	return map[string]interface{}{
-		"example_config_key": "example_value",
-	}, nil
-}
-
-type MockConnectionPool struct{}
-
-func (m *MockConnectionPool) Acquire() (child.Connection, error) {
-	return &MockConnection{}, nil
-}
-
-func (m *MockConnectionPool) Release(conn child.Connection) error {
-	return nil
-}
-
-func (m *MockConnectionPool) HealthCheck(conn child.Connection) error {
-	return nil
-}
-
-type MockConnection struct{}
-
-func (m *MockConnection) IsHealthy() bool {
-	return true
-}
 
 type DeltaTestWorker struct {
 	id             string
@@ -630,5 +537,4 @@
 
 func (m *mockState) Next(snapshot fsmv2.Snapshot) (fsmv2.State, fsmv2.Signal, fsmv2.Action) {
 	return m, fsmv2.SignalNone, nil
-}
->>>>>>> 93aae437
+}