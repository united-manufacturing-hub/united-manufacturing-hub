--- conflicted
+++ resolved
@@ -103,23 +103,6 @@
 
 // ServiceInfo contains information about an S6 service
 type ServiceInfo struct {
-<<<<<<< HEAD
-	LastChangedAt time.Time     // Timestamp when the service status last changed
-	LastReadyAt   time.Time     // Timestamp when the service was last ready
-	Status        ServiceStatus // Current status of the service
-	ExitHistory   []ExitEvent   // History of exit codes
-	Uptime        int64         // Seconds the service has been up
-	DownTime      int64         // Seconds the service has been down
-	ReadyTime     int64         // Seconds the service has been ready
-	Pid           int           // Process ID if service is up
-	Pgid          int           // Process group ID if service is up
-	ExitCode      int           // Exit code if service is down
-	WantUp        bool          // Whether the service wants to be up (based on existence of down file)
-	IsPaused      bool          // Whether the service is paused
-	IsFinishing   bool          // Whether the service is shutting down
-	IsWantingUp   bool          // Whether the service wants to be up (based on flags)
-	IsReady       bool          // Whether the service is ready
-=======
 	Status             ServiceStatus // Current status of the service
 	Uptime             int64         // Seconds the service has been up
 	DownTime           int64         // Seconds the service has been down
@@ -136,7 +119,6 @@
 	LastChangedAt      time.Time     // Timestamp when the service status last changed
 	LastReadyAt        time.Time     // Timestamp when the service was last ready
 	LastDeploymentTime time.Time     // Timestamp when the service config last changed
->>>>>>> 0c07663c
 }
 
 // ExitEvent represents a service exit event
