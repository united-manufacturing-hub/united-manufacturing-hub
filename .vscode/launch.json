--- conflicted
+++ resolved
@@ -29,25 +29,6 @@
             "program": "${workspaceFolder}/umh-core/test/fsm/redpanda",
             "buildFlags": "--tags=test"
         },
-        {
-<<<<<<< HEAD
-            "name": "Debug Ginkgo Tests (test-fsm-dataflowcomponent)",
-            "type": "go",
-            "request": "launch",
-            "mode": "test",
-            "program": "${workspaceFolder}/umh-core/test/fsm/dataflowcomponent",
-            "buildFlags": "--tags=test"
-        },
-=======
-            "name": "Debug Ginkgo Tests (test-fsm-nmap)",
-            "type": "go",
-            "request": "launch",
-            "mode": "test",
-            "program": "${workspaceFolder}/umh-core/test/fsm/nmap",
-            "buildFlags": "--tags=test"
-        },
-
->>>>>>> 51eccda8
         {
             "name": "Debug Ginkgo Tests (service-nmap)",
             "type": "go",
