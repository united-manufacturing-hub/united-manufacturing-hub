--- conflicted
+++ resolved
@@ -42,11 +42,7 @@
     // Use 'forwardPorts' to make a list of ports inside the container available locally.
     // "forwardPorts": [],
     // Use 'postCreateCommand' to run commands after the container is created.
-<<<<<<< HEAD
-    "postCreateCommand": "./.devcontainer/install-go-tools.sh",
-=======
     "postCreateCommand": "make install",
->>>>>>> af9725f9
     // Set `remoteUser` to `root` to connect as root instead. More info: https://aka.ms/vscode-remote/containers/non-root.
     "remoteUser": "vscode",
     "containerUser": "vscode",
