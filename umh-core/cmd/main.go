// Copyright 2025 UMH Systems GmbH
//
// Licensed under the Apache License, Version 2.0 (the "License");
// you may not use this file except in compliance with the License.
// You may obtain a copy of the License at
//
//     http://www.apache.org/licenses/LICENSE-2.0
//
// Unless required by applicable law or agreed to in writing, software
// distributed under the License is distributed on an "AS IS" BASIS,
// WITHOUT WARRANTIES OR CONDITIONS OF ANY KIND, either express or implied.
// See the License for the specific language governing permissions and
// limitations under the License.

package main

import (
	"context"
	"fmt"
	"net/http"
	"os"
	"time"

	"github.com/99designs/gqlgen/graphql/handler"
	"github.com/99designs/gqlgen/graphql/playground"
	"github.com/gin-gonic/gin"
	"github.com/united-manufacturing-hub/united-manufacturing-hub/umh-core/internal/pprof"
	v2 "github.com/united-manufacturing-hub/united-manufacturing-hub/umh-core/pkg/communicator/api/v2"
	"github.com/united-manufacturing-hub/united-manufacturing-hub/umh-core/pkg/communicator/communication_state"
	"github.com/united-manufacturing-hub/united-manufacturing-hub/umh-core/pkg/communicator/graphql"
	"github.com/united-manufacturing-hub/united-manufacturing-hub/umh-core/pkg/communicator/pkg/tools/watchdog"
	"github.com/united-manufacturing-hub/united-manufacturing-hub/umh-core/pkg/communicator/topicbrowser"
	"github.com/united-manufacturing-hub/united-manufacturing-hub/umh-core/pkg/config"
	"github.com/united-manufacturing-hub/united-manufacturing-hub/umh-core/pkg/control"
	"github.com/united-manufacturing-hub/united-manufacturing-hub/umh-core/pkg/fsm/dataflowcomponent"
	"github.com/united-manufacturing-hub/united-manufacturing-hub/umh-core/pkg/fsm/protocolconverter"
	"github.com/united-manufacturing-hub/united-manufacturing-hub/umh-core/pkg/logger"
	"github.com/united-manufacturing-hub/united-manufacturing-hub/umh-core/pkg/metrics"
	"github.com/united-manufacturing-hub/united-manufacturing-hub/umh-core/pkg/models"
	"github.com/united-manufacturing-hub/united-manufacturing-hub/umh-core/pkg/sentry"
	"github.com/united-manufacturing-hub/united-manufacturing-hub/umh-core/pkg/version"
	"go.uber.org/zap"
)

func main() {
	// Initialize the global logger first thing
	logger.Initialize()

	// Initialize Sentry
	sentry.InitSentry(version.GetAppVersion(), true)

	// Get a logger for the main component
	log := logger.For(logger.ComponentCore)

	// Log using the component logger with structured fields
	log.Info("Starting umh-core...")

	// Start the pprof server (if enabled)
	pprof.StartPprofServer()

	ctx, cancel := context.WithCancel(context.Background())
	defer cancel()

	// Load the config
	configManager, err := config.NewFileConfigManagerWithBackoff()
	if err != nil {
		sentry.ReportIssuef(sentry.IssueTypeFatal, log, "Failed to create config manager: %w", err)
		os.Exit(1)
	}

	// Load or create configuration with environment variable overrides
	// This loads the config file if it exists, applies any environment variables as overrides,
	// and persists the result back to the config file. See detailed docs in config.LoadConfigWithEnvOverrides.
	configData, err := config.LoadConfigWithEnvOverrides(ctx, configManager, log)

	if err != nil {
		sentry.ReportIssuef(sentry.IssueTypeFatal, log, "Failed to load config: %w", err)
		os.Exit(1)
	}

	// Start the metrics server
	server := metrics.SetupMetricsEndpoint(fmt.Sprintf(":%d", configData.Agent.MetricsPort))
	defer func() {
		// S6_KILL_FINISH_MAXTIME is 5 seconds, so we need to finish before that
		shutdownCtx, shutdownCancel := context.WithTimeout(context.Background(), 3*time.Second)
		defer shutdownCancel()
		if err := server.Shutdown(shutdownCtx); err != nil {
			sentry.ReportIssuef(sentry.IssueTypeError, log, "Failed to shutdown metrics server: %w", err)
		}
	}()

	// Start the control loop
	controlLoop := control.NewControlLoop(configManager)
	systemSnapshotManager := controlLoop.GetSnapshotManager()

	// Initialize the communication state
	communicationState := communication_state.NewCommunicationState(
		watchdog.NewWatchdog(ctx, time.NewTicker(time.Second*10), true, logger.For(logger.ComponentCommunicator)),
		make(chan *models.UMHMessage, 100),
		make(chan *models.UMHMessage, 100),
		configData.Agent.ReleaseChannel,
		systemSnapshotManager,
		configManager,
		configData.Agent.APIURL,
		logger.For(logger.ComponentCommunicator),
		configData.Agent.AllowInsecureTLS,
		topicbrowser.NewCache(),
	)

<<<<<<< HEAD
	// Start the GraphQL server if enabled
	var graphqlServer *http.Server
	if configData.Agent.GraphQLConfig.Enabled {
		// Set defaults for GraphQL config if not specified
		if configData.Agent.GraphQLConfig.Port == 0 {
			configData.Agent.GraphQLConfig.Port = 8090
		}
		if len(configData.Agent.GraphQLConfig.CORSOrigins) == 0 {
			configData.Agent.GraphQLConfig.CORSOrigins = []string{"*"}
		}

		// GraphQL server uses real data from the simulator via TopicBrowserCache

		graphqlResolver := &graphql.Resolver{
			SnapshotManager:   systemSnapshotManager,
			TopicBrowserCache: communicationState.TopicBrowserCache,
		}
		graphqlServer = setupGraphQLEndpoint(graphqlResolver, &configData.Agent.GraphQLConfig, log)
		defer func() {
			if graphqlServer != nil {
				shutdownCtx, shutdownCancel := context.WithTimeout(context.Background(), 3*time.Second)
				defer shutdownCancel()
				if err := graphqlServer.Shutdown(shutdownCtx); err != nil {
					log.Errorf("Failed to shutdown GraphQL server: %v", err)
				}
			}
		}()
	} else {
		log.Info("GraphQL server disabled via configuration")
	}
=======
	// Start the topic browser cache updater independent of the backend connection (e.g., for HTTP endpoints)
	// it updates the TopicBrowserCache based on the observed state of the topic browser service once per second
	communicationState.StartTopicBrowserCacheUpdater(systemSnapshotManager, ctx)
>>>>>>> 4d553d7d

	if configData.Agent.APIURL != "" && configData.Agent.AuthToken != "" {
		enableBackendConnection(&configData, communicationState, controlLoop, communicationState.Logger)
	} else {
		log.Warnf("No backend connection enabled, please set API_URL and AUTH_TOKEN")
	}

	// Start the system snapshot logger
	go SystemSnapshotLogger(ctx, controlLoop)

	// Start the control loop
	err = controlLoop.Execute(ctx)
	if err != nil {
		log.Errorf("Control loop failed: %w", err)
		sentry.ReportIssuef(sentry.IssueTypeFatal, log, "Control loop failed: %w", err)
	}

	log.Info("umh-core completed")
}

// SystemSnapshotLogger logs the system snapshot every 5 seconds
// It is an example on how to access the system snapshot and log it for communication with other components
func SystemSnapshotLogger(ctx context.Context, controlLoop *control.ControlLoop) {
	ticker := time.NewTicker(5 * time.Second)
	defer ticker.Stop()

	snap_logger := logger.For("SnapshotLogger")
	if snap_logger == nil {
		snap_logger = zap.NewNop().Sugar()
	}

	snap_logger.Info("Starting system snapshot logger")

	for {
		select {
		case <-ctx.Done():
			snap_logger.Info("Stopping system snapshot logger")
			return
		case <-ticker.C:
			snapshot := controlLoop.GetSystemSnapshot()
			if snapshot == nil {
				sentry.ReportIssuef(sentry.IssueTypeWarning, snap_logger, "[SystemSnapshotLogger] No system snapshot available")
				continue
			}

			snap_logger.Infof("=== System Snapshot (Tick %d) - %d Managers ===",
				snapshot.Tick, len(snapshot.Managers))

			// Log manager information
			for managerName, manager := range snapshot.Managers {
				instances := manager.GetInstances()

				if len(instances) == 0 {
					snap_logger.Infof("📁 %s (tick: %d) - No instances",
						managerName, manager.GetManagerTick())
				} else {
					snap_logger.Infof("📁 %s (tick: %d) - %d instance(s):",
						managerName, manager.GetManagerTick(), len(instances))

					// Log instance information with indentation
					for instanceName, instance := range instances {
						statusReason := ""

						// Extract StatusReason from LastObservedState based on manager type
						if instance.LastObservedState != nil {
							switch managerName {
							case "DataFlowCompManagerCore":
								if dfcSnapshot, ok := instance.LastObservedState.(*dataflowcomponent.DataflowComponentObservedStateSnapshot); ok {
									statusReason = dfcSnapshot.ServiceInfo.StatusReason
								}
							case "ProtocolConverterManagerCore":
								if pcSnapshot, ok := instance.LastObservedState.(*protocolconverter.ProtocolConverterObservedStateSnapshot); ok {
									statusReason = pcSnapshot.ServiceInfo.StatusReason
								}
							}
						}

						// Format state with emojis for better visibility
						stateIcon := "⚠️"
						switch instance.CurrentState {
						case "active":
							stateIcon = "✅"
						case "stopped":
							stateIcon = "⏹️"
						case "idle":
							stateIcon = "💤"
						case "degraded":
							stateIcon = "⚠️"
						}

						if statusReason != "" {
							snap_logger.Infof("  └─ %s %s: %s → %s | %s",
								stateIcon, instanceName, instance.CurrentState, instance.DesiredState, statusReason)
						} else {
							snap_logger.Infof("  └─ %s %s: %s → %s",
								stateIcon, instanceName, instance.CurrentState, instance.DesiredState)
						}
					}
				}
			}
		}
	}
}

func enableBackendConnection(config *config.FullConfig, communicationState *communication_state.CommunicationState, controlLoop *control.ControlLoop, logger *zap.SugaredLogger) {

	logger.Info("Enabling backend connection")
	// directly log the config to console, not to the logger
	if config == nil {
		logger.Warn("Config is nil, cannot enable backend connection")
		return
	}

	if config.Agent.APIURL != "" && config.Agent.AuthToken != "" {
		// This can temporarely deactivated, e.g., during integration tests where just the mgmtcompanion-config is changed directly

		login := v2.NewLogin(config.Agent.AuthToken, config.Agent.AllowInsecureTLS, config.Agent.APIURL, logger)
		if login == nil {
			sentry.ReportIssuef(sentry.IssueTypeError, logger, "[v2.NewLogin] Failed to create login object")
			return
		}
		communicationState.LoginResponseMu.Lock()
		communicationState.LoginResponse = login
		communicationState.LoginResponseMu.Unlock()
		logger.Info("Backend connection enabled, login response: ", zap.Any("login_name", login.Name))

		// Get the config manager from the control loop
		configManager := controlLoop.GetConfigManager()
		snapshotManager := controlLoop.GetSnapshotManager()
		communicationState.InitialiseAndStartPuller()
		communicationState.InitialiseAndStartPusher()
		communicationState.InitialiseAndStartSubscriberHandler(time.Minute*5, time.Minute, config, snapshotManager, configManager)
		communicationState.InitialiseAndStartRouter()
		communicationState.InitialiseReAuthHandler(config.Agent.AuthToken, config.Agent.AllowInsecureTLS)

	}

	logger.Info("Backend connection enabled")
}

// setupGraphQLEndpoint sets up GraphQL endpoint using Gin and proper gqlgen handler
func setupGraphQLEndpoint(resolver *graphql.Resolver, cfg *config.GraphQLConfig, logger *zap.SugaredLogger) *http.Server {
	// Set Gin mode based on debug setting
	if cfg.Debug {
		gin.SetMode(gin.DebugMode)
	} else {
		gin.SetMode(gin.ReleaseMode)
	}

	router := gin.New()

	// Add middleware
	router.Use(gin.Recovery())
	router.Use(func(c *gin.Context) {
		// Simple logging middleware
		start := time.Now()
		c.Next()
		if cfg.Debug {
			logger.Infof("GraphQL %s %s %d %v", c.Request.Method, c.Request.URL.Path, c.Writer.Status(), time.Since(start))
		}
	})

	// Add CORS middleware if origins are specified
	if len(cfg.CORSOrigins) > 0 {
		router.Use(func(c *gin.Context) {
			origin := c.Request.Header.Get("Origin")
			// Simple CORS - in production, use proper CORS middleware
			for _, allowedOrigin := range cfg.CORSOrigins {
				if allowedOrigin == "*" || allowedOrigin == origin {
					c.Header("Access-Control-Allow-Origin", allowedOrigin)
					c.Header("Access-Control-Allow-Methods", "GET, POST, OPTIONS")
					c.Header("Access-Control-Allow-Headers", "Content-Type, Authorization")
					break
				}
			}
			if c.Request.Method == "OPTIONS" {
				c.AbortWithStatus(204)
				return
			}
			c.Next()
		})
	}

	// Create proper GraphQL handler
	schema := graphql.NewExecutableSchema(graphql.Config{Resolvers: resolver})
	srv := handler.NewDefaultServer(schema)

	// Add error handling and recovery
	srv.SetRecoverFunc(func(ctx context.Context, err interface{}) error {
		sentry.ReportIssue(fmt.Errorf("GraphQL panic: %v", err), sentry.IssueTypeFatal, logger)
		return fmt.Errorf("internal server error")
	})

	// Add GraphQL routes
	router.POST("/graphql", gin.WrapH(srv))
	router.GET("/graphql", gin.WrapH(srv)) // Allow GET for introspection

	// Add GraphiQL playground for development
	if cfg.Debug {
		router.GET("/", gin.WrapH(playground.Handler("GraphQL Playground", "/graphql")))
	}

	server := &http.Server{
		Addr:    fmt.Sprintf(":%d", cfg.Port),
		Handler: router,
	}

	go func() {
		logger.Infof("Starting GraphQL server on port %d (debug: %v)", cfg.Port, cfg.Debug)
		if err := server.ListenAndServe(); err != nil && err != http.ErrServerClosed {
			sentry.ReportIssue(err, sentry.IssueTypeFatal, logger)
		}
	}()

	return server
}<|MERGE_RESOLUTION|>--- conflicted
+++ resolved
@@ -107,7 +107,10 @@
 		topicbrowser.NewCache(),
 	)
 
-<<<<<<< HEAD
+	// Start the topic browser cache updater independent of the backend connection (e.g., for HTTP endpoints)
+	// it updates the TopicBrowserCache based on the observed state of the topic browser service once per second
+	communicationState.StartTopicBrowserCacheUpdater(systemSnapshotManager, ctx)
+
 	// Start the GraphQL server if enabled
 	var graphqlServer *http.Server
 	if configData.Agent.GraphQLConfig.Enabled {
@@ -138,11 +141,6 @@
 	} else {
 		log.Info("GraphQL server disabled via configuration")
 	}
-=======
-	// Start the topic browser cache updater independent of the backend connection (e.g., for HTTP endpoints)
-	// it updates the TopicBrowserCache based on the observed state of the topic browser service once per second
-	communicationState.StartTopicBrowserCacheUpdater(systemSnapshotManager, ctx)
->>>>>>> 4d553d7d
 
 	if configData.Agent.APIURL != "" && configData.Agent.AuthToken != "" {
 		enableBackendConnection(&configData, communicationState, controlLoop, communicationState.Logger)
