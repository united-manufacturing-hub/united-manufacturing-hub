--- conflicted
+++ resolved
@@ -318,13 +318,8 @@
 	u, err := url.Parse(fmt.Sprintf("%sapi/v1/%s", FactoryInputBaseURL, proxyUrl))
 	zap.S().Warnf("Proxified URL: %s", internal.SanitizeString(u.String()))
 	if err != nil {
-<<<<<<< HEAD
 		zap.S().Warnf("url.Parse failed: %s", internal.SanitizeString(fmt.Sprintf("%sapi/v1/%s", FactoryInputBaseURL, proxyUrl)))
-		handleInvalidInputError(span, c, err)
-=======
-		zap.S().Warnf("url.Parse failed", fmt.Sprintf("%sapi/v1/%s", FactoryInputBaseURL, proxyUrl))
-		handleInvalidInputError(c, err)
->>>>>>> 8d55ec47
+		handleInvalidInputError(c, err)
 		return
 	}
 
@@ -344,13 +339,8 @@
 	// Get grafana organizations of user
 	orgas, err := user.GetOrgas(sessionCookie)
 	if err != nil {
-<<<<<<< HEAD
 		zap.S().Warnf("GetOrgas failed %s, %s", err, internal.SanitizeString(sessionCookie))
-		handleInvalidInputError(span, c, err)
-=======
-		zap.S().Warnf("GetOrgas failed", err, sessionCookie)
-		handleInvalidInputError(c, err)
->>>>>>> 8d55ec47
+		handleInvalidInputError(c, err)
 		return
 	}
 
