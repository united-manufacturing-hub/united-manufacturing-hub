// Copyright 2025 UMH Systems GmbH
//
// Licensed under the Apache License, Version 2.0 (the "License");
// you may not use this file except in compliance with the License.
// You may obtain a copy of the License at
//
//     http://www.apache.org/licenses/LICENSE-2.0
//
// Unless required by applicable law or agreed to in writing, software
// distributed under the License is distributed on an "AS IS" BASIS,
// WITHOUT WARRANTIES OR CONDITIONS OF ANY KIND, either express or implied.
// See the License for the specific language governing permissions and
// limitations under the License.

package dataflowcomponent

import (
	"context"
	"fmt"
	"sync"

	"github.com/united-manufacturing-hub/united-manufacturing-hub/umh-core/pkg/config"
	"github.com/united-manufacturing-hub/united-manufacturing-hub/umh-core/pkg/config/benthosserviceconfig"
	"github.com/united-manufacturing-hub/united-manufacturing-hub/umh-core/pkg/config/dataflowcomponentserviceconfig"
	benthosfsmmanager "github.com/united-manufacturing-hub/united-manufacturing-hub/umh-core/pkg/fsm/benthos"
	benthosservice "github.com/united-manufacturing-hub/united-manufacturing-hub/umh-core/pkg/service/benthos"
	"github.com/united-manufacturing-hub/united-manufacturing-hub/umh-core/pkg/service/benthos_monitor"
	"github.com/united-manufacturing-hub/united-manufacturing-hub/umh-core/pkg/service/filesystem"
	"github.com/united-manufacturing-hub/united-manufacturing-hub/umh-core/pkg/serviceregistry"
)

// MockDataFlowComponentService is a mock implementation of the IDataFlowComponentService interface for testing
type MockDataFlowComponentService struct {
	GenerateBenthosConfigForDataFlowComponentError error
	GetConfigError                                 error
	StatusError                                    error
	AddDataFlowComponentToBenthosManagerError      error
	UpdateDataFlowComponentInBenthosManagerError   error
	RemoveDataFlowComponentFromBenthosManagerError error
	StartDataFlowComponentError                    error
	StopDataFlowComponentError                     error
	ForceRemoveDataFlowComponentError              error
	ReconcileManagerError                          error

	// Benthos service mock
	BenthosService benthosservice.IBenthosService

	// For more complex testing scenarios
	ComponentStates    map[string]*ServiceInfo
	ExistingComponents map[string]bool

	// State control for FSM testing
	stateFlags map[string]*ComponentStateFlags

	GetConfigResult dataflowcomponentserviceconfig.DataflowComponentServiceConfig
	BenthosConfigs  []config.BenthosConfig

	// Return values for each method
	GenerateBenthosConfigForDataFlowComponentResult benthosserviceconfig.BenthosServiceConfig

	StatusResult ServiceInfo

<<<<<<< HEAD
	// Protects all shared state
	mu sync.RWMutex

=======
>>>>>>> 4bfa1492
	// Tracks calls to methods
	GenerateBenthosConfigForDataFlowComponentCalled bool
	GetConfigCalled                                 bool
	StatusCalled                                    bool
	AddDataFlowComponentToBenthosManagerCalled      bool
	UpdateDataFlowComponentInBenthosManagerCalled   bool
	RemoveDataFlowComponentFromBenthosManagerCalled bool
	StartDataFlowComponentCalled                    bool
	StopDataFlowComponentCalled                     bool
	ForceRemoveDataFlowComponentCalled              bool
	ServiceExistsCalled                             bool
	ReconcileManagerCalled                          bool

	ServiceExistsResult        bool
	ReconcileManagerReconciled bool
}

// Ensure MockDataFlowComponentService implements IDataFlowComponentService
var _ IDataFlowComponentService = (*MockDataFlowComponentService)(nil)

// ComponentStateFlags contains all the state flags needed for FSM testing
type ComponentStateFlags struct {
	BenthosFSMState                  string
	IsBenthosRunning                 bool
	IsBenthosProcessingMetricsActive bool
}

// NewMockDataFlowComponentService creates a new mock DataFlowComponent service
func NewMockDataFlowComponentService() *MockDataFlowComponentService {
	return &MockDataFlowComponentService{
		ComponentStates:    make(map[string]*ServiceInfo),
		ExistingComponents: make(map[string]bool),
		BenthosConfigs:     make([]config.BenthosConfig, 0),
		stateFlags:         make(map[string]*ComponentStateFlags),
		BenthosService:     benthosservice.NewMockBenthosService(),
	}
}

// SetComponentState sets all state flags for a component at once
func (m *MockDataFlowComponentService) SetComponentState(componentName string, flags ComponentStateFlags) {
	m.mu.Lock()
	defer m.mu.Unlock()

	observedState := &benthosfsmmanager.BenthosObservedState{
		ServiceInfo: benthosservice.ServiceInfo{
			BenthosStatus: benthosservice.BenthosStatus{
				BenthosMetrics: benthos_monitor.BenthosMetrics{
					MetricsState: &benthos_monitor.BenthosMetricsState{
						IsActive: flags.IsBenthosProcessingMetricsActive,
					},
					Metrics: benthos_monitor.Metrics{
						Input: benthos_monitor.InputMetrics{
							ConnectionUp:   boolToInt64(flags.IsBenthosProcessingMetricsActive),
							ConnectionLost: 0,
						},
						Output: benthos_monitor.OutputMetrics{
							ConnectionUp: 1,
						},
					},
				},
			},
		},
	}
	// Ensure ServiceInfo exists for this component
	if _, exists := m.ComponentStates[componentName]; !exists {
		m.ComponentStates[componentName] = &ServiceInfo{
			BenthosFSMState:      flags.BenthosFSMState,
			BenthosObservedState: *observedState,
		}
	} else {
		m.ComponentStates[componentName].BenthosObservedState = *observedState
		m.ComponentStates[componentName].BenthosFSMState = flags.BenthosFSMState
	}

	// Store the flags
	m.stateFlags[componentName] = &flags
}

// GetComponentState gets the state flags for a component
func (m *MockDataFlowComponentService) GetComponentState(componentName string) *ComponentStateFlags {
	m.mu.Lock()
	defer m.mu.Unlock()

	if flags, exists := m.stateFlags[componentName]; exists {
		return flags
	}
	// Initialize with default flags if not exists
	flags := &ComponentStateFlags{}
	m.stateFlags[componentName] = flags
	return flags
}

// GenerateBenthosConfigForDataFlowComponent mocks generating Benthos config for a DataFlowComponent
func (m *MockDataFlowComponentService) GenerateBenthosConfigForDataFlowComponent(dataflowConfig *dataflowcomponentserviceconfig.DataflowComponentServiceConfig, componentName string) (benthosserviceconfig.BenthosServiceConfig, error) {
	m.mu.Lock()
	defer m.mu.Unlock()

	m.GenerateBenthosConfigForDataFlowComponentCalled = true
	return m.GenerateBenthosConfigForDataFlowComponentResult, m.GenerateBenthosConfigForDataFlowComponentError
}

// GetConfig mocks getting the DataFlowComponent configuration
func (m *MockDataFlowComponentService) GetConfig(ctx context.Context, filesystemService filesystem.Service, componentName string) (dataflowcomponentserviceconfig.DataflowComponentServiceConfig, error) {
	m.mu.Lock()
	defer m.mu.Unlock()

	m.GetConfigCalled = true

	// If error is set, return it
	if m.GetConfigError != nil {
		return dataflowcomponentserviceconfig.DataflowComponentServiceConfig{}, m.GetConfigError
	}

	// If a result is preset, return it
	return m.GetConfigResult, nil
}

// Status mocks getting the status of a DataFlowComponent
func (m *MockDataFlowComponentService) Status(ctx context.Context, filesystemService filesystem.Service, componentName string, tick uint64) (ServiceInfo, error) {
	m.mu.Lock()
	defer m.mu.Unlock()

	m.StatusCalled = true

	// Check if the component exists in the ExistingComponents map
	if exists, ok := m.ExistingComponents[componentName]; !ok || !exists {
		return ServiceInfo{}, ErrServiceNotExists
	}

	// If we have a state already stored, return it
	if state, exists := m.ComponentStates[componentName]; exists {
		return *state, m.StatusError
	}

	// If no state is stored, return the default mock result
	return m.StatusResult, m.StatusError
}

// AddDataFlowComponentToBenthosManager mocks adding a DataFlowComponent to the Benthos manager
func (m *MockDataFlowComponentService) AddDataFlowComponentToBenthosManager(ctx context.Context, filesystemService filesystem.Service, cfg *dataflowcomponentserviceconfig.DataflowComponentServiceConfig, componentName string) error {
	m.mu.Lock()
	defer m.mu.Unlock()

	m.AddDataFlowComponentToBenthosManagerCalled = true

	benthosName := fmt.Sprintf("dataflow-%s", componentName)

	// Check whether the component already exists
	for _, benthosConfig := range m.BenthosConfigs {
		if benthosConfig.Name == benthosName {
			return ErrServiceAlreadyExists
		}
	}

	// Add the component to the list of existing components
	m.ExistingComponents[componentName] = true

	// Create a BenthosConfig for this component
	benthosConfig := config.BenthosConfig{
		FSMInstanceConfig: config.FSMInstanceConfig{
			Name:            benthosName,
			DesiredFSMState: benthosfsmmanager.OperationalStateActive,
		},
		BenthosServiceConfig: m.GenerateBenthosConfigForDataFlowComponentResult,
	}

	// Add the BenthosConfig to the list of BenthosConfigs
	m.BenthosConfigs = append(m.BenthosConfigs, benthosConfig)

	return m.AddDataFlowComponentToBenthosManagerError
}

// UpdateDataFlowComponentInBenthosManager mocks updating a DataFlowComponent in the Benthos manager
func (m *MockDataFlowComponentService) UpdateDataFlowComponentInBenthosManager(ctx context.Context, filesystemService filesystem.Service, cfg *dataflowcomponentserviceconfig.DataflowComponentServiceConfig, componentName string) error {
	m.mu.Lock()
	defer m.mu.Unlock()

	m.UpdateDataFlowComponentInBenthosManagerCalled = true

	benthosName := fmt.Sprintf("dataflow-%s", componentName)

	// Check if the component exists
	found := false
	index := -1
	for i, benthosConfig := range m.BenthosConfigs {
		if benthosConfig.Name == benthosName {
			found = true
			index = i
			break
		}
	}

	if !found {
		return ErrServiceNotExists
	}

	// Update the BenthosConfig
	currentDesiredState := m.BenthosConfigs[index].DesiredFSMState
	m.BenthosConfigs[index] = config.BenthosConfig{
		FSMInstanceConfig: config.FSMInstanceConfig{
			Name:            benthosName,
			DesiredFSMState: currentDesiredState,
		},
		BenthosServiceConfig: m.GenerateBenthosConfigForDataFlowComponentResult,
	}

	return m.UpdateDataFlowComponentInBenthosManagerError
}

// RemoveDataFlowComponentFromBenthosManager mocks removing a DataFlowComponent from the Benthos manager
func (m *MockDataFlowComponentService) RemoveDataFlowComponentFromBenthosManager(ctx context.Context, filesystemService filesystem.Service, componentName string) error {
	m.mu.Lock()
	defer m.mu.Unlock()

	m.RemoveDataFlowComponentFromBenthosManagerCalled = true

	benthosName := fmt.Sprintf("dataflow-%s", componentName)

	found := false

	// Remove the BenthosConfig from the list of BenthosConfigs
	for i, benthosConfig := range m.BenthosConfigs {
		if benthosConfig.Name == benthosName {
			m.BenthosConfigs = append(m.BenthosConfigs[:i], m.BenthosConfigs[i+1:]...)
			found = true
			break
		}
	}

	if !found {
		return ErrServiceNotExists
	}

	// Remove the component from the list of existing components
	delete(m.ExistingComponents, componentName)
	delete(m.ComponentStates, componentName)

	return m.RemoveDataFlowComponentFromBenthosManagerError
}

// StartDataFlowComponent mocks starting a DataFlowComponent
func (m *MockDataFlowComponentService) StartDataFlowComponent(ctx context.Context, filesystemService filesystem.Service, componentName string) error {
	m.mu.Lock()
	defer m.mu.Unlock()

	m.StartDataFlowComponentCalled = true

	benthosName := fmt.Sprintf("dataflow-%s", componentName)

	found := false

	// Set the desired state to active for the given component
	for i, benthosConfig := range m.BenthosConfigs {
		if benthosConfig.Name == benthosName {
			m.BenthosConfigs[i].DesiredFSMState = benthosfsmmanager.OperationalStateActive
			found = true
			break
		}
	}

	if !found {
		return ErrServiceNotExists
	}

	return m.StartDataFlowComponentError
}

// StopDataFlowComponent mocks stopping a DataFlowComponent
func (m *MockDataFlowComponentService) StopDataFlowComponent(ctx context.Context, filesystemService filesystem.Service, componentName string) error {
	m.mu.Lock()
	defer m.mu.Unlock()

	m.StopDataFlowComponentCalled = true

	benthosName := fmt.Sprintf("dataflow-%s", componentName)

	found := false

	// Set the desired state to stopped for the given component
	for i, benthosConfig := range m.BenthosConfigs {
		if benthosConfig.Name == benthosName {
			m.BenthosConfigs[i].DesiredFSMState = benthosfsmmanager.OperationalStateStopped
			found = true
			break
		}
	}

	if !found {
		return ErrServiceNotExists
	}

	return m.StopDataFlowComponentError
}

// ForceRemoveDataFlowComponent mocks force removing a DataFlowComponent
func (m *MockDataFlowComponentService) ForceRemoveDataFlowComponent(ctx context.Context, filesystemService filesystem.Service, componentName string) error {
	m.mu.Lock()
	defer m.mu.Unlock()

	m.ForceRemoveDataFlowComponentCalled = true
	return m.ForceRemoveDataFlowComponentError
}

// ServiceExists mocks checking if a DataFlowComponent exists
func (m *MockDataFlowComponentService) ServiceExists(ctx context.Context, filesystemService filesystem.Service, componentName string) bool {
	m.mu.Lock()
	defer m.mu.Unlock()

	m.ServiceExistsCalled = true
	return m.ServiceExistsResult
}

// ReconcileManager mocks reconciling the DataFlowComponent manager
func (m *MockDataFlowComponentService) ReconcileManager(ctx context.Context, services serviceregistry.Provider, tick uint64) (error, bool) {
	m.mu.Lock()
	defer m.mu.Unlock()

	m.ReconcileManagerCalled = true
	return m.ReconcileManagerError, m.ReconcileManagerReconciled
}

// boolToInt64 converts a boolean to int64 (1 for true, 0 for false)
func boolToInt64(b bool) int64 {
	if b {
		return 1
	}
	return 0
}<|MERGE_RESOLUTION|>--- conflicted
+++ resolved
@@ -60,12 +60,8 @@
 
 	StatusResult ServiceInfo
 
-<<<<<<< HEAD
 	// Protects all shared state
 	mu sync.RWMutex
-
-=======
->>>>>>> 4bfa1492
 	// Tracks calls to methods
 	GenerateBenthosConfigForDataFlowComponentCalled bool
 	GetConfigCalled                                 bool
