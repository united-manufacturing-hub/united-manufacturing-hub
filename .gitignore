--- conflicted
+++ resolved
@@ -5,9 +5,6 @@
 *.diff
 
 .docker-cache
-<<<<<<< HEAD
-.idea
-=======
 .idea
 
 # .DS_Store from macos
@@ -17,5 +14,4 @@
 compass_artifact*
 
 # Test results
-*.result.txt
->>>>>>> ab2f1a68
+*.result.txt