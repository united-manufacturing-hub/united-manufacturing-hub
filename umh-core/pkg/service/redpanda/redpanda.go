// Copyright 2025 UMH Systems GmbH
//
// Licensed under the Apache License, Version 2.0 (the "License");
// you may not use this file except in compliance with the License.
// You may obtain a copy of the License at
//
//     http://www.apache.org/licenses/LICENSE-2.0
//
// Unless required by applicable law or agreed to in writing, software
// distributed under the License is distributed on an "AS IS" BASIS,
// WITHOUT WARRANTIES OR CONDITIONS OF ANY KIND, either express or implied.
// See the License for the specific language governing permissions and
// limitations under the License.

package redpanda

import (
	"bytes"
	"context"
	"encoding/json"
	"errors"
	"fmt"
	"io"
	"net/http"
	"path/filepath"
	"strings"
	"time"

	"github.com/united-manufacturing-hub/united-manufacturing-hub/umh-core/pkg/config"
	"github.com/united-manufacturing-hub/united-manufacturing-hub/umh-core/pkg/config/redpandaserviceconfig"
	"github.com/united-manufacturing-hub/united-manufacturing-hub/umh-core/pkg/config/s6serviceconfig"
	"github.com/united-manufacturing-hub/united-manufacturing-hub/umh-core/pkg/constants"
	"github.com/united-manufacturing-hub/united-manufacturing-hub/umh-core/pkg/fsm"
	"github.com/united-manufacturing-hub/united-manufacturing-hub/umh-core/pkg/logger"
	"github.com/united-manufacturing-hub/united-manufacturing-hub/umh-core/pkg/metrics"
	"github.com/united-manufacturing-hub/united-manufacturing-hub/umh-core/pkg/sentry"
	"github.com/united-manufacturing-hub/united-manufacturing-hub/umh-core/pkg/service/httpclient"
	"github.com/united-manufacturing-hub/united-manufacturing-hub/umh-core/pkg/service/monitor"
	"github.com/united-manufacturing-hub/united-manufacturing-hub/umh-core/pkg/service/redpanda_monitor"
	"github.com/united-manufacturing-hub/united-manufacturing-hub/umh-core/pkg/serviceregistry"
	"go.uber.org/zap"

	redpanda_monitor_fsm "github.com/united-manufacturing-hub/united-manufacturing-hub/umh-core/pkg/fsm/redpanda_monitor"
	s6fsm "github.com/united-manufacturing-hub/united-manufacturing-hub/umh-core/pkg/fsm/s6"
	"github.com/united-manufacturing-hub/united-manufacturing-hub/umh-core/pkg/service/filesystem"
	s6service "github.com/united-manufacturing-hub/united-manufacturing-hub/umh-core/pkg/service/s6"
)

// IRedpandaService is the interface for managing Redpanda
type IRedpandaService interface {
	// GenerateS6ConfigForRedpanda generates a S6 config for a given redpanda instance
	GenerateS6ConfigForRedpanda(redpandaConfig *redpandaserviceconfig.RedpandaServiceConfig, redpandaName string) (s6serviceconfig.S6ServiceConfig, error)
	// GetConfig returns the actual Redpanda config from the S6 service
	GetConfig(ctx context.Context, filesystemService filesystem.Service, redpandaName string, tick uint64, loopStartTime time.Time) (redpandaserviceconfig.RedpandaServiceConfig, error)
	// Status checks the status of a Redpanda service
	Status(ctx context.Context, filesystemService filesystem.Service, redpandaName string, tick uint64, loopStartTime time.Time) (ServiceInfo, error)
	// AddRedpandaToS6Manager adds a Redpanda instance to the S6 manager
	AddRedpandaToS6Manager(ctx context.Context, cfg *redpandaserviceconfig.RedpandaServiceConfig, filesystemService filesystem.Service, redpandaName string) error
	// UpdateRedpandaInS6Manager updates an existing Redpanda instance in the S6 manager
	UpdateRedpandaInS6Manager(ctx context.Context, cfg *redpandaserviceconfig.RedpandaServiceConfig, redpandaName string) error
	// RemoveRedpandaFromS6Manager removes a Redpanda instance from the S6 manager
	RemoveRedpandaFromS6Manager(ctx context.Context, redpandaName string) error
	// StartRedpanda starts a Redpanda instance
	StartRedpanda(ctx context.Context, redpandaName string) error
	// StopRedpanda stops a Redpanda instance
	StopRedpanda(ctx context.Context, redpandaName string) error
	// ForceRemoveRedpanda removes a Redpanda instance from the S6 manager
	ForceRemoveRedpanda(ctx context.Context, filesystemService filesystem.Service, redpandaName string) error
	// ServiceExists checks if a Redpanda service exists
	ServiceExists(ctx context.Context, filesystemService filesystem.Service, redpandaName string) bool
	ReconcileManager(ctx context.Context, services serviceregistry.Provider, snapshot fsm.SystemSnapshot) (error, bool)
	// IsLogsFine reports true when recent Redpanda logs (within logWindow) contain
	// no critical error patterns.
	//
	// It returns:
	//   ok    – true when logs look clean, false otherwise.
	//   entry – zero value when ok is true; otherwise the first offending log line.
	IsLogsFine(logs []s6service.LogEntry, currentTime time.Time, logWindow time.Duration, transitionToRunningTime time.Time) (bool, s6service.LogEntry)
	// IsMetricsErrorFree reports true when Redpanda metrics show no alerts or
	// cluster‑level errors.
	//
	// It returns:
	//   ok     – true when metrics are error‑free, false otherwise.
	//   reason – empty when ok is true; otherwise a short explanation (e.g.
	//            "storage free space alert: <free>/<total> bytes").
	IsMetricsErrorFree(metrics redpanda_monitor.Metrics) (bool, string)
	// HasProcessingActivity reports true when Redpanda metrics state indicates
	// active input/output throughput.
	//
	// It returns:
	//   ok     – true when activity is detected, false otherwise.
	//   reason – empty when ok is true; otherwise a brief throughput summary.
	HasProcessingActivity(status RedpandaStatus) (bool, string)
	// UpdateRedpandaClusterConfig updates the cluster config of a Redpanda service by sending a PUT request to the Redpanda API
	UpdateRedpandaClusterConfig(ctx context.Context, redpandaName string, configUpdates map[string]interface{}) error
}

// ServiceInfo contains information about a Redpanda service
type ServiceInfo struct {
<<<<<<< HEAD
=======
	// RedpandaStatus contains information about the status of the Redpanda service
	RedpandaStatus RedpandaStatus
>>>>>>> 4bfa1492
	// S6FSMState contains the current state of the S6 FSM
	S6FSMState string
	// StatusReason contains the reason for the current state of the Redpanda service
	StatusReason string
<<<<<<< HEAD
	// RedpandaStatus contains information about the status of the Redpanda service
	RedpandaStatus RedpandaStatus
=======
>>>>>>> 4bfa1492
	// S6ObservedState contains information about the S6 service
	S6ObservedState s6fsm.S6ObservedState
}

// RedpandaStatus contains information about the status of the Redpanda service
type RedpandaStatus struct {
	// HealthCheck contains information about the health of the Redpanda service
	HealthCheck HealthCheck
	// Logs contains the logs of the Redpanda service
	//
	// **Performance consideration**
	//
	//   • Logs can grow quickly, and profiling shows that naïvely deep-copying
	//     this slice dominates CPU time (see https://flamegraph.com/share/592a6a59-25d1-11f0-86bc-aa320ab09ef2).
	//
	//   • The FSM needs read-only access to the logs for historical snapshots;
	//     it never mutates them.
	//
	//   • The s6 layer *always* allocates a brand-new slice when it returns
	//     logs (see DefaultService.GetLogs), so sharing the slice's backing
	//     array across snapshots cannot introduce data races.
	//
	// Therefore we override the default behaviour and copy only the 3-word
	// slice header (24 B on amd64) — see CopyLogs below.
	Logs []s6service.LogEntry
	// RedpandaMetrics contains information about the metrics of the Redpanda service
	RedpandaMetrics redpanda_monitor.RedpandaMetrics
}

// CopyLogs is a go-deepcopy override for the Logs field.
//
// go-deepcopy looks for a method with the signature
//
//	func (dst *T) Copy<FieldName>(src <FieldType>) error
//
// and, if present, calls it instead of performing its generic deep-copy logic.
// By assigning the slice directly we make a **shallow copy**: the header is
// duplicated but the underlying backing array is shared.
//
// Why this is safe:
//
//  1. The s6 service returns a fresh []LogEntry on every call, never reusing
//     or mutating a previously returned slice.
//  2. Logs is treated as immutable after the snapshot is taken.
//
// If either assumption changes, delete this method to fall back to the default
// deep-copy (O(n) but safe for mutable slices).
//
// See also: https://github.com/tiendc/go-deepcopy?tab=readme-ov-file#copy-struct-fields-via-struct-methods
func (rs *RedpandaStatus) CopyLogs(src []s6service.LogEntry) error {
	rs.Logs = src
	return nil
}

// HealthCheck contains information about the health of the Redpanda service
// https://docs.redpanda.com/redpanda-connect/guides/monitoring/
type HealthCheck struct {
	// Version contains the version of the Redpanda service
	Version string
	// IsLive is true if the Redpanda service is live
	IsLive bool
	// IsReady is true if the Redpanda service is ready to process data
	IsReady bool
}

// RedpandaService is the default implementation of the IRedpandaService interface
type RedpandaService struct {
	s6Service  s6service.Service // S6 service for direct S6 operations
	httpClient httpclient.HTTPClient

	schemaRegistryManager ISchemaRegistry
	logger                *zap.SugaredLogger

	s6Manager *s6fsm.S6Manager

	redpandaMonitorManager *redpanda_monitor_fsm.RedpandaMonitorManager

	baseDir string

	s6ServiceConfigs       []config.S6FSMConfig
	redpandaMonitorConfigs []config.RedpandaMonitorConfig
}

// RedpandaServiceOption is a function that modifies a RedpandaService
type RedpandaServiceOption func(*RedpandaService)

// WithHTTPClient sets a custom HTTP client for the RedpandaService
// This is only used for testing purposes
func WithHTTPClient(client httpclient.HTTPClient) RedpandaServiceOption {
	return func(s *RedpandaService) {
		s.httpClient = client
	}
}

// WithS6Service sets a custom S6 service for the RedpandaService
func WithS6Service(s6Service s6service.Service) RedpandaServiceOption {
	return func(s *RedpandaService) {
		s.s6Service = s6Service
	}
}

// WithS6Manager sets a custom S6 manager for the RedpandaService
func WithS6Manager(s6Manager *s6fsm.S6Manager) RedpandaServiceOption {
	return func(s *RedpandaService) {
		s.s6Manager = s6Manager
	}
}

// WithBaseDir sets the base directory for the RedpandaService
func WithBaseDir(baseDir string) RedpandaServiceOption {
	return func(s *RedpandaService) {
		s.baseDir = baseDir
	}
}

// WithMonitorManager sets a custom monitor manager for the RedpandaService
func WithMonitorManager(monitorManager *redpanda_monitor_fsm.RedpandaMonitorManager) RedpandaServiceOption {
	return func(s *RedpandaService) {
		s.redpandaMonitorManager = monitorManager
	}
}

// WithSchemaRegistryManager sets a custom schema registry manager for the RedpandaService
func WithSchemaRegistryManager(schemaRegistryManager ISchemaRegistry) RedpandaServiceOption {
	return func(s *RedpandaService) {
		s.schemaRegistryManager = schemaRegistryManager
	}
}

// NewDefaultRedpandaService creates a new default Redpanda service
// name is the name of the Redpanda service as defined in the UMH config
func NewDefaultRedpandaService(redpandaName string, opts ...RedpandaServiceOption) *RedpandaService {
	managerName := fmt.Sprintf("%s%s", logger.ComponentRedpandaService, redpandaName)
	service := &RedpandaService{
		logger:                 logger.For(managerName),
		s6Manager:              s6fsm.NewS6Manager(managerName),
		s6Service:              s6service.NewDefaultService(),
		httpClient:             httpclient.NewDefaultHTTPClient(),
		baseDir:                constants.DefaultRedpandaBaseDir,
		redpandaMonitorManager: redpanda_monitor_fsm.NewRedpandaMonitorManager(redpandaName),
		schemaRegistryManager:  NewSchemaRegistry(),
	}

	// Apply options
	for _, opt := range opts {
		opt(service)
	}

	return service
}

// generateRedpandaYaml generates a Redpanda YAML configuration from a RedpandaServiceConfig
func (s *RedpandaService) generateRedpandaYaml(config *redpandaserviceconfig.RedpandaServiceConfig) (string, error) {
	if config == nil {
		return "", fmt.Errorf("config is nil")
	}

	return redpandaserviceconfig.RenderRedpandaYAML(config.Topic.DefaultTopicRetentionMs, config.Topic.DefaultTopicRetentionBytes, config.Topic.DefaultTopicCompressionAlgorithm, config.Topic.DefaultTopicCleanupPolicy, config.Topic.DefaultTopicSegmentMs)
}

// generateS6ConfigForRedpanda creates a S6 config for a given redpanda instance
// Expects s6ServiceName (e.g. "redpanda-myservice"), not the raw redpandaName
func (s *RedpandaService) GenerateS6ConfigForRedpanda(redpandaConfig *redpandaserviceconfig.RedpandaServiceConfig, s6ServiceName string) (s6Config s6serviceconfig.S6ServiceConfig, err error) {
	configPath := fmt.Sprintf("%s/%s/config/%s", constants.S6BaseDir, s6ServiceName, constants.RedpandaConfigFileName)

	yamlConfig, err := s.generateRedpandaYaml(redpandaConfig)
	if err != nil {
		return s6serviceconfig.S6ServiceConfig{}, err
	}

	if redpandaConfig.Resources.MaxCores == 0 {
		redpandaConfig.Resources.MaxCores = 1
	}

	if redpandaConfig.Resources.MemoryPerCoreInBytes == 0 {
		redpandaConfig.Resources.MemoryPerCoreInBytes = 2048 * 1024 * 1024 // 2GB
	}

	s6Config = s6serviceconfig.S6ServiceConfig{
		Command: []string{
			"/opt/redpanda/bin/redpanda",
			"--redpanda-cfg",
			configPath,
			// --memory comes directly from seastar (you can find all redpanda seastar options by executing `redpanda --help` or `redpanda --seastar-help`)
			"--memory",
			formatMemory(redpandaConfig.Resources.MemoryPerCoreInBytes),
			// --smp comes directly from seastar (you can find all redpanda seastar options by executing `redpanda --help` or `redpanda --seastar-help`)
			"--smp",
			fmt.Sprintf("%d", redpandaConfig.Resources.MaxCores),
		},
		Env: map[string]string{},
		ConfigFiles: map[string]string{
			constants.RedpandaConfigFileName: yamlConfig,
		},
	}

	return s6Config, nil
}

// GetS6ServiceName converts a logical Redpanda name ("my-pipe") into the
// canonical S6 service name ("redpanda-my-pipe").
//
// It is exported ONLY because tests and other packages need the mapping
func (s *RedpandaService) GetS6ServiceName(redpandaName string) string {
	return fmt.Sprintf("redpanda-%s", redpandaName)
}

// GetConfig returns the actual Redpanda config from the S6 service
func (s *RedpandaService) GetConfig(ctx context.Context, filesystemService filesystem.Service, redpandaName string, tick uint64, loopStartTime time.Time) (redpandaserviceconfig.RedpandaServiceConfig, error) {
	if ctx.Err() != nil {
		return redpandaserviceconfig.RedpandaServiceConfig{}, ctx.Err()
	}

	// Skip health checks and metrics if the service doesn't exist yet
	// This avoids unnecessary errors in Status() when the service is still being created
	if _, exists := s.s6Manager.GetInstance(s.GetS6ServiceName(redpandaName)); !exists {
		return redpandaserviceconfig.RedpandaServiceConfig{}, nil
	}

	// Get the last observed state of the redpanda monitor
	s6ServiceName := s.GetS6ServiceName(redpandaName)
	lastObservedState, err := s.redpandaMonitorManager.GetLastObservedState(s6ServiceName)
	if err != nil {
		return redpandaserviceconfig.RedpandaServiceConfig{}, fmt.Errorf("failed to get redpanda status: %w", err)
	}

	if lastObservedState == nil {
		return redpandaserviceconfig.RedpandaServiceConfig{}, ErrLastObservedStateNil
	}

	// Convert the last observed state of the redpanda monitor
	lastRedpandaMonitorObservedState, ok := lastObservedState.(redpanda_monitor_fsm.RedpandaMonitorObservedState)
	if !ok {
		return redpandaserviceconfig.RedpandaServiceConfig{}, fmt.Errorf("observed state is not a RedpandaMonitorObservedState: %v", lastObservedState)
	}

	var redpandaStatus redpandaserviceconfig.RedpandaServiceConfig

	if lastRedpandaMonitorObservedState.ServiceInfo == nil {
		return redpandaserviceconfig.RedpandaServiceConfig{}, ErrLastObservedStateNil
	}

	if lastRedpandaMonitorObservedState.ServiceInfo.RedpandaStatus.LastScan != nil {
		if lastRedpandaMonitorObservedState.ServiceInfo.RedpandaStatus.LastScan.ClusterConfig != nil {
			redpandaStatus.Topic.DefaultTopicRetentionMs = lastRedpandaMonitorObservedState.ServiceInfo.RedpandaStatus.LastScan.ClusterConfig.Topic.DefaultTopicRetentionMs
			redpandaStatus.Topic.DefaultTopicRetentionBytes = lastRedpandaMonitorObservedState.ServiceInfo.RedpandaStatus.LastScan.ClusterConfig.Topic.DefaultTopicRetentionBytes
			redpandaStatus.Topic.DefaultTopicCompressionAlgorithm = lastRedpandaMonitorObservedState.ServiceInfo.RedpandaStatus.LastScan.ClusterConfig.Topic.DefaultTopicCompressionAlgorithm
			redpandaStatus.Topic.DefaultTopicCleanupPolicy = lastRedpandaMonitorObservedState.ServiceInfo.RedpandaStatus.LastScan.ClusterConfig.Topic.DefaultTopicCleanupPolicy
			redpandaStatus.Topic.DefaultTopicSegmentMs = lastRedpandaMonitorObservedState.ServiceInfo.RedpandaStatus.LastScan.ClusterConfig.Topic.DefaultTopicSegmentMs
		} else {
			s.logger.Debugf("Cluster config is nil, skipping update")
		}
		redpandaStatus.Resources.MaxCores = 1
		redpandaStatus.Resources.MemoryPerCoreInBytes = 2048 * 1024 * 1024 // 2GB
	} else {
		return redpandaserviceconfig.RedpandaServiceConfig{}, fmt.Errorf("last scan is nil")
	}

	// If the current state is stopped, we can return immediately
	// There wont be any logs, metrics, etc. to check
	if !lastRedpandaMonitorObservedState.ServiceInfo.RedpandaStatus.IsRunning {
		return redpandaserviceconfig.RedpandaServiceConfig{}, ErrRedpandaMonitorNotRunning
	}

	return redpandaserviceconfig.NormalizeRedpandaConfig(redpandaStatus), nil
}

// Status checks the status of a Redpanda service
func (s *RedpandaService) Status(ctx context.Context, filesystemService filesystem.Service, redpandaName string, tick uint64, loopStartTime time.Time) (ServiceInfo, error) {
	if ctx.Err() != nil {
		return ServiceInfo{}, ctx.Err()
	}

	s6ServiceName := s.GetS6ServiceName(redpandaName)

	// First, check if the service exists in the S6 manager
	// This is a crucial check that prevents "instance not found" errors
	// during reconciliation when a service is being created or removed
	if _, exists := s.s6Manager.GetInstance(s6ServiceName); !exists {
		s.logger.Debugf("Service %s not found in S6 manager: %+v", redpandaName, s.s6Manager.GetInstances())
		return ServiceInfo{}, ErrServiceNotExist
	}

	// Let's get the status of the underlying s6 service
	s6ServiceObservedStateRaw, err := s.s6Manager.GetLastObservedState(s6ServiceName)
	if err != nil {
		// If we still get an "instance not found" error despite our earlier check,
		// it's likely that the service was removed between our check and this call
		if strings.Contains(err.Error(), "instance "+redpandaName+" not found") ||
			strings.Contains(err.Error(), "not found") {
			s.logger.Debugf("Service %s was removed during status check", redpandaName)
			return ServiceInfo{}, ErrServiceNotExist
		}
		return ServiceInfo{}, fmt.Errorf("failed to get last observed state: %w", err)
	}
	s6ServiceObservedState, ok := s6ServiceObservedStateRaw.(s6fsm.S6ObservedState)
	if !ok {
		return ServiceInfo{}, fmt.Errorf("observed state is not a S6ObservedState: %v", s6ServiceObservedStateRaw)
	}

	// Let's get the current FSM state of the underlying s6 FSM
	s6FSMState, err := s.s6Manager.GetCurrentFSMState(s6ServiceName)
	if err != nil {
		// Similar to above, if the service was removed during our check
		if strings.Contains(err.Error(), "instance "+s6ServiceName+" not found") ||
			strings.Contains(err.Error(), "not found") {
			s.logger.Debugf("Service %s was removed during status check", s6ServiceName)
			return ServiceInfo{}, ErrServiceNotExist
		}
		return ServiceInfo{}, fmt.Errorf("failed to get current FSM state: %w", err)
	}
	// Let's get the logs of the Redpanda service
	s6ServicePath := filepath.Join(constants.S6BaseDir, s6ServiceName)
	logs, err := s.s6Service.GetLogs(ctx, s6ServicePath, filesystemService)
	if err != nil {
		if errors.Is(err, s6service.ErrServiceNotExist) {
			s.logger.Debugf("Service %s does not exist, returning empty logs", s6ServiceName)
			return ServiceInfo{}, ErrServiceNotExist
		} else if errors.Is(err, s6service.ErrLogFileNotFound) {
			s.logger.Debugf("Log file for service %s not found, returning empty logs", s6ServiceName)
			return ServiceInfo{}, ErrServiceNotExist
		} else {
			return ServiceInfo{}, fmt.Errorf("failed to get logs: %w", err)
		}
	}
	// Let's get the health check of the Redpanda service
	redpandaStatus, err := s.GetHealthCheckAndMetrics(ctx, tick, logs, filesystemService, redpandaName, loopStartTime)
	if err != nil {
		if strings.Contains(err.Error(), ErrServiceNoLogFile.Error()) {
			return ServiceInfo{
				S6ObservedState: s6ServiceObservedState,
				S6FSMState:      s6FSMState, // Note for state transitions: When a service is stopped and then reactivated,
				// this S6FSMState needs to be properly refreshed here.
				// Otherwise, the service can not transition from stopping to stopped state
				RedpandaStatus: RedpandaStatus{
					Logs: logs,
				},
			}, ErrServiceNoLogFile
		}
		if strings.Contains(err.Error(), monitor.ErrServiceConnectionRefused.Error()) {
			return ServiceInfo{
				S6ObservedState: s6ServiceObservedState,
				S6FSMState:      s6FSMState,
				RedpandaStatus:  redpandaStatus,
			}, monitor.ErrServiceConnectionRefused
		}

		if strings.Contains(err.Error(), ErrRedpandaMonitorNotRunning.Error()) {
			return ServiceInfo{
				S6ObservedState: s6ServiceObservedState,
				S6FSMState:      s6FSMState,
				RedpandaStatus:  redpandaStatus,
			}, ErrRedpandaMonitorNotRunning
		}

		if strings.Contains(err.Error(), ErrLastObservedStateNil.Error()) {
			return ServiceInfo{
				S6ObservedState: s6ServiceObservedState,
				S6FSMState:      s6FSMState,
				RedpandaStatus: RedpandaStatus{
					Logs: logs,
				},
			}, ErrLastObservedStateNil
		}

		if strings.Contains(err.Error(), "instance "+s6ServiceName+" not found") ||
			strings.Contains(err.Error(), "not found") {
			s.logger.Debugf("Service %s was removed during status check", s6ServiceName)
			return ServiceInfo{}, ErrServiceNotExist
		}

		return ServiceInfo{}, fmt.Errorf("failed to get health check: %w", err)
	}

	serviceInfo := ServiceInfo{
		S6ObservedState: s6ServiceObservedState,
		S6FSMState:      s6FSMState,
		RedpandaStatus:  redpandaStatus,
	}

	// set the logs to the service info
	// TODO: this is a hack to get the logs to the service info
	// we should find a better way to do this
	serviceInfo.RedpandaStatus.Logs = logs

	return serviceInfo, nil
}

// GetHealthCheckAndMetrics returns the health check and metrics of a Redpanda service
func (s *RedpandaService) GetHealthCheckAndMetrics(ctx context.Context, tick uint64, logs []s6service.LogEntry, filesystemService filesystem.Service, redpandaName string, loopStartTime time.Time) (RedpandaStatus, error) {
	start := time.Now()
	defer func() {
		metrics.ObserveReconcileTime(logger.ComponentRedpandaService, redpandaName, time.Since(start))
	}()

	if ctx.Err() != nil {
		return RedpandaStatus{}, ctx.Err()
	}

	// Skip health checks and metrics if the service doesn't exist yet
	// This avoids unnecessary errors in Status() when the service is still being created
	if _, exists := s.s6Manager.GetInstance(s.GetS6ServiceName(redpandaName)); !exists {
		return RedpandaStatus{
			HealthCheck: HealthCheck{
				IsLive:  false,
				IsReady: false,
			},
			RedpandaMetrics: redpanda_monitor.RedpandaMetrics{
				Metrics:      redpanda_monitor.Metrics{},
				MetricsState: nil,
			},
			Logs: []s6service.LogEntry{},
		}, nil
	}

	// Get the last observed state of the redpanda monitor
	s6ServiceName := s.GetS6ServiceName(redpandaName)
	lastObservedState, err := s.redpandaMonitorManager.GetLastObservedState(s6ServiceName)
	if err != nil {
		return RedpandaStatus{}, fmt.Errorf("failed to get redpanda status: %w", err)
	}

	if lastObservedState == nil {
		return RedpandaStatus{}, ErrLastObservedStateNil
	}

	// Convert the last observed state of the redpanda monitor
	lastRedpandaMonitorObservedState, ok := lastObservedState.(redpanda_monitor_fsm.RedpandaMonitorObservedState)
	if !ok {
		return RedpandaStatus{}, fmt.Errorf("observed state is not a RedpandaMonitorObservedState: %v", lastObservedState)
	}

	var redpandaStatus RedpandaStatus

	if lastRedpandaMonitorObservedState.ServiceInfo == nil {
		return RedpandaStatus{}, ErrLastObservedStateNil
	}

	// if everything is fine, set the status to the service info

	if lastRedpandaMonitorObservedState.ServiceInfo.RedpandaStatus.LastScan != nil {
		// Create health check structure
		healthCheck := HealthCheck{
			// Liveness is determined by a successful response
			IsLive: lastRedpandaMonitorObservedState.ServiceInfo.RedpandaStatus.LastScan.HealthCheck.IsLive,
			// IsReady is the same as IsLive, as there is no distinct logic for a redpanda monitor services readiness
			IsReady: lastRedpandaMonitorObservedState.ServiceInfo.RedpandaStatus.LastScan.HealthCheck.IsReady,
			// Redpanda version is constant
			Version: constants.RedpandaVersion,
		}

		redpandaStatus.HealthCheck = healthCheck

		// Check if RedpandaMetrics is not nil before dereferencing
		if lastRedpandaMonitorObservedState.ServiceInfo.RedpandaStatus.LastScan.RedpandaMetrics != nil {
			redpandaStatus.RedpandaMetrics = *lastRedpandaMonitorObservedState.ServiceInfo.RedpandaStatus.LastScan.RedpandaMetrics
		} else {
			// Set empty metrics if nil
			redpandaStatus.RedpandaMetrics = redpanda_monitor.RedpandaMetrics{
				Metrics:      redpanda_monitor.Metrics{},
				MetricsState: nil,
			}
		}

		redpandaStatus.Logs = lastRedpandaMonitorObservedState.ServiceInfo.RedpandaStatus.Logs
	} else {
		return RedpandaStatus{}, fmt.Errorf("last scan is nil")
	}

	// If the service is not running, we can return immediately
	// There wont be any logs, metrics, etc. to check
	if !lastRedpandaMonitorObservedState.ServiceInfo.RedpandaStatus.IsRunning {
		return RedpandaStatus{}, ErrRedpandaMonitorNotRunning
	}

	return redpandaStatus, nil
}

// AddRedpandaToS6Manager adds a Redpanda instance to the S6 manager
func (s *RedpandaService) AddRedpandaToS6Manager(ctx context.Context, cfg *redpandaserviceconfig.RedpandaServiceConfig, filesystemService filesystem.Service, redpandaName string) error {
	if s.s6Manager == nil {
		return errors.New("s6 manager not initialized")
	}

	if ctx.Err() != nil {
		return ctx.Err()
	}

	// Ensure the required directories exist
	if err := s.ensureRedpandaDirectories(ctx, cfg.BaseDir, filesystemService); err != nil {
		return err
	}

	s6ServiceName := s.GetS6ServiceName(redpandaName)

	// Check whether s6ServiceConfigs already contains an entry for this instance
	for _, s6Config := range s.s6ServiceConfigs {
		if s6Config.Name == s6ServiceName {
			return ErrServiceAlreadyExists
		}
	}

	// Generate the S6 config for this instance
	s6Config, err := s.GenerateS6ConfigForRedpanda(cfg, s6ServiceName)
	if err != nil {
		return fmt.Errorf("failed to generate S6 config for Redpanda service %s: %w", s6ServiceName, err)
	}

	// Create the S6 FSM config for this instance
	s6FSMConfig := config.S6FSMConfig{
		FSMInstanceConfig: config.FSMInstanceConfig{
			Name:            s6ServiceName,
			DesiredFSMState: s6fsm.OperationalStateStopped, // Ensure we start with a stopped service, so we can start it later using the cfg
		},
		S6ServiceConfig: s6Config,
	}

	// Add the S6 FSM config to the list of S6 FSM configs
	s.s6ServiceConfigs = append(s.s6ServiceConfigs, s6FSMConfig)

	// Now do it the same with the redpanda monitor
	redpandaMonitorConfig := config.RedpandaMonitorConfig{
		FSMInstanceConfig: config.FSMInstanceConfig{
			Name:            s6ServiceName,
			DesiredFSMState: redpanda_monitor_fsm.OperationalStateStopped, // Ensure we start with a stopped service, so we can start it later
		},
	}
	s.redpandaMonitorConfigs = append(s.redpandaMonitorConfigs, redpandaMonitorConfig)

	return nil
}

// ensureRedpandaDirectories creates all necessary directories for Redpanda
func (s *RedpandaService) ensureRedpandaDirectories(ctx context.Context, baseDir string, filesystemService filesystem.Service) error {
	if baseDir == "" {
		s.logger.Warnf("baseDir is empty, using default value %s", constants.DefaultRedpandaBaseDir)
		baseDir = constants.DefaultRedpandaBaseDir
	}

	// Ensure main data directory
	if err := filesystemService.EnsureDirectory(ctx, filepath.Join(baseDir, "redpanda")); err != nil {
		return fmt.Errorf("failed to ensure %s/redpanda directory exists: %w", baseDir, err)
	}

	// Ensure coredump directory
	// By default redpanda will generate coredumps when crashing
	if err := filesystemService.EnsureDirectory(ctx, filepath.Join(baseDir, "redpanda", "coredump")); err != nil {
		return fmt.Errorf("failed to ensure %s/redpanda/coredump directory exists: %w", baseDir, err)
	}

	return nil
}

// UpdateRedpandaInS6Manager updates an existing Redpanda instance in the S6 manager
func (s *RedpandaService) UpdateRedpandaInS6Manager(ctx context.Context, cfg *redpandaserviceconfig.RedpandaServiceConfig, redpandaName string) error {
	if s.s6Manager == nil {
		return errors.New("s6 manager not initialized")
	}

	if ctx.Err() != nil {
		return ctx.Err()
	}

	s6ServiceName := s.GetS6ServiceName(redpandaName)

	// Check if the service exists
	found := false
	index := -1
	for i, s6Config := range s.s6ServiceConfigs {
		if s6Config.Name == s6ServiceName {
			found = true
			index = i
			break
		}
	}

	if !found {
		return ErrServiceNotExist
	}

	// Generate the new S6 config for this instance
	s6Config, err := s.GenerateS6ConfigForRedpanda(cfg, s6ServiceName)
	if err != nil {
		return fmt.Errorf("failed to generate S6 config for Redpanda service %s: %w", s6ServiceName, err)
	}

	// Update the S6 FSM config for this instance
	currentDesiredState := s.s6ServiceConfigs[index].DesiredFSMState
	s.s6ServiceConfigs[index] = config.S6FSMConfig{
		FSMInstanceConfig: config.FSMInstanceConfig{
			Name:            s6ServiceName,
			DesiredFSMState: currentDesiredState,
		},
		S6ServiceConfig: s6Config,
	}

	// Now update the redpanda monitor config
	redpandaMonitorDesiredState := redpanda_monitor_fsm.OperationalStateActive
	if currentDesiredState == s6fsm.OperationalStateStopped {
		redpandaMonitorDesiredState = redpanda_monitor_fsm.OperationalStateStopped
	}
	s.redpandaMonitorConfigs[index] = config.RedpandaMonitorConfig{
		FSMInstanceConfig: config.FSMInstanceConfig{
			Name:            s6ServiceName,
			DesiredFSMState: redpandaMonitorDesiredState,
		},
	}

	return nil
}

// RemoveRedpandaFromS6Manager removes a Redpanda instance from the S6 manager
func (s *RedpandaService) RemoveRedpandaFromS6Manager(ctx context.Context, redpandaName string) error {
	if s.s6Manager == nil {
		return errors.New("s6 manager not initialized")
	}

	if ctx.Err() != nil {
		return ctx.Err()
	}

	s6ServiceName := s.GetS6ServiceName(redpandaName)

	found := false

	// Remove the S6 FSM config from the list of S6 FSM configs
	// so that the S6 manager will stop the service
	// The S6 manager itself will handle a graceful shutdown of the udnerlying S6 service
	for i, s6Config := range s.s6ServiceConfigs {
		if s6Config.Name == s6ServiceName {
			s.s6ServiceConfigs = append(s.s6ServiceConfigs[:i], s.s6ServiceConfigs[i+1:]...)
			found = true
			break
		}
	}

	if !found {
		return ErrServiceNotExist
	}

	// Also remove the redpanda monitor from the S6 manager
	for i, redpandaMonitorConfig := range s.redpandaMonitorConfigs {
		if redpandaMonitorConfig.Name == s6ServiceName {
			s.redpandaMonitorConfigs = append(s.redpandaMonitorConfigs[:i], s.redpandaMonitorConfigs[i+1:]...)
			found = true
			break
		}
	}

	if !found {
		return ErrServiceNotExist
	}

	return nil
}

// StartRedpanda starts a Redpanda instance
func (s *RedpandaService) StartRedpanda(ctx context.Context, redpandaName string) error {
	if s.s6Manager == nil {
		return errors.New("s6 manager not initialized")
	}

	if ctx.Err() != nil {
		return ctx.Err()
	}

	s6ServiceName := s.GetS6ServiceName(redpandaName)

	found := false

	// Set the desired state to running for the given instance
	for i, s6Config := range s.s6ServiceConfigs {
		if s6Config.Name == s6ServiceName {
			s.s6ServiceConfigs[i].DesiredFSMState = s6fsm.OperationalStateRunning
			found = true
			break
		}
	}

	if !found {
		return ErrServiceNotExist
	}
	// Reset found
	found = false

	// Also start the redpanda monitor
	for i, redpandaMonitorConfig := range s.redpandaMonitorConfigs {
		if redpandaMonitorConfig.Name == s6ServiceName {
			s.redpandaMonitorConfigs[i].DesiredFSMState = redpanda_monitor_fsm.OperationalStateActive
			found = true
			break
		}
	}

	if !found {
		return ErrServiceNotExist
	}

	return nil
}

// StopRedpanda stops a Redpanda instance
func (s *RedpandaService) StopRedpanda(ctx context.Context, redpandaName string) error {
	if s.s6Manager == nil {
		return errors.New("s6 manager not initialized")
	}

	if ctx.Err() != nil {
		return ctx.Err()
	}

	s6ServiceName := s.GetS6ServiceName(redpandaName)

	found := false

	// Set the desired state to stopped for the given instance
	for i, s6Config := range s.s6ServiceConfigs {
		if s6Config.Name == s6ServiceName {
			s.s6ServiceConfigs[i].DesiredFSMState = s6fsm.OperationalStateStopped
			found = true
			break
		}
	}

	if !found {
		return ErrServiceNotExist
	}
	// Reset found
	found = false

	// Also stop the redpanda monitor
	for i, redpandaMonitorConfig := range s.redpandaMonitorConfigs {
		if redpandaMonitorConfig.Name == s6ServiceName {
			s.redpandaMonitorConfigs[i].DesiredFSMState = redpanda_monitor_fsm.OperationalStateStopped
			found = true
			break
		}
	}

	if !found {
		return ErrServiceNotExist
	}

	return nil
}

// ReconcileManager reconciles the Redpanda manager
// This basically just calls the Reconcile method of the S6 manager, resulting in a (re)start of the Redpanda service with the latest configuration
func (s *RedpandaService) ReconcileManager(ctx context.Context, services serviceregistry.Provider, snapshot fsm.SystemSnapshot) (err error, reconciled bool) {
	if s.s6Manager == nil {
		return errors.New("s6 manager not initialized"), false
	}

	if ctx.Err() != nil {
		return ctx.Err(), false
	}

	// Create a snapshot from the full config
	// Note: therefore, the S6 manager will not have access to the full observed state
	s6Snapshot := fsm.SystemSnapshot{
		CurrentConfig: config.FullConfig{Internal: config.InternalConfig{Services: s.s6ServiceConfigs}},
		Tick:          snapshot.Tick,
	}

	s6Err, s6Reconciled := s.s6Manager.Reconcile(ctx, s6Snapshot, services)
	if s6Err != nil {
		return s6Err, false
	}

	// Also reconcile the redpanda monitor

	redpandaMonitorSnapshot := fsm.SystemSnapshot{
		CurrentConfig: config.FullConfig{Internal: config.InternalConfig{RedpandaMonitor: s.redpandaMonitorConfigs}},
		Tick:          snapshot.Tick,
	}

	monitorErr, monitorReconciled := s.redpandaMonitorManager.Reconcile(ctx, redpandaMonitorSnapshot, services)
	if monitorErr != nil {
		return fmt.Errorf("failed to reconcile redpanda monitor: %w", monitorErr), false
	}

	// Only reconcile the schema registry if redpanda itself is running
	hasRunningRedpanda := false
	for _, s6Config := range s.s6ServiceConfigs {
		// Check if this service has a desired state of running
		if s6Config.DesiredFSMState == s6fsm.OperationalStateRunning {
			// Also verify it's actually running by checking the current FSM state
			currentState, err := s.s6Manager.GetCurrentFSMState(s6Config.Name)
			if err == nil && currentState == s6fsm.OperationalStateRunning {
				hasRunningRedpanda = true
				break
			}
		}
	}

	if hasRunningRedpanda {
		// Extract schema registry data from the SystemSnapshot
		// This replaces the previous approach of using yaml:"-" tags in RedpandaConfig
		dataModels := snapshot.CurrentConfig.DataModels
		dataContracts := snapshot.CurrentConfig.DataContracts
		payloadShapes := snapshot.CurrentConfig.PayloadShapes

		schemaRegistryErr := s.schemaRegistryManager.Reconcile(ctx, dataModels, dataContracts, payloadShapes)
		if schemaRegistryErr != nil {
			// Only log them, don't return an error
			zap.S().Warnf("failed to reconcile schema registry: %v", schemaRegistryErr)
		}
	} else {
		s.logger.Debugf("Skipping schema registry reconciliation - no running redpanda services")
	}

	// If either was reconciled, indicate that reconciliation occurred
	return nil, s6Reconciled || monitorReconciled
}

// IsLogsFine reports true when recent Redpanda logs (within logWindow) contain
// no critical error patterns.
//
// It returns:
//
//	ok    – true when logs look clean, false otherwise.
//	entry – zero value when ok is true; otherwise the first offending log line.
func (s *RedpandaService) IsLogsFine(logs []s6service.LogEntry, currentTime time.Time, logWindow time.Duration, transitionToRunningTime time.Time) (bool, s6service.LogEntry) {
	// Check logs within the time window
	windowStart := currentTime.Add(-logWindow)

	for _, log := range logs {
		// Skip logs outside the time window
		// Note: This makes the window exclusive at the start boundary (logs exactly at windowStart are excluded)
		// and inclusive at the end boundary (up to currentTime)
		if log.Timestamp.Before(windowStart) {
			continue
		}

		// Check if the log contains failure, by applying all failure detectors (see redpanda_log_failures.go)
		for _, failureDetector := range RedpandaFailures {
			if failureDetector.IsFailure(log, transitionToRunningTime) {
				return false, log
			}
		}
	}

	return true, s6service.LogEntry{}
}

// IsMetricsErrorFree reports true when Redpanda metrics show no alerts or
// cluster‑level errors.
//
// It returns:
//
//	ok     – true when metrics are error‑free, false otherwise.
//	reason – empty when ok is true; otherwise a short explanation (e.g.
//	         "storage free space alert: <free>/<total> bytes").
func (s *RedpandaService) IsMetricsErrorFree(metrics redpanda_monitor.Metrics) (bool, string) {
	// Check output errors
	if metrics.Infrastructure.Storage.FreeSpaceAlert {
		return false, fmt.Sprintf("storage free space alert: %d free bytes (total: %d bytes)", metrics.Infrastructure.Storage.FreeBytes, metrics.Infrastructure.Storage.TotalBytes)
	}

	if metrics.Cluster.UnavailableTopics > 0 {
		return false, fmt.Sprintf("unavailable topics: %d", metrics.Cluster.UnavailableTopics)
	}

	return true, ""
}

// HasProcessingActivity reports true when Redpanda metrics state indicates
// active input/output throughput.
//
// It returns:
//
//	ok     – true when activity is detected, false otherwise.
//	reason – empty when ok is true; otherwise a brief throughput summary.
func (s *RedpandaService) HasProcessingActivity(status RedpandaStatus) (bool, string) {
	if status.RedpandaMetrics.MetricsState == nil {
		return false, ""
	}
	if status.RedpandaMetrics.MetricsState.IsActive {
		return true, ""
	}
	return false, fmt.Sprintf("no input bytes activity, (in=%.2f bytes/s, out=%.2f bytes/s)", status.RedpandaMetrics.MetricsState.Input.BytesPerTick, status.RedpandaMetrics.MetricsState.Output.BytesPerTick)
}

// ServiceExists checks if a Redpanda service exists
func (s *RedpandaService) ServiceExists(ctx context.Context, filesystemService filesystem.Service, benthosName string) bool {
	s6ServiceName := s.GetS6ServiceName(benthosName)
	s6ServicePath := filepath.Join(constants.S6BaseDir, s6ServiceName)

	exists, err := s.s6Service.ServiceExists(ctx, s6ServicePath, filesystemService)
	if err != nil {
		sentry.ReportIssuef(sentry.IssueTypeError, s.logger, "Error checking if service exists for %s: %v", s6ServiceName, err)
		return false
	}

	return exists
}

// ForceRemoveRedpanda removes a Redpanda instance from the S6 manager
// This should only be called if the Redpanda instance is in a permanent failure state
// and the instance itself cannot be stopped or removed
func (s *RedpandaService) ForceRemoveRedpanda(ctx context.Context, filesystemService filesystem.Service, redpandaName string) error {
	s6ServiceName := s.GetS6ServiceName(redpandaName)
	s6ServicePath := filepath.Join(constants.S6BaseDir, s6ServiceName)
	return s.s6Service.ForceRemove(ctx, s6ServicePath, filesystemService)
}

func formatMemory(memory int) string {
	// Convert bytes to B, K, M, G, T
	units := []string{"B", "K", "M", "G", "T"}
	unitIndex := 0

	for memory >= 1024 {
		memory /= 1024
		unitIndex++
	}

	return fmt.Sprintf("%d%s", memory, units[unitIndex])
}

// setRedpandaClusterConfig sends a PUT request to update Redpanda's cluster config
func (s *RedpandaService) setRedpandaClusterConfig(ctx context.Context, configUpdates map[string]interface{}) (err error) {
	if s.httpClient == nil {
		return fmt.Errorf("http client not initialized")
	}

	// Construct the request body
	requestBody := map[string]interface{}{
		"upsert": configUpdates,
		"remove": []string{},
	}

	// Convert to JSON
	var jsonBody []byte
	jsonBody, err = json.Marshal(requestBody)
	if err != nil {
		return fmt.Errorf("failed to marshal request body: %w", err)
	}

	// Create the request
	var req *http.Request
	req, err = http.NewRequestWithContext(ctx, http.MethodPut, fmt.Sprintf("http://127.0.0.1:%d/v1/cluster_config", constants.AdminAPIPort), bytes.NewBuffer(jsonBody))
	if err != nil {
		return fmt.Errorf("failed to create request: %w", err)
	}

	// Set headers
	req.Header.Set("Content-Type", "application/json")

	// Send the request
	var resp *http.Response
	resp, err = s.httpClient.Do(req)
	if err != nil {
		// If we get a connection refused error, it means that the Redpanda service is not yet ready, so we just ignore it
		if strings.Contains(err.Error(), "connection refused") {
			return nil
		}
		return fmt.Errorf("failed to send request: %w", err)
	}
	if resp == nil {
		return fmt.Errorf("received nil response")
	}

	defer func() {
		if resp != nil {
			closeErr := resp.Body.Close()
			if closeErr != nil {
				err = fmt.Errorf("failed to close response body: %w", closeErr)
			}
		}
	}()

	// Check response status
	if resp.StatusCode != http.StatusOK {
		body, _ := io.ReadAll(resp.Body)
		return fmt.Errorf("request failed with status %d: %s", resp.StatusCode, string(body))
	}

	// Parse response
	var response struct {
		ConfigVersion int `json:"config_version"`
	}
	if err := json.NewDecoder(resp.Body).Decode(&response); err != nil {
		return fmt.Errorf("failed to decode response: %w", err)
	}

	return nil
}

// verifyRedpandaClusterConfig reads back the cluster config and verifies that the updates were applied correctly
func (s *RedpandaService) verifyRedpandaClusterConfig(ctx context.Context, redpandaName string, configUpdates map[string]interface{}) error {
	if s.httpClient == nil {
		return fmt.Errorf("http client not initialized")
	}

	readbackReq, err := http.NewRequestWithContext(ctx, http.MethodGet, fmt.Sprintf("http://127.0.0.1:%d/v1/cluster_config", constants.AdminAPIPort), nil)
	if err != nil {
		return fmt.Errorf("failed to create readback request: %w", err)
	}

	readbackResp, err := s.httpClient.Do(readbackReq)
	if err != nil {
		// If we get a connection refused error, it means that the Redpanda service is not yet ready (or is in the progress of restarting), so we just ignore it
		if strings.Contains(err.Error(), "connection refused") {
			return nil
		}
		return fmt.Errorf("failed to send readback request: %w", err)
	}
	if readbackResp == nil {
		return fmt.Errorf("received nil readback response")
	}

	readbackBody, err := io.ReadAll(readbackResp.Body)
	if err != nil {
		return fmt.Errorf("failed to read readback response body: %w", err)
	}

	err = readbackResp.Body.Close()
	if err != nil {
		return fmt.Errorf("failed to close readback response body: %w", err)
	}

	// Parse as JSON
	var readbackConfig map[string]interface{}
	if err := json.Unmarshal(readbackBody, &readbackConfig); err != nil {
		return fmt.Errorf("failed to unmarshal readback response body: %w", err)
	}

	// Validate all keys against the readback config
	// Since the types of our request and the response might differ we need to handle the different types
	for key, value := range configUpdates {
		readbackValue, ok := readbackConfig[key]
		if !ok {
			s.logger.Debugf("Key %s not found in Redpanda cluster config for %s", key, redpandaName)
			return fmt.Errorf("key %s not found in Redpanda cluster config for %s", key, redpandaName)
		}

		// Convert both values to strings for comparison to handle type differences
		expectedStr, err := anyToString(value)
		if err != nil {
			s.logger.Debugf("Failed to convert expected value for key %s: %v", key, err)
			return fmt.Errorf("failed to convert expected value for key %s: %w", key, err)
		}

		actualStr, err := anyToString(readbackValue)
		if err != nil {
			s.logger.Debugf("Failed to convert actual value for key %s: %v", key, err)
			return fmt.Errorf("failed to convert actual value for key %s: %w", key, err)
		}

		if expectedStr != actualStr {
			s.logger.Debugf("Config verification failed for key %s: expected %s, got %s", key, expectedStr, actualStr)
			return fmt.Errorf("config verification failed for key %s: expected %s, got %s", key, expectedStr, actualStr)
		}
	}

	s.logger.Debugf("Config verification passed for %s", redpandaName)
	return nil
}

// UpdateRedpandaClusterConfig updates Redpanda's cluster configuration through its admin API.
// The function performs two key operations:
//  1. Sends a PUT request to update the cluster configuration
//  2. Verifies the changes by reading back and comparing the new values
//
// Note on restarts:
//   - This function does not directly trigger a Redpanda restart
//   - Restarts are handled by the reconcile loop when S6 service config changes
//   - This ensures all configuration changes are applied, including those requiring restarts
//
// The reconcile loop continues smoothly because:
//   - Configuration readback confirms changes are applied
//   - Redpanda metrics reflect updated values (therefore not blocking the loop)
//   - Both HTTP operations complete within the standard context timeout
func (s *RedpandaService) UpdateRedpandaClusterConfig(ctx context.Context, redpandaName string, configUpdates map[string]interface{}) error {
	// If the parent context is done, return an error
	if ctx.Err() != nil {
		return ctx.Err()
	}

	// Since we are doing 2 API calls, we just allocate double the time
	// This also helps smooth out the time, as one of them then can take slightly longer, but both still are bound by the same timeout
	innerCtx, innerCtxCancel := context.WithTimeout(ctx, constants.AdminAPITimeout*2)
	defer innerCtxCancel()

	// Set the cluster config
	s.logger.Debugf("Setting Redpanda cluster config: %v", configUpdates)
	if err := s.setRedpandaClusterConfig(innerCtx, configUpdates); err != nil {
		return err
	}

	// If the parent context is done, return an error
	if ctx.Err() != nil {
		return ctx.Err()
	}

	// Verify the config was applied correctly
	s.logger.Debugf("Verifying Redpanda cluster config: %v", configUpdates)
	return s.verifyRedpandaClusterConfig(innerCtx, redpandaName, configUpdates)
}

// anyToString converts common data types to string for easier comparison
func anyToString(input any) (result string, err error) {
	switch v := input.(type) {
	case string:
		return v, nil
	case int:
		return fmt.Sprintf("%d", v), nil
	case int64:
		return fmt.Sprintf("%d", v), nil
	case float64:
		// Check if it's actually an integer represented as float
		if v == float64(int64(v)) {
			return fmt.Sprintf("%.0f", v), nil
		}
		return fmt.Sprintf("%g", v), nil
	case float32:
		if v == float32(int32(v)) {
			return fmt.Sprintf("%.0f", v), nil
		}
		return fmt.Sprintf("%g", v), nil
	case bool:
		if v {
			return "true", nil
		}
		return "false", nil
	default:
		return result, fmt.Errorf("cannot convert %T to string", input)
	}
}<|MERGE_RESOLUTION|>--- conflicted
+++ resolved
@@ -97,20 +97,12 @@
 
 // ServiceInfo contains information about a Redpanda service
 type ServiceInfo struct {
-<<<<<<< HEAD
-=======
 	// RedpandaStatus contains information about the status of the Redpanda service
 	RedpandaStatus RedpandaStatus
->>>>>>> 4bfa1492
 	// S6FSMState contains the current state of the S6 FSM
 	S6FSMState string
 	// StatusReason contains the reason for the current state of the Redpanda service
 	StatusReason string
-<<<<<<< HEAD
-	// RedpandaStatus contains information about the status of the Redpanda service
-	RedpandaStatus RedpandaStatus
-=======
->>>>>>> 4bfa1492
 	// S6ObservedState contains information about the S6 service
 	S6ObservedState s6fsm.S6ObservedState
 }
