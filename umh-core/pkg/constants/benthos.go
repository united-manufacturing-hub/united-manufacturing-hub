--- conflicted
+++ resolved
@@ -35,14 +35,13 @@
 	BenthosExpectedMaxP95ExecutionTimePerInstance = time.Millisecond * 40 // needs to be higher than S6ExpectedMaxP95ExecutionTimePerInstance
 )
 
-<<<<<<< HEAD
 const (
 	// DefaultBenthosLogLevel is the default log level for Benthos services when none is specified
 	DefaultBenthosLogLevel = "INFO"
-=======
+)
+
 var (
 	// Set by build process via ldflags using -ldflags="-X github.com/united-manufacturing-hub/united-manufacturing-hub/umh-core/pkg/constants.BenthosVersion=${BENTHOS_VERSION}"
 	// This injects the version at build time from the environment, eliminating the need for hard-coded values.
 	BenthosVersion = "unknown"
->>>>>>> 37618bd4
 )