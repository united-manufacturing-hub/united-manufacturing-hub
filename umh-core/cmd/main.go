--- conflicted
+++ resolved
@@ -100,11 +100,7 @@
 		Internal: config.InternalConfig{
 			Redpanda: config.RedpandaConfig{
 				FSMInstanceConfig: config.FSMInstanceConfig{
-<<<<<<< HEAD
-					DesiredFSMState: "running",
-=======
 					DesiredFSMState: "active",
->>>>>>> 42bf50a3
 				},
 			},
 		},
