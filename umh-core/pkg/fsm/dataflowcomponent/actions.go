// Copyright 2025 UMH Systems GmbH
//
// Licensed under the Apache License, Version 2.0 (the "License");
// you may not use this file except in compliance with the License.
// You may obtain a copy of the License at
//
//     http://www.apache.org/licenses/LICENSE-2.0
//
// Unless required by applicable law or agreed to in writing, software
// distributed under the License is distributed on an "AS IS" BASIS,
// WITHOUT WARRANTIES OR CONDITIONS OF ANY KIND, either express or implied.
// See the License for the specific language governing permissions and
// limitations under the License.

package dataflowcomponent

import (
	"context"
<<<<<<< HEAD
	"errors"
	"fmt"
	"strings"
=======
>>>>>>> caa9ddcf
	"time"

	internalfsm "github.com/united-manufacturing-hub/united-manufacturing-hub/umh-core/internal/fsm"
	"github.com/united-manufacturing-hub/united-manufacturing-hub/umh-core/pkg/config/dataflowcomponentconfig"
	"github.com/united-manufacturing-hub/united-manufacturing-hub/umh-core/pkg/constants"
	benthosfsm "github.com/united-manufacturing-hub/united-manufacturing-hub/umh-core/pkg/fsm/benthos"
	"github.com/united-manufacturing-hub/united-manufacturing-hub/umh-core/pkg/logger"
	"github.com/united-manufacturing-hub/united-manufacturing-hub/umh-core/pkg/metrics"
	dataflowcomponentservice "github.com/united-manufacturing-hub/united-manufacturing-hub/umh-core/pkg/service/dataflowcomponent"
	"github.com/united-manufacturing-hub/united-manufacturing-hub/umh-core/pkg/service/filesystem"
)

// The functions in this file define heavier, possibly fail-prone operations
// (for example, network or file I/O) that the DataflowComponent's Benthos manager might need to perform.
// They are intended to be called from Reconcile.
//
// IMPORTANT:
//   - Each action is expected to be idempotent, since it may be retried
//     multiple times due to transient failures.
//   - Each action takes a context.Context and can return an error if the operation fails.
//   - If an error occurs, the Reconcile function must handle
//     setting error state and scheduling a retry/backoff.

// CreateInstance attempts to add the DataflowComponent to the Benthos manager.
func (d *DataflowComponentInstance) CreateInstance(ctx context.Context, filesystemService filesystem.Service) error {
	d.baseFSMInstance.GetLogger().Debugf("Starting Action: Adding DataflowComponent service %s to Benthos manager ...", d.baseFSMInstance.GetID())

	err := d.service.AddDataFlowComponentToBenthosManager(ctx, filesystemService, &d.config, d.baseFSMInstance.GetID())
	if err != nil {
		if err == dataflowcomponentservice.ErrServiceAlreadyExists {
			d.baseFSMInstance.GetLogger().Debugf("DataflowComponent service %s already exists in Benthos manager", d.baseFSMInstance.GetID())
			return nil // do not throw an error, as each action is expected to be idempotent
		}
		return fmt.Errorf("failed to add DataflowComponent service %s to Benthos manager: %w", d.baseFSMInstance.GetID(), err)
	}

	d.baseFSMInstance.GetLogger().Debugf("DataflowComponent service %s added to Benthos manager", d.baseFSMInstance.GetID())
	return nil
}

// RemoveInstance attempts to remove the DataflowComponent from the Benthos manager.
// It requires the service to be stopped before removal.
func (b *DataflowComponentInstance) RemoveInstance(ctx context.Context, filesystemService filesystem.Service) error {
	b.baseFSMInstance.GetLogger().Debugf("Starting Action: Removing DataflowComponent service %s from Benthos manager ...", b.baseFSMInstance.GetID())

	// Remove the initiateDataflowComponent from the Benthos manager
	err := b.service.RemoveDataFlowComponentFromBenthosManager(ctx, filesystemService, b.baseFSMInstance.GetID())
	if err != nil {
		if err == dataflowcomponentservice.ErrServiceNotExist {
			b.baseFSMInstance.GetLogger().Debugf("DataflowComponent service %s not found in Benthos manager", b.baseFSMInstance.GetID())
			return nil // do not throw an error, as each action is expected to be idempotent
		}
		return fmt.Errorf("failed to remove DataflowComponent service %s from Benthos manager: %w", b.baseFSMInstance.GetID(), err)
	}

	b.baseFSMInstance.GetLogger().Debugf("DataflowComponent service %s removed from Benthos manager", b.baseFSMInstance.GetID())
	return nil
}

// StartInstance to start the DataflowComponent by setting the desired state to running for the given instance
func (d *DataflowComponentInstance) StartInstance(ctx context.Context, filesystemService filesystem.Service) error {
	d.baseFSMInstance.GetLogger().Debugf("Starting Action: Starting DataflowComponent service %s ...", d.baseFSMInstance.GetID())

	// TODO: Add pre-start validation

	// Set the desired state to running for the given instance
	err := d.service.StartDataFlowComponent(ctx, filesystemService, d.baseFSMInstance.GetID())
	if err != nil {
		// if the service is not there yet but we attempt to start it, we need to throw an error
		return fmt.Errorf("failed to start DataflowComponent service %s: %w", d.baseFSMInstance.GetID(), err)
	}

	d.baseFSMInstance.GetLogger().Debugf("DataflowComponent service %s start command executed", d.baseFSMInstance.GetID())
	return nil
}

// StopInstance attempts to stop the DataflowComponent by setting the desired state to stopped for the given instance
func (d *DataflowComponentInstance) StopInstance(ctx context.Context, filesystemService filesystem.Service) error {
	d.baseFSMInstance.GetLogger().Debugf("Starting Action: Stopping DataflowComponent service %s ...", d.baseFSMInstance.GetID())

	// Set the desired state to stopped for the given instance
	err := d.service.StopDataFlowComponent(ctx, filesystemService, d.baseFSMInstance.GetID())
	if err != nil {
		// if the service is not there yet but we attempt to stop it, we need to throw an error
		return fmt.Errorf("failed to stop DataflowComponent service %s: %w", d.baseFSMInstance.GetID(), err)
	}

	d.baseFSMInstance.GetLogger().Debugf("DataflowComponent service %s stop command executed", d.baseFSMInstance.GetID())
	return nil
}

<<<<<<< HEAD
// getServiceStatus gets the status of the DataflowComponent service
// its main purpose is to handle the edge cases where the service is not yet created or not yet running
func (d *DataflowComponentInstance) getServiceStatus(ctx context.Context, filesystemService filesystem.Service, tick uint64) (dataflowcomponentservice.ServiceInfo, error) {
	info, err := d.service.Status(ctx, filesystemService, d.baseFSMInstance.GetID(), tick)
	if err != nil {
		// If there's an error getting the service status, we need to distinguish between cases

		if errors.Is(err, dataflowcomponentservice.ErrServiceNotExist) {
			// If the service is being created, we don't want to count this as an error
			// The instance is likely in Creating or ToBeCreated state, so service doesn't exist yet
			// This will be handled in the reconcileStateTransition where the service gets created
			if d.baseFSMInstance.GetCurrentFSMState() == internalfsm.LifecycleStateCreating ||
				d.baseFSMInstance.GetCurrentFSMState() == internalfsm.LifecycleStateToBeCreated {
				return dataflowcomponentservice.ServiceInfo{}, dataflowcomponentservice.ErrServiceNotExist
			}

			// Log the warning but don't treat it as a fatal error
			d.baseFSMInstance.GetLogger().Debugf("Service not found, will be created during reconciliation")
			return dataflowcomponentservice.ServiceInfo{}, nil
		}

		// For other errors, log them and return
		d.baseFSMInstance.GetLogger().Errorf("error updating observed state for %s: %s", d.baseFSMInstance.GetID(), err)
		infoWithFailedHealthChecks := info
		infoWithFailedHealthChecks.BenthosObservedState.ServiceInfo.BenthosStatus.HealthCheck.IsLive = false
		infoWithFailedHealthChecks.BenthosObservedState.ServiceInfo.BenthosStatus.HealthCheck.IsReady = false
		// return the info with healthchecks failed
		return infoWithFailedHealthChecks, err
	}

	return info, nil
}

// UpdateObservedStateOfInstance updates the observed state of the service
func (d *DataflowComponentInstance) UpdateObservedStateOfInstance(ctx context.Context, filesystemService filesystem.Service, tick uint64) error {
	if ctx.Err() != nil {
		return ctx.Err()
	}

	start := time.Now()
	info, err := d.getServiceStatus(ctx, filesystemService, tick)
	if err != nil {
		return fmt.Errorf("error while getting service status: %w", err)
	}
	metrics.ObserveReconcileTime(logger.ComponentDataFlowComponentInstance, d.baseFSMInstance.GetID()+".getServiceStatus", time.Since(start))
	// Store the raw service info
	d.ObservedState.ServiceInfo = info

	// Fetch the actual Benthos config from the service
	start = time.Now()
	observedConfig, err := d.service.GetConfig(ctx, filesystemService, d.baseFSMInstance.GetID())
	metrics.ObserveReconcileTime(logger.ComponentDataFlowComponentInstance, d.baseFSMInstance.GetID()+".getConfig", time.Since(start))
	if err == nil {
		// Only update if we successfully got the config
		d.ObservedState.ObservedDataflowComponentConfig = observedConfig
	} else {
		if strings.Contains(err.Error(), dataflowcomponentservice.ErrServiceNotExist.Error()) {
			// Log the error but don't fail - this might happen during creation when the config file doesn't exist yet
			d.baseFSMInstance.GetLogger().Debugf("Service not found, will be created during reconciliation: %v", err)
			return nil
		} else {
			return fmt.Errorf("failed to get observed DataflowComponent config: %w", err)
		}
	}

	if !dataflowcomponentconfig.ConfigsEqual(&d.config, &d.ObservedState.ObservedDataflowComponentConfig) {
		// Check if the service exists before attempting to update
		if d.service.ServiceExists(ctx, filesystemService, d.baseFSMInstance.GetID()) {
			d.baseFSMInstance.GetLogger().Debugf("Observed DataflowComponent config is different from desired config, updating Benthos configuration")

			diffStr := dataflowcomponentconfig.ConfigDiff(&d.config, &d.ObservedState.ObservedDataflowComponentConfig)
			d.baseFSMInstance.GetLogger().Debugf("Configuration differences: %s", diffStr)

			// Update the config in the Benthos manager
			err := d.service.UpdateDataFlowComponentInBenthosManager(ctx, filesystemService, &d.config, d.baseFSMInstance.GetID())
			if err != nil {
				return fmt.Errorf("failed to update DataflowComponent service configuration: %w", err)
			}
		} else {
			d.baseFSMInstance.GetLogger().Debugf("Config differences detected but service does not exist yet, skipping update")
		}
	}

=======
// UpdateObservedStateOfInstance is called when the FSM transitions to updating.
// For container monitoring, this is a no-op as we don't need to update any resources.
func (d *DataflowComponentInstance) UpdateObservedStateOfInstance(ctx context.Context, filesystemService filesystem.Service, tick uint64, loopStartTime time.Time) error {
	d.baseFSMInstance.GetLogger().Debugf("Updating observed state for %s (no-op)", d.baseFSMInstance.GetID())
>>>>>>> caa9ddcf
	return nil
}

// IsDataflowComponentBenthosRunning determines if the DataflowComponent's Benthos FSM is in running state.
// Architecture Decision: We intentionally rely only on the FSM state, not the underlying
// service implementation details. This maintains a clean separation of concerns where:
// 1. The FSM is the source of truth for service state
// 2. We trust the FSM's state management completely
// 3. Implementation details of how Benthos determines running state are encapsulated away
//
// Note: This function requires the BenthosFSMState to be updated in the ObservedState.
func (d *DataflowComponentInstance) IsDataflowComponentBenthosRunning() bool {
	switch d.ObservedState.ServiceInfo.BenthosFSMState {
	// Consider Active and Idle as running states
	case benthosfsm.OperationalStateActive, benthosfsm.OperationalStateIdle, benthosfsm.OperationalStateDegraded:
		return true
	}
	return false
}

// IsDataflowComponentBenthosStopped determines if the Dataflowcomponent's Benthos FSM is in the stopped state.
// Note: This function requires the BenthosFSMState to be updated in the ObservedState.
func (d *DataflowComponentInstance) IsDataflowComponentBenthosStopped() bool {
	return d.ObservedState.ServiceInfo.BenthosFSMState == benthosfsm.OperationalStateStopped
}

// IsDataflowComponentDegraded determines if the DataflowComponent service is degraded.
// These check everything that is checked during the starting phase
// But it means that it once worked, and then degraded
func (d *DataflowComponentInstance) IsDataflowComponentDegraded() bool {
	return d.ObservedState.ServiceInfo.BenthosFSMState == benthosfsm.OperationalStateDegraded
}

// IsDataflowComponentWithProcessingActivity determines if the Benthos instance has active data processing
// based on metrics data and possibly other observed state information
func (d *DataflowComponentInstance) IsDataflowComponentWithProcessingActivity() bool {
	benthosStatus := d.ObservedState.ServiceInfo.BenthosObservedState.ServiceInfo.BenthosStatus

	return benthosStatus.MetricsState != nil && benthosStatus.MetricsState.IsActive
}

func (d *DataflowComponentInstance) IsStartupGracePeriodExpired(currentTime time.Time, state string) bool {

	// Get the time when the DataflowComponentInstance entered the given state
	stateEntryTime, err := d.GetStateEntryTime(state)
	if err != nil {
		// If the stateEntryntime for the Starting state is not set, use a conservative  approach and assume we just entered the state
		stateEntryTime = currentTime
	}

	// Check if we have exceeded the grace period since entering the Starting state
	if currentTime.Sub(stateEntryTime) > constants.WaitTimeBeforeMarkingStartFailed {
		return true
	}
	return false
}<|MERGE_RESOLUTION|>--- conflicted
+++ resolved
@@ -16,12 +16,9 @@
 
 import (
 	"context"
-<<<<<<< HEAD
 	"errors"
 	"fmt"
 	"strings"
-=======
->>>>>>> caa9ddcf
 	"time"
 
 	internalfsm "github.com/united-manufacturing-hub/united-manufacturing-hub/umh-core/internal/fsm"
@@ -113,7 +110,6 @@
 	return nil
 }
 
-<<<<<<< HEAD
 // getServiceStatus gets the status of the DataflowComponent service
 // its main purpose is to handle the edge cases where the service is not yet created or not yet running
 func (d *DataflowComponentInstance) getServiceStatus(ctx context.Context, filesystemService filesystem.Service, tick uint64) (dataflowcomponentservice.ServiceInfo, error) {
@@ -196,13 +192,6 @@
 			d.baseFSMInstance.GetLogger().Debugf("Config differences detected but service does not exist yet, skipping update")
 		}
 	}
-
-=======
-// UpdateObservedStateOfInstance is called when the FSM transitions to updating.
-// For container monitoring, this is a no-op as we don't need to update any resources.
-func (d *DataflowComponentInstance) UpdateObservedStateOfInstance(ctx context.Context, filesystemService filesystem.Service, tick uint64, loopStartTime time.Time) error {
-	d.baseFSMInstance.GetLogger().Debugf("Updating observed state for %s (no-op)", d.baseFSMInstance.GetID())
->>>>>>> caa9ddcf
 	return nil
 }
 
