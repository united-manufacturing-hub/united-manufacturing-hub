--- conflicted
+++ resolved
@@ -44,7 +44,8 @@
 	PullEndpoint  Endpoint = "/v2/instance/pull"
 )
 
-<<<<<<< HEAD
+const keepAliveTimeout = 30 * time.Second
+
 var (
 	secureHTTPClient   *http.Client
 	insecureHTTPClient *http.Client
@@ -60,23 +61,8 @@
 				ForceAttemptHTTP2: false,
 				TLSNextProto:      make(map[string]func(authority string, c *tls.Conn) http.RoundTripper),
 				Proxy:             http.ProxyFromEnvironment,
+				IdleConnTimeout:   keepAliveTimeout,
 			}
-=======
-const keepAliveTimeout = 30 * time.Second
-
-var secureHTTPClient *http.Client
-var insecureHTTPClient *http.Client
-
-func GetClient(insecureTLS bool) *http.Client {
-	if !insecureTLS && secureHTTPClient == nil {
-		// Create a custom transport with HTTP/2 disabled
-		transport := &http.Transport{
-			ForceAttemptHTTP2: false,
-			TLSNextProto:      make(map[string]func(authority string, c *tls.Conn) http.RoundTripper),
-			Proxy:             http.ProxyFromEnvironment,
-			IdleConnTimeout:   keepAliveTimeout,
-		}
->>>>>>> e81ebf71
 
 			// Create an HTTP client with the custom transport
 			secureHTTPClient = &http.Client{
