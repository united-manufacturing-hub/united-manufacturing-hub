# Copyright 2025 UMH Systems GmbH
#
# Licensed under the Apache License, Version 2.0 (the "License");
# you may not use this file except in compliance with the License.
# You may obtain a copy of the License at
#
#     http://www.apache.org/licenses/LICENSE-2.0
#
# Unless required by applicable law or agreed to in writing, software
# distributed under the License is distributed on an "AS IS" BASIS,
# WITHOUT WARRANTIES OR CONDITIONS OF ANY KIND, either express or implied.
# See the License for the specific language governing permissions and
# limitations under the License.

agent:
  metricsPort: 8080
  communicator:
    apiUrl: https://management.umh.app/api
    authToken: a7caf5d82dacb972c300baf72d76326a3168141975f9e31f077aa28beced1ab7
  releaseChannel: stable

redpanda:
  desiredState: stopped
  
<<<<<<< HEAD
benthos:
  - name: hello-world
    desiredState: active
    benthosServiceConfig:
      input:
        generate:
          mapping: root = "hello world from Benthos!"
          interval: 1s # Output every 2 seconds
          count: 0 # Set to 0 for unlimited messages
      output:
        stdout: {}


dataFlowComponents:
  - name: data-flow-hellooo-world
    desiredState: active
    serviceConfig:
      input:
        generate:
          mapping: root = "hello world from Data Flow Component!"
          interval: 1s
          count: 0 # Set to 0 for unlimited messages
      output:
        stdout: {}
=======
internal:
  benthos:
    - name: hello-world
      desiredState: active
      benthosServiceConfig:
        input:
          generate:
            mapping: root = "hello world from Benthos!"
            interval: 1s # Output every 2 seconds
            count: 0 # Set to 0 for unlimited messages
        output:
          stdout: {}
>>>>>>> 2fe7cadc
<|MERGE_RESOLUTION|>--- conflicted
+++ resolved
@@ -22,18 +22,6 @@
 redpanda:
   desiredState: stopped
   
-<<<<<<< HEAD
-benthos:
-  - name: hello-world
-    desiredState: active
-    benthosServiceConfig:
-      input:
-        generate:
-          mapping: root = "hello world from Benthos!"
-          interval: 1s # Output every 2 seconds
-          count: 0 # Set to 0 for unlimited messages
-      output:
-        stdout: {}
 
 
 dataFlowComponents:
@@ -47,7 +35,7 @@
           count: 0 # Set to 0 for unlimited messages
       output:
         stdout: {}
-=======
+        
 internal:
   benthos:
     - name: hello-world
@@ -59,5 +47,4 @@
             interval: 1s # Output every 2 seconds
             count: 0 # Set to 0 for unlimited messages
         output:
-          stdout: {}
->>>>>>> 2fe7cadc
+          stdout: {}