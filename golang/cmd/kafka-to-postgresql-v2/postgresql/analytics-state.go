package postgresql

import (
	"github.com/jackc/pgx/v5/pgconn"
	sharedStructs "github.com/united-manufacturing-hub/united-manufacturing-hub/cmd/kafka-to-postgresql-v2/shared"
	"go.uber.org/zap"
)

func (c *Connection) InsertStateAdd(msg *sharedStructs.StateAddMessage, topic *sharedStructs.TopicDetails) error {
	assetId, err := c.GetOrInsertAsset(topic)
	if err != nil {
		return err
	}

	// Start tx (this shouln't take more then 1 minute)
	ctx, cncl := get1MinuteContext()
	defer cncl()
	tx, err := c.Db.Begin(ctx)
	if err != nil {
		return err
	}

	// If there is already a previous state, set it's end time to the new state's start time
	var cmdTag pgconn.CommandTag
	cmdTag, err = tx.Exec(ctx, `
		UPDATE state
		SET    end_time = to_timestamp($2 / 1000.0)
		WHERE  asset_id = $1
			   AND end_time IS NULL
			   AND start_time < to_timestamp($2 / 1000.0) 
	`, int(assetId), msg.StartTimeUnixMs)

	if err != nil {
		zap.S().Warnf("Error updating previous state: %v (start: %v | state: %v) [%s]", err, msg.StartTimeUnixMs, msg.State, cmdTag)
		zap.S().Debugf("Message: %v (Topic: %v)", msg, topic)
		errR := tx.Rollback(ctx)
		if errR != nil {
			zap.S().Errorf("Error rolling back transaction: %v", errR)
		}
		return err
	}

	// Insert state
	// TODO: Error if there is already a state with the same start time
	cmdTag, err = tx.Exec(ctx, `
		INSERT INTO state
            (
                        asset_id,
                        start_time,
                        state
            )
            VALUES
            (
                        $1,
<<<<<<< HEAD
                        to_timestamp($2/1000),
=======
                        to_timestamp($2/1000.0),
>>>>>>> 8fa60535
                        $3
            )
		on conflict
		ON CONSTRAINT state_start_asset_uniq do nothing
	`, int(assetId), msg.StartTimeUnixMs, int(msg.State))

	if err != nil {
		zap.S().Warnf("Error inserting state: %v (start: %v | state: %v) [%s]", err, msg.StartTimeUnixMs, msg.State, cmdTag)
		zap.S().Debugf("Message: %v (Topic: %v)", msg, topic)
		errR := tx.Rollback(ctx)
		if errR != nil {
			zap.S().Errorf("Error rolling back transaction: %v", errR)
		}
		return err
	}

	return tx.Commit(ctx)
}

func (c *Connection) OverwriteStateByStartEndTime(msg *sharedStructs.StateOverwriteMessage, topic *sharedStructs.TopicDetails) error {
	// This will do the following
	// 1. Delete all states for the asset between the start and end time
	// 2. Check if a state is reaching into the time range (from the left or right) and modify it's start/end time to be non-overlapping
	// 3. Insert the new state

	assetId, err := c.GetOrInsertAsset(topic)
	if err != nil {
		return err
	}

	// Start tx (this shouln't take more then 1 minute)
	ctx, cncl := get1MinuteContext()
	defer cncl()
	tx, err := c.Db.Begin(ctx)
	if err != nil {
		return err
	}

	// Delete states between start and end time (inclusive) for the asset
	var cmdTag pgconn.CommandTag
	cmdTag, err = tx.Exec(ctx, `
		DELETE FROM state
		WHERE  asset_id = $1
			   AND start_time >= to_timestamp($2 / 1000.0)
			   AND start_time <= to_timestamp($3 / 1000.0) 
	`, int(assetId), msg.StartTimeUnixMs, msg.EndTimeUnixMs)

	if err != nil {
		zap.S().Warnf("Error deleting states: %v (start: %v | end: %v) [%v]", err, msg.StartTimeUnixMs, msg.EndTimeUnixMs, cmdTag)
		zap.S().Debugf("Message: %v (Topic: %v)", msg, topic)
		errR := tx.Rollback(ctx)
		if errR != nil {
			zap.S().Errorf("Error rolling back transaction: %v", errR)
		}
		return err
	}

	// Check for overlapping state and modify it's end time
	cmdTag, err = tx.Exec(ctx, `
		UPDATE state
		SET    end_time = to_timestamp($2 / 1000.0)
		WHERE  asset_id = $1
			   AND end_time > to_timestamp($2 / 1000.0)
			   AND end_time <= to_timestamp($3 / 1000.0) 
	`, int(assetId), msg.StartTimeUnixMs, msg.EndTimeUnixMs)

	if err != nil {
		zap.S().Warnf("Error updating states (left): %v (start: %v | end: %v) [%v]", err, msg.StartTimeUnixMs, msg.EndTimeUnixMs, cmdTag)
		zap.S().Debugf("Message: %v (Topic: %v)", msg, topic)
		errR := tx.Rollback(ctx)
		if errR != nil {
			zap.S().Errorf("Error rolling back transaction: %v", errR)
		}
		return err
	}

	// Check for overlapping state and modify it's start time
	cmdTag, err = tx.Exec(ctx, `
		UPDATE state
		SET    start_time = to_timestamp($3 / 1000.0)
		WHERE  asset_id = $1
			   AND start_time >= to_timestamp($2 / 1000.0)
			   AND start_time < to_timestamp($3 / 1000.0) 
	`, int(assetId), msg.StartTimeUnixMs, msg.EndTimeUnixMs)

	if err != nil {
		zap.S().Warnf("Error updating states (right): %v (start: %v | end: %v) [%v]", err, msg.StartTimeUnixMs, msg.EndTimeUnixMs, cmdTag)
		zap.S().Debugf("Message: %v (Topic: %v)", msg, topic)
		errR := tx.Rollback(ctx)
		if errR != nil {
			zap.S().Errorf("Error rolling back transaction: %v", errR)
		}
		return err
	}

	// Insert state

	cmdTag, err = tx.Exec(ctx, `
		INSERT INTO state
            (asset_id,
             start_time,
             end_time,
             state)
		VALUES      ($1,
					 to_timestamp($2 / 1000.0),
					 to_timestamp($3 / 1000.0),
					 $4) 
	`, int(assetId), msg.StartTimeUnixMs, msg.EndTimeUnixMs, int(msg.State))

	if err != nil {
		zap.S().Warnf("Error inserting state: %v (start: %v | end: %v | state: %v) [%v]", err, msg.StartTimeUnixMs, msg.EndTimeUnixMs, msg.State, cmdTag)
		zap.S().Debugf("Message: %v (Topic: %v)", msg, topic)
		errR := tx.Rollback(ctx)
		if errR != nil {
			zap.S().Errorf("Error rolling back transaction: %v", errR)
		}
		return err
	}

	return tx.Commit(ctx)
}<|MERGE_RESOLUTION|>--- conflicted
+++ resolved
@@ -52,11 +52,7 @@
             VALUES
             (
                         $1,
-<<<<<<< HEAD
-                        to_timestamp($2/1000),
-=======
                         to_timestamp($2/1000.0),
->>>>>>> 8fa60535
                         $3
             )
 		on conflict
