--- conflicted
+++ resolved
@@ -36,23 +36,14 @@
 	ComponentRedpandaInstance = "RedpandaInstance"
 
 	// Service components
-<<<<<<< HEAD
-	ComponentS6Service               = "S6Service"
-	ComponentBenthosService          = "BenthosService"
-	ComponentNmapService             = "NmapService"
-	ComponentContainerMonitorService = "ContainerMonService"
-	ComponentRedpandaMonitorService  = "RedpandaMonitorService"
-	ComponentRedpandaService         = "RedpandaService"
-
-=======
 	ComponentS6Service                = "S6Service"
 	ComponentBenthosService           = "BenthosService"
 	ComponentNmapService              = "NmapService"
-	ComponentContainerMonService      = "ContainerMonService"
+	ComponentContainerMonitorService  = "ContainerMonService"
+	ComponentRedpandaMonitorService   = "RedpandaMonitorService"
+	ComponentRedpandaService          = "RedpandaService"
 	ComponentDataFlowComponentService = "DFCService"
-	ComponentRedpandaService     = "RedpandaService"
-  
->>>>>>> 017f653f
+
 	// Configuration
 	ComponentConfigManager = "ConfigManager"
 )