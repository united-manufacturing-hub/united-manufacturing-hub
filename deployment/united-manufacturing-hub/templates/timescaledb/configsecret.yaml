--- conflicted
+++ resolved
@@ -28,10 +28,7 @@
     SET log_statement TO none;      -- prevent these passwords from being logged
     ALTER USER {{index .Values "grafana" "grafana.ini" "database" "user"}} WITH PASSWORD '{{index .Values "grafana" "grafana.ini" "database" "password"}}';
     ALTER USER {{.Values.factoryinsight.db_user}} WITH PASSWORD '{{.Values._000_commonConfig.datastorage.db_password}}';
-<<<<<<< HEAD
+    ALTER USER {{.Values.kafkatopostgresqlv2.database.user}} WITH PASSWORD '{{.Values.kafkatopostgresqlv2.database.password}}';
     ALTER USER {{include "grafanareader.user" .}} WITH PASSWORD '{{include "grafanareader.password" .}}';
-=======
-    ALTER USER {{.Values.kafkatopostgresqlv2.database.user}} WITH PASSWORD '{{.Values.kafkatopostgresqlv2.database.password}}';
->>>>>>> eaba6180
     __SQL__
 {{end}}