
---
title: "The UMH datamodel / MQTT"
linkTitle: "The UMH datamodel / MQTT"
weight: 2
description: >
  All events or subsequent changes in production are transmitted via MQTT in the following data model
---

## Introduction

All events or subsequent changes in production are transmitted via MQTT in the following data model. This ensures that all participants are always informed about the latest status.

The data model in the MQTT Broker can be divided into four levels. In general, the higher the level, the lower the data frequency and the more the data is prepared.

If you do not know the idea of MQTT (important keywords: "broker", "subscribe", "publish", "topic"), we recommend reading the [wikipedia article](https://en.wikipedia.org/wiki/MQTT) first.

All MQTT messages consist out of one JSON with atleast two elements in it.

1. `timestamp_ms`: the amount of milliseconds since the 1970-01-01 (also called [UNIX timestamp](https://en.wikipedia.org/wiki/Unix_time) in milliseconds)
2. `<valueName>`: a value

Some messages might deviate from it, but this will be noted explicitly. All topics are to be written in lower case only!

## 1st level: Raw data

Here are all raw data, which are not yet contextualized, i.e. assigned to a machine. These are in particular all data from [sensorconnect].

### Topic: `ia/raw/`

All raw data coming in via [sensorconnect].

Topic structure: `ia/raw/<transmitterID>/<gatewaySerialNumber>/<portNumber>/<IOLinkSensorID>`

#### Example for ia/raw/

Topic: `ia/raw/2020-0102/0000005898845/X01/210-156`

This means that the transmitter with the serial number `2020-0102` has one ifm gateway connected to it with the serial number `0000005898845`. This gateway has the sensor `210-156` connected to the first port `X01`.

```json
{
"timestamp_ms": 1588879689394, 
"distance": 16
}
```

<<<<<<< HEAD
### Topic: productImage

All data coming back from microservices and were published on the server. Input has been from the topic /rawImageClassification.

Topic structure: 'ia/<customer>/<location>/<assetID>/productImage'

### Example:

Topic: 'ia/mck/dccaachen/weaving1/productImage

This means that the customer is McKinsey which is located in the DCC in Aachen, Germany. The assetID from the machine is weaving1 which is taking the product image.
=======
### Topic: `ia/rawImage/`
All raw data coming in via [cameraconnect].

Topic structure: `ia/rawImage/<TransmitterID>/<SerialNumberCamera>`

`image_id:` a unique identifier for every image acquired
`image_bytes:` base64 encoded image in JPG format in bytes\
`image_height:` height of the image in pixel\
`image_width:` width of the image in pixel\
`image_channels:` amount of included color channels (Mono: 1, RGB: 3)

#### Example for ia/rawImage/
Topic: `ia/rawImage/2020-0102/4646548`

This means that the transmitter with the serial number 2020-0102 has one camera connected to it with the serial number 4646548.
>>>>>>> ab21edfd

```json
{
	"timestamp_ms": 214423040823,
	"image":  {
		"image_id": "<SerialNumberCamera>_<timestamp_ms>",
<<<<<<< HEAD
		"image_bytes": 3495ask484...,
=======
		"image_bytes": 3495ask484...
>>>>>>> ab21edfd
		"image_heigth": 800,
		"image_width": 1203,
		"image_channels": 3
	}
}
```

<<<<<<< HEAD
=======
#### Example for decoding an image and saving it locally with OpenCV
```
im_bytes = base64.b64decode(incoming_mqtt_message["image"]["image_bytes"])
im_arr = np.frombuffer(im_bytes, dtype=np.uint8)  # im_arr is a one-dimensional Numpy array
img = cv2.imdecode(im_arr, flags=cv2.IMREAD_COLOR)
cv2.imwrite(image_path, img)
```

>>>>>>> ab21edfd
## 2nd level: contextualized data

In this level the data is already assigned to a machine.

Topic structure: `ia/<customerID>/<location>/<AssetID>/<Measurement>` e.g. `ia/dccaachen/aachen/demonstrator/count`.

An asset can be a machine, plant or line (Explicitly not a single station of an assembly cell).

By definition all topic names should be lower case only!

### /count

Topic: `ia/<customerID>/<location>/<AssetID>/count`

Here a message is sent every time something has been counted. This can be, for example, a good product or scrap.

`count` in the JSON is an integer.
`scrap` in the JSON is an integer, which is optional. It means `scrap` pieces of `count` are scrap. If not specified it is 0 (all produced goods are good).

#### Example for /count

```json
{
    "timestamp_ms": 1588879689394, 
    "count": 1
}
```

### /scrapCount

Topic: `ia/<customerID>/<location>/<AssetID>/scrapCount`

Here a message is sent every time products should be marked as scrap. It works as follows:
A message with `scrap` and `timestamp_ms` is sent. It starts with the count that is directly before `timestamp_ms`. It is now iterated step by step back in time and step by step the existing counts are set to scrap until a total of `scrap` products have been scraped.

{{< imgproc scrapCount Fit "500x300" >}}{{< /imgproc >}}

**Important notes:**

- You can specify maximum of 24h to be scrapped to avoid accidents
- (NOT IMPLEMENTED YET) If counts does not equal `scrap`, e.g. the count is 5 but only 2 more need to be scrapped, it will scrap exactly 2. Currently it would ignore these 2. see also #125
- (NOT IMPLEMENTED YET) If no counts are available for this asset, but uniqueProducts are available, they can also be marked as scrap. //TODO

`scrap` in the JSON is an integer.

#### Example for /scrapCount

```json
{
    "timestamp_ms": 1588879689394, 
    "scrap": 1
}
```

### /barcode

Topic: `ia/<customerID>/<location>/<AssetID>/barcode`

A message is sent here each time the barcode scanner connected to the transmitter via USB reads a barcode via `barcodescanner`.

`barcode` in the JSON is a string.

#### Example for /barcode

```json
{
    "timestamp_ms": 1588879689394, 
    "barcode": "16699"
}
```

### /activity

Topic: `ia/<customerID>/<location>/<AssetID>/activity`

A message is sent here every time the machine runs or stops (independent whether it runs slow or fast, or which reason the stop has. This is covered in [state](#state))

`activity` in the JSON is a boolean.

#### Example for /activity

```json
{
    "timestamp_ms": 1588879689394, 
    "activity": True
}
```

### /detectedAnomaly

Topic: `ia/<customerID>/<location>/<AssetID>/detectedAnomaly`

A message is sent here each time a stop reason has been identified automatically or by input from the machine operator (independent whether it runs slow or fast, or which reason the stop has. This is covered in [state](#state)).

`detectedAnomaly` in the JSON is a string.

#### Example for /detectedAnomaly

```json
{
    "timestamp_ms": 1588879689394, 
    "detectedAnomaly": "maintenance"
}
```

### /addShift

Topic: `ia/<customerID>/<location>/<AssetID>/addShift`

A message is sent here each time a new shift is started.

`timestamp_ms_end` in the JSON is a integer representing a UNIX timestamp in milliseconds.

#### Example for /addShift

```json
{
    "timestamp_ms": 1588879689394, 
    "timestamp_ms_end": 1588879689395
}
```

### /addOrder

Topic: `ia/<customerID>/<location>/<AssetID>/addOrder`

A message is sent here each time a new order is started.

`product_id` in the JSON is a string representing the current product name.
`order_id` in the JSON is a string representing the current order name.
`target_units` in the JSON is a integer and represents the amount of target units to be produced (in the same unit as [count](#count)).

**Attention:**

1. the product needs to be added before adding the order. Otherwise, this message will be discarded
2. one order is always specific to that asset and can, by definition, not be used across machines. For this case one would need to create one order and product for each asset (reason: one product might go through multiple machines, but might have different target durations or even target units, e.g. one big 100m batch get split up into multiple pieces)

#### Example for /addOrder

```json
{
    "product_id": "Beierlinger 30x15",
    "order_id": "HA16/4889",
    "target_units": 1
}
```

### /addProduct

Topic: `ia/<customerID>/<location>/<AssetID>/addProduct`

A message is sent here each time a new product is added.

`product_id` in the JSON is a string representing the current product name.
`time_per_unit_in_seconds` in the JSON is a float specifying the target time per unit in seconds.

**Attention:** See also notes regarding adding products and orders in [/addOrder](#addorder)

#### Example for /addProduct

```json
{
    "product_id": "Beierlinger 30x15",
    "time_per_unit_in_seconds": 0.2
}
```

### /startOrder

Topic: `ia/<customerID>/<location>/<AssetID>/startOrder`

A message is sent here each time a new order is started.

`order_id` in the JSON is a string representing the order name.

**Attention:**

1. See also notes regarding adding products and orders in [/addOrder](#addorder)
2. When startOrder is executed multiple times for an order, the last used timestamp is used.

#### Example for /startOrder

```json
{
    "timestamp_ms": 1588879689394,
    "order_id": "HA16/4889",
}
```

### /endOrder

Topic: `ia/<customerID>/<location>/<AssetID>/endOrder`

A message is sent here each time a new order is started.

`order_id` in the JSON is a string representing the order name.

**Attention:**

1. See also notes regarding adding products and orders in [/addOrder](#addorder)
2. When endOrder is executed multiple times for an order, the last used timestamp is used.

#### Example for /endOrder

```json
{
"timestamp_ms": 1588879689394,
"order_id": "HA16/4889",
}
```

### /processValue

Topic: `ia/<customerID>/<location>/<AssetID>/processValue`

A message is sent here every time a process value has been prepared. Unique naming of the key.

`<valueName>` in the JSON is a integer or float representing a process value, e.g. temperature.

#### Example for /processValue

```json
{
    "timestamp_ms": 1588879689394, 
    "energyConsumption": 123456
}
```

## 3rd level: production data

This level contains only highly aggregated production data.

### /state

Topic: `ia/<customerID>/<location>/<AssetID>/state`

A message is sent here each time the asset changes status. Subsequent changes are not possible. Different statuses can also be process steps, such as "setup", "post-processing", etc. You can find a list of all supported states [here](state.md)

`state` in the JSON is a integer according to [this datamodel](state.md)

#### Example for /state

```json
{
    "timestamp_ms": 1588879689394, 
    "state": 10000
}
```

### /cycleTimeTrigger

Topic: `ia/<customerID>/<location>/<AssetID>/cycleTimeTrigger`

A message should be sent under this topic whenever an assembly cycle is started.

`currentStation` in the JSON is a string
`lastStation` in the JSON is a string
`sanityTime_in_s` in the JSON is a integer

#### Example for /cycleTimeTrigger

```json
{
  "timestamp_ms": 1611170736684,
  "currentStation": "1a",
  "lastStation": "1b",
  "sanityTime_in_s": 100
}
```

### /uniqueProduct

Topic: `ia/<customerID>/<location>/<AssetID>/uniqueProduct`

A message is sent here each time a product has been produced or modified. A modification can take place, for example, due to a downstream quality control.

`UID`: Unique ID of the current single product.
`isScrap`: Information whether the current product is of poor quality and will be sorted out
`productID`: the product that is currently produced,
`begin_timestamp_ms`: Start time
`end_timestamp_ms`: Completion time
`stationID`: If the asset has several stations, you can also classify here at which station the product was created (optional).

#### Example for /uniqueProduct

```json
{
  "begin_timestamp_ms": 1611171012717,
  "end_timestamp_ms": 1611171016443,
  "productID": "test123",
  "UID": "161117101271788647991611171016443",
  "isScrap": false,
  "stationID": "1a"
}
```

### /scrapUniqueProduct

Topic: `ia/<customerID>/<location>/<AssetID>/scrapUniqueProduct`

A message is sent here each time a unique product has been scrapped.

`UID`: Unique ID of the current single product.

#### Example for /scrapUniqueProduct

```json
{
  "UID": "161117101271788647991611171016443",
}
```

## 4th level: Recommendations for action

### /recommendations

Topic: `ia/<customerID>/<location>/<AssetID>/recommendations`

Shopfloor insights are recommendations for action that require concrete and rapid action in order to quickly eliminate efficiency losses on the store floor.

`recommendationUID`: Unique ID of the recommendation. Used to subsequently deactivate a recommendation (e.g. if it has become obsolete).
`recommendationType`: The ID / category of the current recommendation. Used to narrow down the group of people
`recommendationValues`: Values used to form the actual recommendation set

#### Example for /recommendations

```json
{
    "timestamp_ms": 1588879689394,
    "recommendationUID": 3556,
    "recommendationType": 8996,
    "enabled": True,
    "recommendationValues": 
    {
        "percentage1": 30, 
        "percentage2": 40
    }
}
```

## in development

### /qualityClass

A message is sent here each time a product is classified. Example payload:
> **qualityClass 0 and 1 are defined by default.
> {.is-warning}

| qualityClass | Name | Description | Color under which this "State" is automatically visualized by the traffic light|
|---------|------|------------------|------------------|
| 0 | Good | The product does not meet the quality requirements | Green |
| 1 | Bad |The product does not meet the quality requirements| Red |

> **The qualityClass 2 and higher are freely selectable**.
> {.is-warning}

| qualityClass | Name | Description | Color under which this "State" is automatically visualized by the traffic light|
|---------|------|------------------|------------------|
| 2 | Cookie center broken |Cookie center broken| Freely selectable |
| 3 | Cookie has a broken corner |Cookie has a broken corner | Freely selectable |

```json
{
"timestamp_ms": 1588879689394, 
"qualityClass": 1
}
```

### /detectedObject

> **in progress (Patrick)**
{.is-danger}

Under this topic, a detected object is published from the object detection. Each object is enclosed by a rectangular field in the image. The position and dimensions of this field are stored in rectangle. The type of detected object can be retrieved with the keyword object. Additionally, the prediction accuracy for this object class is given as confidence. The requestID is only used for traceability and assigns each recognized object to a request/query, i.e. to an image. All objects with the same requestID were detected in one image capture.

```json
{
"timestamp_ms": 1588879689394, 
}, "detectedObject": 
 {
   "rectangle":{
    "x":730,
    "y":66,
    "w":135,
    "h":85
   },
   { "object": "fork",
   "confidence":0.501
  },
"requestID":"a7fde8fd-cc18-4f5f-99d3-897dcd07b308"
}
```

### /cycleTimeScrap

Under this topic a message should be sent whenever an assembly at a certain station should be aborted because the part has been marked as defective.

```json
{ 
"timestamp_ms" : 1588879689394,
"currentStation" : "StationXY"
}
```

[sensorconnect]: ../../developers/factorycube-core/sensorconnect
[cameraconnect]: ../../developers/factorycube-core/cameraconnect<|MERGE_RESOLUTION|>--- conflicted
+++ resolved
@@ -45,19 +45,6 @@
 }
 ```
 
-<<<<<<< HEAD
-### Topic: productImage
-
-All data coming back from microservices and were published on the server. Input has been from the topic /rawImageClassification.
-
-Topic structure: 'ia/<customer>/<location>/<assetID>/productImage'
-
-### Example:
-
-Topic: 'ia/mck/dccaachen/weaving1/productImage
-
-This means that the customer is McKinsey which is located in the DCC in Aachen, Germany. The assetID from the machine is weaving1 which is taking the product image.
-=======
 ### Topic: `ia/rawImage/`
 All raw data coming in via [cameraconnect].
 
@@ -73,18 +60,13 @@
 Topic: `ia/rawImage/2020-0102/4646548`
 
 This means that the transmitter with the serial number 2020-0102 has one camera connected to it with the serial number 4646548.
->>>>>>> ab21edfd
 
 ```json
 {
 	"timestamp_ms": 214423040823,
 	"image":  {
 		"image_id": "<SerialNumberCamera>_<timestamp_ms>",
-<<<<<<< HEAD
 		"image_bytes": 3495ask484...,
-=======
-		"image_bytes": 3495ask484...
->>>>>>> ab21edfd
 		"image_heigth": 800,
 		"image_width": 1203,
 		"image_channels": 3
@@ -92,8 +74,6 @@
 }
 ```
 
-<<<<<<< HEAD
-=======
 #### Example for decoding an image and saving it locally with OpenCV
 ```
 im_bytes = base64.b64decode(incoming_mqtt_message["image"]["image_bytes"])
@@ -101,8 +81,7 @@
 img = cv2.imdecode(im_arr, flags=cv2.IMREAD_COLOR)
 cv2.imwrite(image_path, img)
 ```
-
->>>>>>> ab21edfd
+  
 ## 2nd level: contextualized data
 
 In this level the data is already assigned to a machine.
@@ -330,6 +309,14 @@
     "energyConsumption": 123456
 }
 ```
+
+### /productImage
+
+All data coming from `/rawImageClassification` and were published on the server. Same content as `/rawImageClassification`, only with a changed topic.
+
+Topic structure: `ia/<customer>/<location>/<assetID>/productImage`
+
+
 
 ## 3rd level: production data
 
@@ -414,7 +401,7 @@
   "UID": "161117101271788647991611171016443",
 }
 ```
-
+  
 ## 4th level: Recommendations for action
 
 ### /recommendations
