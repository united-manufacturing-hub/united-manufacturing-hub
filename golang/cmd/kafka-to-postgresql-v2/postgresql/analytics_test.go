--- conflicted
+++ resolved
@@ -176,10 +176,7 @@
 
 		// Expect Exec from InsertProductAdd
 		mock.ExpectBeginTx(pgx.TxOptions{})
-<<<<<<< HEAD
-=======
 		// See analytics-product.go for more details on this query
->>>>>>> 8fa60535
 		mock.ExpectExec(`
 			INSERT INTO product
             \(
@@ -197,15 +194,9 @@
                         \$2,
                         \$3,
                         CASE
-<<<<<<< HEAD
-                                    WHEN \$4\:\:int IS NOT NULL THEN to_timestamp\(\$4\:\:int/1000\)
-                        END\:\:timestamptz,
-                        to_timestamp\(\$5/1000\),
-=======
                                     WHEN \$4\:\:int IS NOT NULL THEN to_timestamp\(\$4\:\:int/1000.0\)
                         END\:\:timestamptz,
                         to_timestamp\(\$5/1000.0\),
->>>>>>> 8fa60535
                         \$6,
                         \$7\:\:int
 				\)
@@ -402,11 +393,7 @@
             VALUES
             \(
                         \$1,
-<<<<<<< HEAD
-                        to_timestamp\(\$2/1000\),
-=======
                         to_timestamp\(\$2/1000.0\),
->>>>>>> 8fa60535
                         \$3
             \)
 		on conflict
@@ -446,11 +433,7 @@
             VALUES
             \(
                         \$1,
-<<<<<<< HEAD
-                        to_timestamp\(\$2/1000\),
-=======
                         to_timestamp\(\$2/1000.0\),
->>>>>>> 8fa60535
                         \$3
             \)
 		on conflict
@@ -488,11 +471,7 @@
             VALUES
             \(
                         \$1,
-<<<<<<< HEAD
-                        to_timestamp\(\$2/1000\),
-=======
                         to_timestamp\(\$2/1000.0\),
->>>>>>> 8fa60535
                         \$3
             \)
 		on conflict
