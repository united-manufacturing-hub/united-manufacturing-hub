package main

import (
	"github.com/beeker1121/goque"
	"go.uber.org/zap"
)

type queueObject struct {
	Topic   string
	Message []byte
}

const queuePath = "/data/queue"

func setupQueue(direction string) (pq *goque.Queue, err error) {
	pq, err = goque.OpenQueue(queuePath + "/" + direction)
	if err != nil {
		zap.S().Errorf("Error opening queue", err)
		return
	}
	return
}

func closeQueue(pq *goque.Queue) (err error) {

	err = pq.Close()

	if err != nil {
		zap.S().Errorf("Error closing queue", err)
		return
	}

	return
}

func storeNewMessageIntoQueue(topic string, message []byte, pq *goque.Queue) {
	// Prevents recursion
	if !CheckIfNewMessageOrStore(message, topic) {
		zap.S().Debugf("Message already in queue (%s) (%s)", topic, message)
		return
	}
	storeMessageIntoQueue(topic, message, pq)
}

func storeMessageIntoQueue(topic string, message []byte, pq *goque.Queue) {
	zap.S().Debugf("Stored new message in queue (%s) (%s)", topic, message)
	newElement := queueObject{
		Topic:   topic,
		Message: message,
	}
	_, err := pq.EnqueueObject(newElement)
	if err != nil {
		zap.S().Errorf("Error enqueuing %v, %s %v", err, topic, message)
		return
	}
}

<<<<<<< HEAD
func retrieveMessageFromQueue(pq *goque.Queue) (queueObj *queueObject, err error) {
=======
func retrieveMessageFromQueue(pq *goque.Queue) (queueObj queueObject, err error, gotItem bool) {
>>>>>>> e59b341c
	if pq.Length() == 0 {
		zap.S().Debugf("pq.Length == 0")
		return
	}
	var item *goque.Item
	item, err = pq.Dequeue()
	if err != nil || item == nil {
		if err != nil && err.Error() != "goque: Stack or queue is empty" {
			zap.S().Errorf("Failed to dequeue message: %v", err)
			return queueObj, err, false
		}
		return
	}

	err = item.ToObject(queueObj)
	if err != nil {
		return
	}
	gotItem = true
	return
}<|MERGE_RESOLUTION|>--- conflicted
+++ resolved
@@ -55,11 +55,7 @@
 	}
 }
 
-<<<<<<< HEAD
-func retrieveMessageFromQueue(pq *goque.Queue) (queueObj *queueObject, err error) {
-=======
-func retrieveMessageFromQueue(pq *goque.Queue) (queueObj queueObject, err error, gotItem bool) {
->>>>>>> e59b341c
+func retrieveMessageFromQueue(pq *goque.Queue) (queueObj *queueObject, err error, gotItem bool) {
 	if pq.Length() == 0 {
 		zap.S().Debugf("pq.Length == 0")
 		return
