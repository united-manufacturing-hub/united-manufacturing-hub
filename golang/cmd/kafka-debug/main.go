--- conflicted
+++ resolved
@@ -60,7 +60,6 @@
 		}
 	}
 
-<<<<<<< HEAD
 	internal.SetupKafka(
 		kafka.ConfigMap{
 			"security.protocol":        securityProtocol,
@@ -70,19 +69,8 @@
 			"ssl.ca.location":          "/SSL_certs/ca.crt",
 			"bootstrap.servers":        KafkaBoostrapServer,
 			"group.id":                 "kafka-debug",
-		})
-=======
-	internal.SetupKafka(kafka.ConfigMap{
-		"security.protocol":        securityProtocol,
-		"ssl.key.location":         "/SSL_certs/tls.key",
-		"ssl.key.password":         os.Getenv("KAFKA_SSL_KEY_PASSWORD"),
-		"ssl.certificate.location": "/SSL_certs/tls.crt",
-		"ssl.ca.location":          "/SSL_certs/ca.crt",
-		"bootstrap.servers":        KafkaBoostrapServer,
-		"group.id":                 "kafka-debug",
 		"metadata.max.age.ms":      180000,
 	})
->>>>>>> 6c8f7755
 
 	zap.S().Debugf("Start Queue processors")
 	go startDebugger()
