package postgresql

import (
	"fmt"
	"github.com/jackc/pgx/v5/pgconn"
	"github.com/united-manufacturing-hub/united-manufacturing-hub/cmd/kafka-to-postgresql-v2/helper"
	sharedStructs "github.com/united-manufacturing-hub/united-manufacturing-hub/cmd/kafka-to-postgresql-v2/shared"
	"go.uber.org/zap"
)

func (c *Connection) InsertProductAdd(msg *sharedStructs.ProductAddMessage, topic *sharedStructs.TopicDetails) error {
	assetId, err := c.GetOrInsertAsset(topic)
	if err != nil {
		return err
	}
	productTypeId, err := c.GetOrInsertProductType(assetId, msg.ExternalProductId, nil)
	if err != nil {
		return err
	}

	// Start tx (this shouln't take more then 1 minute)
	ctx, cncl := get1MinuteContext()
	defer cncl()
	tx, err := c.Db.Begin(ctx)
	if err != nil {
		return err
	}
	// Insert producth
	var cmdTag pgconn.CommandTag
	/*
		The SQL query does the following:
			1. Inserts a new product into the product table
			2. In case the start_time is not null, it converts the timestamp from milliseconds to seconds
			3. Otherwise, it sets the value to NULL
		$4 :: INT is a explicit type cast to INT, because postgresql otherwise doesn't know the type if it is NULL
		Divide by 1000.0 is important, as this is a float division, otherwise the result would be an integer
	*/
	cmdTag, err = tx.Exec(ctx, `
			INSERT INTO product
            (
                        external_product_type_id,
                        product_batch_id,
                        asset_id,
                        start_time,
                        end_time,
                        quantity,
                        bad_quantity
            )
            VALUES
            	(
                        $1,
                        $2,
                        $3,
                        CASE
<<<<<<< HEAD
                                    WHEN $4::int IS NOT NULL THEN to_timestamp($4::int/1000)
                        END::timestamptz,
                        to_timestamp($5/1000),
=======
                                    WHEN $4::int IS NOT NULL THEN to_timestamp($4::int/1000.0)
                        END::timestamptz,
                        to_timestamp($5/1000.0),
>>>>>>> 8fa60535
                        $6,
                        $7::int
				)
		`, int(productTypeId), helper.StringPtrToNullString(msg.ProductBatchId), int(assetId), helper.Uint64PtrToNullInt64(msg.StartTimeUnixMs), msg.EndTimeUnixMs, int(msg.Quantity), helper.Uint64PtrToNullInt64(msg.BadQuantity))
	if err != nil {
		zap.S().Warnf("Error inserting product: %v (productTypeId: %v) [%s]", err, productTypeId, cmdTag)
		zap.S().Debugf("Message: %v (Topic: %v)", msg, topic)
		errR := tx.Rollback(ctx)
		if errR != nil {
			zap.S().Errorf("Error rolling back transaction: %v", errR)
		}
		return err
	}
	return tx.Commit(ctx)
}

func (c *Connection) UpdateBadQuantityForProduct(msg *sharedStructs.ProductSetBadQuantityMessage, topic *sharedStructs.TopicDetails) error {
	assetId, err := c.GetOrInsertAsset(topic)
	if err != nil {
		return err
	}
	productTypeId, err := c.GetOrInsertProductType(assetId, msg.ExternalProductId, nil)
	if err != nil {
		return err
	}

	// Start tx
	ctx, cncl := get1MinuteContext()
	defer cncl()
	tx, err := c.Db.Begin(ctx)
	if err != nil {
		return err
	}

	// Update bad quantity with check integrated in WHERE clause
	cmdTag, err := tx.Exec(ctx, `
        UPDATE product
		SET    bad_quantity = bad_quantity + $1
		WHERE  external_product_type_id = $2
			   AND asset_id = $3
			   AND end_time = to_timestamp($4 / 1000.0)
			   AND ( quantity - bad_quantity ) >= $1 
    `, int(msg.BadQuantity), int(productTypeId), int(assetId), msg.EndTimeUnixMs)

	if err != nil {
		zap.S().Warnf("Error updating bad quantity: %v", err)
		errR := tx.Rollback(ctx)
		if errR != nil {
			zap.S().Errorf("Error rolling back transaction: %v", errR)
		}
		return err
	}

	// Check if the update operation affected any rows
	if cmdTag.RowsAffected() == 0 {
		zap.S().Warnf("Bad quantity update condition not met for product: %v", msg)
		errR := tx.Rollback(ctx)
		if errR != nil {
			zap.S().Errorf("Error rolling back transaction due to condition not met: %v", errR)
		}
		return fmt.Errorf("bad quantity update condition not met for product: %v", msg)
	}

	return tx.Commit(ctx)
}<|MERGE_RESOLUTION|>--- conflicted
+++ resolved
@@ -52,15 +52,9 @@
                         $2,
                         $3,
                         CASE
-<<<<<<< HEAD
-                                    WHEN $4::int IS NOT NULL THEN to_timestamp($4::int/1000)
-                        END::timestamptz,
-                        to_timestamp($5/1000),
-=======
                                     WHEN $4::int IS NOT NULL THEN to_timestamp($4::int/1000.0)
                         END::timestamptz,
                         to_timestamp($5/1000.0),
->>>>>>> 8fa60535
                         $6,
                         $7::int
 				)
