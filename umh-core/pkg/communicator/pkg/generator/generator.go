--- conflicted
+++ resolved
@@ -158,15 +158,11 @@
 					"action-get-data-flow-component-metrics",
 					"log-logs-suppression", // Prevents logging of GetLogs action results to avoid log flooding when UI auto-refreshes logs (see HandleActionMessage GetLogs suppression for details)
 					"core-health",
-<<<<<<< HEAD
-					"log-logs-suppression",
 					"pause-dfc",
-=======
 					"action-get-metrics",
 					"action-delete-protocol-converter",
 					"action-edit-protocol-converter",
 					"protocol-converter-logs",
->>>>>>> 029f22bd
 				},
 			},
 		},
