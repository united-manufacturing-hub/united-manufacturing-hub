<<<<<<< HEAD
# Stream Processor Implementation

> 🚧 **Roadmap Item** - Stream processors transform messages already inside the Unified Namespace using the unified data-modelling system.

Stream processors implement the runtime execution of [data models and contracts](../data-modeling/README.md), providing real-time data transformation and contextualization within the UNS. This document covers the technical implementation details, configuration syntax, and Management Console interface.

## Overview

Stream processors consume messages from the UNS, apply transformations according to data models, and republish structured data that complies with data contracts. They bridge raw industrial data and business-ready information.

**Key Features:**
- **Real-time data contextualization** - Transform raw sensor data into business metrics
- **Data aggregation** - Combine multiple data streams into unified models
- **Schema enforcement** - Validate against data contracts automatically
- **Stream joins** - Correlate data across different devices/systems
- **JavaScript expressions** - Flexible transformation logic

## Architecture Integration

Stream processors integrate with the unified data-modelling system:

```yaml
# Complete configuration example
payloadshapes:
  - name: timeseries
    version: v1
    jsonschema: '{"type":"object","properties":{"value":{"type":["number","string","boolean"]},"timestamp_ms":{"type":"integer"}},"required":["value","timestamp_ms"]}'

datamodels:
  - name: Pump
    version: v1
    structure:
      pressure:
        type: timeseries
        constraints: { unit: kPa, min: 0 }
      motor:
        _model: Motor:v1

datacontracts:
  - name: _pump
    version: v1
    model: Pump:v1
    sinks:
      timescaledb: true

streamprocessors:
  - name: pump41_sp
    contract: _pump:v1
    location:
      level0: corpA
      level1: plant-A
      level2: line-4
      level3: pump41
    sources:
      p: "umh.v1.corpA.plant-A.line-4.pump41._raw.pressure"
    mapping:
      pressure: "p"
```

All components are registered in Redpanda Schema Registry at boot, ensuring the UNS output plugin rejects non-compliant messages.

## Configuration Syntax

### Stream Processor Definition

```yaml
streamprocessors:
  - name: processor_name
    desiredState: active          # active | inactive
    contract: contract_name:v1    # Required: binds to data contract
    location:                     # ISA-95 hierarchy
      level0: enterprise
      level1: site
      level2: area
      level3: work_unit
      level4: work_center         # Optional
    sources:                      # Variable definitions
      var_name: "full.uns.topic.path"
    mapping:                      # Field transformations
      model_field: "javascript_expression"
```

### Location Hierarchy (ISA-95)

Defines the asset position in your enterprise hierarchy:

```yaml
location:
  level0: corpA        # Enterprise/Corporation
  level1: plant-A      # Site/Facility
  level2: line-4       # Area/Production Line
  level3: pump41       # Work Unit/Equipment
  level4: motor1       # Work Center/Component (optional)
```

**Generated UNS Topics:**
```
umh.v1.{level0}.{level1}.{level2}.{level3}[.{level4}].{contract}.{field_path}
```

### Source Variables

Map UNS topics to variables for use in expressions:

```yaml
sources:
  # Simple variables
  temp: "umh.v1.corpA.plant-A.line-4.furnace1._raw.temperature_F"
  press: "umh.v1.corpA.plant-A.line-4.pump41.deviceX._raw.pressure"
  
  # Power measurements
  l1: "umh.v1.corpA.plant-A.line-4.pump41._raw.power_l1"
  l2: "umh.v1.corpA.plant-A.line-4.pump41._raw.power_l2"
  l3: "umh.v1.corpA.plant-A.line-4.pump41._raw.power_l3"
```

**Variable Naming:**
- Use descriptive but concise names
- Avoid conflicts with JavaScript keywords
- Consider using prefixes for related variables

### Field Mapping

Transform source variables into model fields using JavaScript expressions:

```yaml
mapping:
  # Direct pass-through
  pressure: "press"
  
  # Unit conversions
  temperature: "(temp - 32) * 5 / 9"
  
  # Calculations
  total_power: "l1 + l2 + l3"
  power_average: "(l1 + l2 + l3) / 3"
  
  # Conditional logic
  status: "temp > 100 ? 'hot' : 'normal'"
  
  # Sub-model fields (dot notation)
  motor.current: "motor_current_var"
  motor.rpm: "motor_speed_var"
  
  # Folder fields
  diagnostics.vibration: "vibration_var"
  
  # Static constants
  serial_number: "'SN-P41-007'"
  firmware_version: "'v2.1.4'"
```

## Mapping Rules Reference

### Expression Evaluation

- **Language**: JavaScript (Node-RED JS engine)
- **Context**: Latest value of each source variable
- **Return**: Value matching field's payload shape
- **Evaluation**: On every source variable update

### Field Path Rules

| Pattern | Description | Example |
|---------|-------------|---------|
| `field` | Top-level field | `pressure: "press"` |
| `folder.field` | Field inside folder | `diagnostics.vibration: "vib"` |
| `submodel.field` | Field in sub-model | `motor.current: "current"` |

### Static Values

For metadata or constants, use empty sources:

```yaml
sources: {}  # No live topics
mapping:
  serial_number: "'SN-PUMP-001'"
  manufacturer: "'Acme Corp'"
  installation_date: "'2024-01-15'"
```

### Error Handling

| Scenario | Behavior |
|----------|----------|
| Unknown field in mapping | Processor fails to start |
| Missing source variable | Processor fails to start |
| JavaScript syntax error | Processor fails to start |
| Runtime expression error | Message skipped, logged |
| Expression returns `undefined` | Message skipped |

## Complete Examples

### Minimal Temperature Sensor

```yaml
datamodels:
  - name: Temperature
    version: v1
    structure:
      temperature_in_c:
        type: timeseries

datacontracts:
  - name: _temperature
    version: v1
    model: Temperature:v1
    sinks:
      timescaledb: true

streamprocessors:
  - name: furnaceTemp_sp
    desiredState: active
    contract: _temperature:v1
    location:
      level0: corpA
      level1: plant-A
      level2: line-4
      level3: furnace1
    sources:
      tF: "umh.v1.corpA.plant-A.line-4.furnace1._raw.temperature_F"
    mapping:
      temperature_in_c: "(tF - 32) * 5 / 9"
```

**Result:**
- **UNS Topic**: `umh.v1.corpA.plant-A.line-4.furnace1._temperature.temperature_in_c`
- **Payload**: `{"value": 815.6, "timestamp_ms": 1733904005123}`
- **Database**: Auto-created hypertable `temperature_v1`

### Complex Pump with Motor Sub-Model

```yaml
datamodels:
  - name: Motor
    version: v1
    structure:
      current: { type: timeseries }
      rpm: { type: timeseries }

  - name: Pump
    version: v1
    structure:
      pressure:
        type: timeseries
        constraints: { unit: kPa, min: 0 }
      temperature:
        type: timeseries
        constraints: { unit: "°C" }
      running:
        type: timeseries
        constraints: { allowed: [true, false] }
      diagnostics:
        vibration:
          type: timeseries
          constraints: { unit: "mm/s" }
      motor:
        _model: Motor:v1
      total_power:
        type: timeseries
        constraints: { unit: kW }
      serial_number:
        type: timeseries

datacontracts:
  - name: _pump
    version: v1
    model: Pump:v1
    sinks:
      timescaledb: true

streamprocessors:
  - name: pump41_sp
    desiredState: active
    contract: _pump:v1
    location:
      level0: corpA
      level1: plant-A
      level2: line-4
      level3: pump41
    sources:
      p: "umh.v1.corpA.plant-A.line-4.pump41.deviceX._raw.press"
      tF: "umh.v1.corpA.plant-A.line-4.pump41.deviceX._raw.tempF"
      r: "umh.v1.corpA.plant-A.line-4.pump41.deviceX._raw.run"
      v: "umh.v1.corpA.plant-A.line-4.pump41.deviceX._raw.vib"
      c: "umh.v1.corpA.plant-A.line-4.pump41._raw.motor_current"
      s: "umh.v1.corpA.plant-A.line-4.pump41._raw.motor_speed"
      l1: "umh.v1.corpA.plant-A.line-4.pump41._raw.power_l1"
      l2: "umh.v1.corpA.plant-A.line-4.pump41._raw.power_l2"
    mapping:
      pressure: "p"
      temperature: "(tF - 32)*5/9"
      running: "r"
      diagnostics.vibration: "v"
      motor.current: "c"
      motor.rpm: "s"
      total_power: "l1 + l2"
      serial_number: "'SN-P41-007'"

  - name: pump42_sp
    desiredState: active
    contract: _pump:v1
    location:
      level0: corpA
      level1: plant-A
      level2: line-4
      level3: pump42
    sources:
      # Same source structure but different paths
      p: "umh.v1.corpA.plant-A.line-4.pump42.deviceX._raw.press"
      # ... other sources for pump42
    mapping:
      # Same mapping except different serial number
      pressure: "p"
      # ... other mappings
      serial_number: "'SN-P42-008'"
```

**Generated Infrastructure:**

| Component | Count | Description |
|-----------|-------|-------------|
| Data Model | 1 (Pump:v1) | Reusable across instances |
| Data Contract | 1 (_pump:v1) | Shared configuration |
| Stream Processors | 2 (pump41_sp, pump42_sp) | Asset-specific instances |
| TimescaleDB Tables | 1 (pump_v1) | Shared storage |
| Protocol Converter Write | 1 | Auto-generated sink handler |

## Management Console

> 🚧 **Roadmap Item** - The Management Console provides a visual interface for creating and managing stream processors.

### Console Workflow

The Management Console follows familiar UMH patterns for configuration:

#### 1. Navigate to Stream Processors
```
Data Flows > Stream Processors > + Add Stream Processor
```

#### 2. Single-Page Configuration Panel

```
Stream Processor (pump42_sp)                    [Deploy]
────────────────────────────────────────────────────────────────
1) General
   Name              pump42_sp
   Desired State     Active
   Contract          _pump:v1 ▼     (model implied: Pump:v1)

2) Location (ISA-95)
   level0: corpA     level1: plant-A
   level2: line-4    level3: pump42    level4: (blank)

3) Sources                      📂 Tag Browser
────────────────────────────────────────────────────────────────
Source    Topics
────────────────────────────────────────────────────────────────
press     umh.v1.corpA…deviceX._raw.press
tF        …deviceX._raw.tempF
r         …deviceX._raw.run
c         …pump42._raw.motor_current
s         …pump42._raw.motor_speed
l1        …pump42._raw.power_l1
l2        …pump42._raw.power_l2
────────────────────────────────────────────────────────────────

4) Apply Model
────────────────────────────────────────────────────────────────
Target Field       JS Expression
────────────────────────────────────────────────────────────────
pressure           press
temperature        (tF-32)*5/9
running            r
motor.current      c
motor.rpm          s
total_power        l1+l2
serial_number      'SN-P42-008'
────────────────────────────────────────────────────────────────
[+ Add Row]    [YAML Preview ▼]
```

#### 3. Interactive Features

**Tag Browser Integration:**
- Click 📂 to open tag browser
- Select from live UNS topics
- Auto-suggest variable names
- Full topic path verification

**Live Validation:**
- Expression syntax checking
- Model field validation
- Real-time error highlighting
- Preview generated topics

**YAML Preview:**
- Show generated `streamprocessors:` block
- Copy for version control
- Validate against schema

#### 4. Deployment Result

After clicking **Deploy**:
- FSM validates configuration
- Benthos container starts processing
- Status updates to 🟢 Running
- Generated topics appear in Tag Browser

### Console Integration

**Data Flows Overview:**
```
Data Flows (Stream Processors)
────────────────────────────────────────────────────────────────
Name          Contract     State    TPS    Location
────────────────────────────────────────────────────────────────
pump41_sp     _pump:v1     🟢Run    1.2    corpA.plant-A.line-4.pump41
pump42_sp     _pump:v1     🟢Run    1.1    corpA.plant-A.line-4.pump42
furnaceTemp   _temp:v1     🟢Run    0.8    corpA.plant-A.line-4.furnace1
```

**Tag Browser Integration:**
```
umh.v1
 └ corpA.plant-A.line-4.pump42
    └ _pump
       ├ pressure
       ├ temperature
       ├ running
       ├ diagnostics
       │   └ vibration
       ├ motor
       │   ├ current
       │   └ rpm
       ├ total_power
       └ serial_number
```

**Live Data Verification:**
- Click any field to see live values
- Right sidebar shows: "Stored in TimescaleDB table pump_v1 • Retention: 365d"
- SQL sample queries for data access

## Why This Meets All Requirements

The unified data-modelling approach addresses key manufacturing requirements:

### 1. Generic ISA-95 Support
- Built-in `level0-4` location hierarchy
- Automatic UNS topic generation
- Hierarchical database storage

### 2. Single YAML Dialect
- Unified configuration language
- Pass-through and derived transformations
- No mode-switching complexity

### 3. Folders & Sub-Models Unified
- Consistent `structure` handling
- Dot-notation field access
- Reusable component modeling

### 4. Per-Field Constraints
- Built-in validation (unit, min, max)
- Type enforcement
- Enumerated value support

### 5. Static Constants Support
- Empty source expressions
- Metadata injection
- Configuration-driven constants

### 6. Simplified Event Model
- Default "evaluate on every update"
- No complex event handling
- Predictable processing behavior

### 7. Succinct Contracts
- YAML flow-style compatible
- Clear model binding
- Explicit sink configuration

### 8. Full UNS Topic Paths
- No ambiguous references
- Complete topic specification
- Clear data lineage

## Best Practices

### Configuration Management
- **Version control**: Store YAML configurations in Git
- **Environment-specific**: Use environment variables for deployment-specific values
- **Validation**: Test configurations in development before production

### Performance Optimization
- **Minimize sources**: Only subscribe to needed topics
- **Efficient expressions**: Keep JavaScript simple and fast
- **Batch similar processors**: Group related transformations

### Monitoring and Maintenance
- **Monitor TPS**: Track messages per second for performance
- **Error logging**: Set up alerting for processing errors
- **Schema evolution**: Plan model updates carefully

### Security
- **Topic authorization**: Restrict access to sensitive source topics
- **Expression validation**: Review JavaScript expressions for security
- **Schema validation**: Use schema registry for data integrity

## Related Documentation

For conceptual understanding and model design:
- [Data Modeling Overview](../data-modeling/README.md) - Architectural concepts
- [Data Models](../data-modeling/data-models.md) - Structure and schema design
- [Data Contracts](../data-modeling/data-contracts.md) - Storage and retention policies

For integration and context:
- [Unified Namespace](../unified-namespace/README.md) - Topic conventions and payload formats
- [Data Flows Overview](overview.md) - Integration with other flow types
- [Configuration Reference](../../reference/configuration-reference.md) - Complete syntax reference
=======
# Stream Processor

> 🚧 **Roadmap Item** - Stream processors are planned for a future release. They will enable real-time data transformation and contextualization within the UNS.

## Planned Features

Stream processors will transform messages already inside the Unified Namespace:

- **Real-time data contextualization** - Add business context to raw sensor data
- **Data aggregation** - Combine multiple data streams into meaningful business events  
- **Schema enforcement** - Validate and transform data contracts
- **Stream joins** - Correlate data across different devices/systems
- **Windowing operations** - Time-based data grouping and calculations

*Configuration syntax and examples will be added when this feature ships.*
>>>>>>> e40ddd1a
<|MERGE_RESOLUTION|>--- conflicted
+++ resolved
@@ -1,4 +1,4 @@
-<<<<<<< HEAD
+
 # Stream Processor Implementation
 
 > 🚧 **Roadmap Item** - Stream processors transform messages already inside the Unified Namespace using the unified data-modelling system.
@@ -521,20 +521,3 @@
 - [Unified Namespace](../unified-namespace/README.md) - Topic conventions and payload formats
 - [Data Flows Overview](overview.md) - Integration with other flow types
 - [Configuration Reference](../../reference/configuration-reference.md) - Complete syntax reference
-=======
-# Stream Processor
-
-> 🚧 **Roadmap Item** - Stream processors are planned for a future release. They will enable real-time data transformation and contextualization within the UNS.
-
-## Planned Features
-
-Stream processors will transform messages already inside the Unified Namespace:
-
-- **Real-time data contextualization** - Add business context to raw sensor data
-- **Data aggregation** - Combine multiple data streams into meaningful business events  
-- **Schema enforcement** - Validate and transform data contracts
-- **Stream joins** - Correlate data across different devices/systems
-- **Windowing operations** - Time-based data grouping and calculations
-
-*Configuration syntax and examples will be added when this feature ships.*
->>>>>>> e40ddd1a
