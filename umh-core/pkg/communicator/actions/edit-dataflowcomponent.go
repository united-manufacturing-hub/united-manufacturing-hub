// Copyright 2025 UMH Systems GmbH
//
// Licensed under the Apache License, Version 2.0 (the "License");
// you may not use this file except in compliance with the License.
// You may obtain a copy of the License at
//
//     http://www.apache.org/licenses/LICENSE-2.0
//
// Unless required by applicable law or agreed to in writing, software
// distributed under the License is distributed on an "AS IS" BASIS,
// WITHOUT WARRANTIES OR CONDITIONS OF ANY KIND, either express or implied.
// See the License for the specific language governing permissions and
// limitations under the License.

// Package actions contains implementations of the Action interface that mutate the
// UMH configuration or otherwise change the system state.
//
// -----------------------------------------------------------------------------
// BUSINESS CONTEXT
// -----------------------------------------------------------------------------
// A Data‑Flow Component (DFC) in UMH is a Benthos pipeline that lives inside the
// FSM runtime. Editing a DFC therefore means **writing a new desired
// configuration** and then **waiting until the FSM reports that the running
// instance has reached the
//   - state "active" **and**
//   - the *observed* configuration matches the *desired* one.
//
// If the component fails to come up within `constants.DataflowComponentWaitForActiveTimeout`
// the action **rolls back** to the previous configuration (unless the caller set
// `ignoreHealthCheck`).
//
// Why two UUIDs?
//   * `oldComponentUUID` – the UUID that already exists in the system before the
//     edit and is taken from the incoming request payload.
//   * `newComponentUUID` – a *deterministic* UUID derived from the **name** *after*
//     the edit (this can change when the user renames the component).  It is the
//     key under which the rewritten config will be stored.
//
// Runtime state observation
// -------------------------
// The caller passes a pointer `*fsm.SystemSnapshot` that is owned and mutated by
// a different goroutine inside the FSM event loop.  The action never locks that
// pointer itself; instead it takes a *copy* under a read‑lock (`GetSystemSnapshot`).
// This means the polling loop in `waitForComponentToBeActive` always sees a
// consistent snapshot without blocking the FSM writer.
//
// Rollback strategy
// -----------------
// On timeout, `waitForComponentToBeActive` writes `oldConfig` back through the
// same `AtomicEditDataflowcomponent` API that performed the edit.  It uses
// `newComponentUUID` as key because – after a rename – the *existing* component
// in the configuration store now sits under the new ID.
//
// -----------------------------------------------------------------------------
// The concrete flow of an EditDataflowComponentAction
// -----------------------------------------------------------------------------
//   1. **Parse** – extract name, type, UUID, payload and flags.  Generate
//      `newComponentUUID` from the (possibly new) name.
//   2. **Validate** – structural sanity checks and YAML parsing.
//   3. **Execute**
//        a.     Send ActionConfirmed.
//        b.     Translate the custom payload into a Benthos service config.
//        c.     Write the new DFC config via `configManager.AtomicEditDataflowcomponent`.
//        d.     Poll `systemSnapshot` until the instance reports `state==active`
//               **and** `observedConfig == desiredConfig`.
//        e.     If the poll times out → rollback (unless `ignoreHealthCheck`).
//
// All public methods below have Go‑doc comments that repeat these key aspects in
// the exact location where a future maintainer will look for them.
// -----------------------------------------------------------------------------

package actions

import (
	"context"
	"encoding/json"
	"errors"
	"fmt"
	"time"

	"github.com/google/uuid"
	"github.com/united-manufacturing-hub/united-manufacturing-hub/umh-core/pkg/config"
	"github.com/united-manufacturing-hub/united-manufacturing-hub/umh-core/pkg/config/benthosserviceconfig"
	"github.com/united-manufacturing-hub/united-manufacturing-hub/umh-core/pkg/config/dataflowcomponentserviceconfig"
	"github.com/united-manufacturing-hub/united-manufacturing-hub/umh-core/pkg/constants"
	"github.com/united-manufacturing-hub/united-manufacturing-hub/umh-core/pkg/fsm"
	"github.com/united-manufacturing-hub/united-manufacturing-hub/umh-core/pkg/fsm/dataflowcomponent"
	"github.com/united-manufacturing-hub/united-manufacturing-hub/umh-core/pkg/logger"
	"github.com/united-manufacturing-hub/united-manufacturing-hub/umh-core/pkg/models"
	"github.com/united-manufacturing-hub/united-manufacturing-hub/umh-core/pkg/service/s6"
	"go.uber.org/zap"
	"gopkg.in/yaml.v3"
)

// EditDataflowComponentAction implements the Action interface for editing an
// existing Data‑Flow Component.  The struct only contains *immutable* data that
// is required across the lifetime of a single action execution.
//
// NOTE: When adding new fields, decide explicitly whether the value is written
// once during construction/parse (→ field) or transient in Execute (→ local var).
// Keeping the struct immutable avoids subtle race conditions because callers are
// not expected to share EditDataflowComponentAction instances between goroutines.
// -----------------------------------------------------------------------------

type EditDataflowComponentAction struct {
	userEmail string // e‑mail of the human that triggered the action (used for replies)

	actionUUID   uuid.UUID // unique ID of *this* action instance
	instanceUUID uuid.UUID // ID of the UMH instance this action operates on

	outboundChannel chan *models.UMHMessage // channel used to send progress events back to the UI

	configManager config.ConfigManager // abstraction over the central configuration store

	// Parsed request payload (only populated after Parse)
	payload  models.CDFCPayload
	name     string // human‑readable component name (may change during an edit)
	metaType string // "custom" for now – future‑proofing for other component kinds

	// ─── UUID choreography ────────────────────────────────────────────────────
	oldComponentUUID uuid.UUID // UUID of the pre‑existing component (taken from the request)
	newComponentUUID uuid.UUID // deterministic UUID derived from the *new* name

	// ─── Runtime observation & synchronisation ───────────────────────────────
	systemSnapshotManager *fsm.SnapshotManager // manager that holds the latest system snapshot

	ignoreHealthCheck bool // if true -> no rollback on timeout
	actionLogger      *zap.SugaredLogger

	// Caches for rollback: we hold the freshly generated config and the old one
	dfc       config.DataFlowComponentConfig // desired (new) config
	oldConfig config.DataFlowComponentConfig // backup of the original config
}

// NewEditDataflowComponentAction returns an *un‑parsed* action instance.  The
// method exists mainly to support dependency injection in unit tests – caller
// still needs to invoke Parse & Validate before Execute.
func NewEditDataflowComponentAction(userEmail string, actionUUID uuid.UUID, instanceUUID uuid.UUID, outboundChannel chan *models.UMHMessage, configManager config.ConfigManager, systemSnapshotManager *fsm.SnapshotManager) *EditDataflowComponentAction {
	return &EditDataflowComponentAction{
		userEmail:             userEmail,
		actionUUID:            actionUUID,
		instanceUUID:          instanceUUID,
		outboundChannel:       outboundChannel,
		configManager:         configManager,
		actionLogger:          logger.For(logger.ComponentCommunicator),
		systemSnapshotManager: systemSnapshotManager,
	}
}

// Parse implements the Action interface.
//
// It extracts the business fields from the raw JSON payload – *without* doing
// deep semantic validation.  Responsibility is split deliberately so that unit
// tests can cover each phase independently.
//
// The function also computes `newComponentUUID` because the UUID is purely a
// function of the name and therefore already known at this stage (even before
// the heavy YAML parsing starts).
func (a *EditDataflowComponentAction) Parse(payload interface{}) error {
	//First parse the top level structure
	type TopLevelPayload struct {
		Name string `json:"name"`
		Meta struct {
			Type string `json:"type"`
		} `json:"meta"`
		Payload           interface{} `json:"payload"`
		UUID              string      `json:"uuid"`
		IgnoreHealthCheck bool        `json:"ignoreHealthCheck"`
	}

	// Parse the top level payload
	var topLevel TopLevelPayload
	payloadBytes, err := json.Marshal(payload)
	if err != nil {
		return fmt.Errorf("failed to marshal payload: %v", err)
	}

	if err := json.Unmarshal(payloadBytes, &topLevel); err != nil {
		return fmt.Errorf("failed to unmarshal top level payload: %v", err)
	}

	a.name = topLevel.Name
	if a.name == "" {
		return errors.New("missing required field Name")
	}

	//set the new component UUID by the name
	a.newComponentUUID = dataflowcomponentserviceconfig.GenerateUUIDFromName(a.name)

	a.oldComponentUUID, err = uuid.Parse(topLevel.UUID)
	if err != nil {
		return fmt.Errorf("invalid UUID format: %v", err)
	}

	//set the new component UUID by the name
	a.newComponentUUID = dataflowcomponentserviceconfig.GenerateUUIDFromName(a.name)

	// Store the meta type
	a.metaType = topLevel.Meta.Type
	if a.metaType == "" {
		return errors.New("missing required field Meta.Type")
	}

	a.ignoreHealthCheck = topLevel.IgnoreHealthCheck

	// Handle different component types
	switch a.metaType {
	case "custom":
		payload, err := parseCustomDataFlowComponent(topLevel.Payload)
		if err != nil {
			return err
		}
		a.payload = payload
	case "protocolConverter", "dataBridge", "streamProcessor":
		SendActionReply(a.instanceUUID, a.userEmail, a.actionUUID, models.ActionFinishedWithFailure, "component type not supported", a.outboundChannel, models.EditDataFlowComponent)
		return fmt.Errorf("component type %s not yet supported", a.metaType)
	default:
		return fmt.Errorf("unsupported component type: %s", a.metaType)
	}

	a.actionLogger.Debugf("Parsed EditDataFlowComponent action payload: name=%s, type=%s, UUID=%s", a.name, a.metaType, a.oldComponentUUID)
	return nil
}

// Validate implements the Action interface.
//
// After `Parse` succeeded, Validate performs all expensive checks such as YAML
// unmarshalling.  That keeps error messages well‑structured: syntax/shape errors
// surface here, whereas runtime failures show up in Execute.
func (a *EditDataflowComponentAction) Validate() error {
	// Validate UUID was properly parsed
	if a.oldComponentUUID == uuid.Nil {
		return errors.New("component UUID is missing or invalid")
	}

	// Validate name and metatype were properly parsed
	if a.name == "" {
		return errors.New("missing required field Name")
	}

	if a.metaType == "" {
		return errors.New("missing required field Meta.Type")
	}

	// For custom type, validate the payload structure
	if a.metaType == "custom" {
		// Validate input fields
		if a.payload.Inputs.Type == "" {
			return errors.New("missing required field inputs.type")
		}
		if a.payload.Inputs.Data == "" {
			return errors.New("missing required field inputs.data")
		}

		// Validate output fields
		if a.payload.Outputs.Type == "" {
			return errors.New("missing required field outputs.type")
		}
		if a.payload.Outputs.Data == "" {
			return errors.New("missing required field outputs.data")
		}

		// Validate pipeline
		if len(a.payload.Pipeline) == 0 {
			return errors.New("missing required field pipeline.processors")
		}

		// Validate YAML in all components
		var temp map[string]interface{}

		// Validate Input YAML
		if err := yaml.Unmarshal([]byte(a.payload.Inputs.Data), &temp); err != nil {
			return fmt.Errorf("inputs.data is not valid YAML: %v", err)
		}

		// Validate Output YAML
		if err := yaml.Unmarshal([]byte(a.payload.Outputs.Data), &temp); err != nil {
			return fmt.Errorf("outputs.data is not valid YAML: %v", err)
		}

		// Validate pipeline processor YAML and fields
		for key, proc := range a.payload.Pipeline {
			if proc.Type == "" {
				return fmt.Errorf("missing required field pipeline.processors.%s.type", key)
			}
			if proc.Data == "" {
				return fmt.Errorf("missing required field pipeline.processors.%s.data", key)
			}

			// Check processor YAML
			if err := yaml.Unmarshal([]byte(proc.Data), &temp); err != nil {
				return fmt.Errorf("pipeline.processors.%s.data is not valid YAML: %v", key, err)
			}
		}

		// Validate inject data
		if a.payload.Inject.Type != "" && a.payload.Inject.Data != "" {
			if err := yaml.Unmarshal([]byte(a.payload.Inject.Data), &temp); err != nil {
				return fmt.Errorf("inject.data is not valid YAML: %v", err)
			}
		}
	}

	return nil
}

// Execute implements the Action interface by performing the actual configuration
// mutation and, optionally, waiting for the runtime to pick it up.
//
// The method is intentionally *long* because splitting it would complicate the
// rollback logic – we need the full context to unwind safely.
func (a *EditDataflowComponentAction) Execute() (interface{}, map[string]interface{}, error) {
	a.actionLogger.Info("Executing EditDataflowComponent action")

	// Send confirmation that action is starting
	SendActionReply(a.instanceUUID, a.userEmail, a.actionUUID, models.ActionConfirmed, Label("edit", a.name)+"starting", a.outboundChannel, models.EditDataFlowComponent)

	// Parse the input and output configurations
	benthosInput := make(map[string]interface{})
	benthosOutput := make(map[string]interface{})
	benthosYamlInject := make(map[string]interface{})

	// First try to use the Input data
	err := yaml.Unmarshal([]byte(a.payload.Inputs.Data), &benthosInput)
	if err != nil {
		errMsg := Label("edit", a.name) + fmt.Sprintf("failed to parse input data: %s", err.Error())
		SendActionReply(a.instanceUUID, a.userEmail, a.actionUUID, models.ActionFinishedWithFailure, errMsg, a.outboundChannel, models.EditDataFlowComponent)
		return nil, nil, fmt.Errorf("%s", errMsg)
	}

	//parse the output data
	err = yaml.Unmarshal([]byte(a.payload.Outputs.Data), &benthosOutput)
	if err != nil {
		errMsg := Label("edit", a.name) + fmt.Sprintf("failed to parse output data: %s", err.Error())
		SendActionReply(a.instanceUUID, a.userEmail, a.actionUUID, models.ActionFinishedWithFailure, errMsg, a.outboundChannel, models.EditDataFlowComponent)
		return nil, nil, fmt.Errorf("%s", errMsg)
	}

	//parse the inject data
	if a.payload.Inject.Data != "" {
		err = yaml.Unmarshal([]byte(a.payload.Inject.Data), &benthosYamlInject)
		if err != nil {
			errMsg := Label("edit", a.name) + fmt.Sprintf("failed to parse inject data: %s", err.Error())
			SendActionReply(a.instanceUUID, a.userEmail, a.actionUUID, models.ActionFinishedWithFailure, errMsg, a.outboundChannel, models.EditDataFlowComponent)
			return nil, nil, fmt.Errorf("%s", errMsg)
		}
	}

	//parse the cache resources, rate limit resources and buffer from the inject data
	cacheResources, ok := benthosYamlInject["cache_resources"].([]interface{})
	if !ok {
		cacheResources = []interface{}{}
	}

	rateLimitResources, ok := benthosYamlInject["rate_limit_resources"].([]interface{})
	if !ok {
		rateLimitResources = []interface{}{}
	}

	buffer, ok := benthosYamlInject["buffer"].(map[string]interface{})
	if !ok {
		buffer = map[string]interface{}{}
	}

	benthosCacheResources := make([]map[string]interface{}, len(cacheResources))
	for i, resource := range cacheResources {
		resourceMap, ok := resource.(map[string]interface{})
		if !ok {
			return nil, nil, fmt.Errorf("cache resource %d is not a valid object", i)
		}
		benthosCacheResources[i] = resourceMap
	}

	benthosRateLimitResources := make([]map[string]interface{}, len(rateLimitResources))
	for i, resource := range rateLimitResources {
		resourceMap, ok := resource.(map[string]interface{})
		if !ok {
			return nil, nil, fmt.Errorf("rate limit resource %d is not a valid object", i)
		}
		benthosRateLimitResources[i] = resourceMap
	}

	benthosBuffer := make(map[string]interface{})
	for key, value := range buffer {
		benthosBuffer[key] = value
	}

	// Convert pipeline data to Benthos pipeline configuration
	benthosPipeline := map[string]interface{}{
		"processors": []interface{}{},
	}

	if len(a.payload.Pipeline) > 0 {
		// Convert each processor configuration in the pipeline
		processors := []interface{}{}

		for processorName, processor := range a.payload.Pipeline {
			var procConfig map[string]interface{}
			err := yaml.Unmarshal([]byte(processor.Data), &procConfig)
			if err != nil {
				errMsg := Label("edit", a.name) + fmt.Sprintf("failed to parse pipeline processor %s: %s", processorName, err.Error())
				SendActionReply(a.instanceUUID, a.userEmail, a.actionUUID, models.ActionFinishedWithFailure, errMsg, a.outboundChannel, models.EditDataFlowComponent)
				return nil, nil, fmt.Errorf("%s", errMsg)
			}

			// Add processor to the list
			processors = append(processors, procConfig)
		}

		benthosPipeline["processors"] = processors
	}

	// Create the Benthos service config
	benthosConfig := benthosserviceconfig.BenthosServiceConfig{
		Input:              benthosInput,
		Output:             benthosOutput,
		Pipeline:           benthosPipeline,
		CacheResources:     benthosCacheResources,
		RateLimitResources: benthosRateLimitResources,
		Buffer:             benthosBuffer,
	}

	// Normalize the config
	normalizedConfig := benthosserviceconfig.NormalizeBenthosConfig(benthosConfig)

	// Create the DataFlowComponentConfig
	dfc := config.DataFlowComponentConfig{
		FSMInstanceConfig: config.FSMInstanceConfig{
			Name:            a.name,
			DesiredFSMState: "active",
		},
		DataFlowComponentServiceConfig: dataflowcomponentserviceconfig.DataflowComponentServiceConfig{
			BenthosConfig: dataflowcomponentserviceconfig.BenthosConfig{
				Input:              normalizedConfig.Input,
				Pipeline:           normalizedConfig.Pipeline,
				Output:             normalizedConfig.Output,
				CacheResources:     normalizedConfig.CacheResources,
				RateLimitResources: normalizedConfig.RateLimitResources,
				Buffer:             normalizedConfig.Buffer,
			},
		},
	}

	a.dfc = dfc

	// Update the component in the configuration
	ctx, cancel := context.WithTimeout(context.Background(), constants.ActionTimeout)
	defer cancel()
	SendActionReply(a.instanceUUID, a.userEmail, a.actionUUID, models.ActionExecuting, Label("edit", a.name)+"updating configuration", a.outboundChannel, models.EditDataFlowComponent)
	a.oldConfig, err = a.configManager.AtomicEditDataflowcomponent(ctx, a.oldComponentUUID, dfc)
	if err != nil {
		errorMsg := Label("edit", a.name) + fmt.Sprintf("failed to edit dataflow component: %v", err)
		SendActionReply(a.instanceUUID, a.userEmail, a.actionUUID, models.ActionFinishedWithFailure, errorMsg, a.outboundChannel, models.EditDataFlowComponent)
		return nil, nil, fmt.Errorf("%s", errorMsg)
	}

	// check against observedState as well
	if a.systemSnapshotManager != nil { // skipping this for the unit tests
		if a.ignoreHealthCheck {
			SendActionReply(a.instanceUUID, a.userEmail, a.actionUUID, models.ActionExecuting, Label("edit", a.name)+"configuration updated; but ignoring the health check", a.outboundChannel, models.EditDataFlowComponent)
		} else {
			SendActionReply(a.instanceUUID, a.userEmail, a.actionUUID, models.ActionExecuting, Label("edit", a.name)+"configuration updated; waiting to become active", a.outboundChannel, models.EditDataFlowComponent)
			err = a.waitForComponentToBeActive()
			if err != nil {
				errorMsg := Label("edit", a.name) + fmt.Sprintf("failed to wait for dataflow component to be active: %v", err)
				SendActionReply(a.instanceUUID, a.userEmail, a.actionUUID, models.ActionFinishedWithFailure, errorMsg, a.outboundChannel, models.EditDataFlowComponent)
				return nil, nil, fmt.Errorf("%s", errorMsg)
			}
		}
	}

	// return success message, but do not send it as this is done by the caller
	successMsg := Label("edit", a.name) + "success"

	return successMsg, nil, nil
}

// getUserEmail implements the Action interface by returning the user email associated with this action.
func (a *EditDataflowComponentAction) getUserEmail() string {
	return a.userEmail
}

// getUuid implements the Action interface by returning the UUID of this action.
func (a *EditDataflowComponentAction) getUuid() uuid.UUID {
	return a.actionUUID
}

// GetParsedPayload returns the parsed CDFCPayload - exposed primarily for testing purposes.
func (a *EditDataflowComponentAction) GetParsedPayload() models.CDFCPayload {
	return a.payload
}

// GetComponentUUID returns the UUID of the component being edited - exposed primarily for testing purposes.
func (a *EditDataflowComponentAction) GetComponentUUID() uuid.UUID {
	return a.oldComponentUUID
}

// waitForComponentToBeActive polls the live FSM state until either
//   - the component shows up **active** with the *expected* configuration or
//   - the timeout hits (→ rollback except when ignoreHealthCheck).
//
// Concurrency note: The method never writes to `systemSnapshot`; the FSM runtime
// is the single writer.  We only take read‑locks while **copying** the full
// snapshot to avoid holding the lock during YAML comparisons.
func (a *EditDataflowComponentAction) waitForComponentToBeActive() error {
	// checks the system snapshot
	// 1. waits for the component to appear in the system snapshot (relevant for changed name)
	// 2. waits for the component to be active
	// 3. waits for the component to have the correct config
	ticker := time.NewTicker(constants.ActionTickerTime)
	defer ticker.Stop()
	timeout := time.After(constants.DataflowComponentWaitForActiveTimeout)
	startTime := time.Now()
	timeoutDuration := constants.DataflowComponentWaitForActiveTimeout

	var logs []s6.LogEntry
	var lastLogs []s6.LogEntry

	for {
		select {
		case <-timeout:
			stateMessage := Label("edit", a.name) + "timeout reached. it did not become active in time. rolling back"
			SendActionReply(a.instanceUUID, a.userEmail, a.actionUUID, models.ActionExecuting, stateMessage, a.outboundChannel, models.EditDataFlowComponent)
			ctx, cancel := context.WithTimeout(context.Background(), constants.ActionTimeout)
			defer cancel()
			_, err := a.configManager.AtomicEditDataflowcomponent(ctx, a.newComponentUUID, a.oldConfig)
			if err != nil {

				a.actionLogger.Errorf("failed to roll back dataflow component %s: %v", a.name, err)
			}
			return fmt.Errorf("dataflow component %s was not active in time and was rolled back to the old config", a.name)

		case <-ticker.C:
			elapsed := time.Since(startTime)
			remaining := timeoutDuration - elapsed
			remainingSeconds := int(remaining.Seconds())

			// the snapshot manager holds the latest system snapshot which is asynchronously updated by the other goroutines
			// we need to get a deep copy of it to prevent race conditions
			systemSnapshot := a.systemSnapshotManager.GetDeepCopySnapshot()
			if dataflowcomponentManager, exists := systemSnapshot.Managers[constants.DataflowcomponentManagerName]; exists {
				instances := dataflowcomponentManager.GetInstances()
				found := false
				for _, instance := range instances {
					if dataflowcomponentserviceconfig.GenerateUUIDFromName(instance.ID) == a.newComponentUUID {
						found = true
						dfcSnapshot, ok := instance.LastObservedState.(*dataflowcomponent.DataflowComponentObservedStateSnapshot)
						if !ok {
							stateMessage := RemainingPrefixSec(remainingSeconds) + "waiting for state info"
							SendActionReply(a.instanceUUID, a.userEmail, a.actionUUID, models.ActionExecuting,
								stateMessage, a.outboundChannel, models.EditDataFlowComponent)
							continue
						}
<<<<<<< HEAD
						// Verify that the Benthos instance has applied the desired configuration.
						// We compare the desired DataFlowComponentConfig with the *observed* Benthos
						// configuration contained in
						// dfcSnapshot.ServiceInfo.BenthosObservedState.ObservedBenthosServiceConfig.
						//
						// Do NOT use instance.LastObservedState.Config: the reconcile loop sets
						// that field to the desired config as soon as it writes to the store,
						// potentially some ticks before Benthos has actually restarted. Relying on
						// it here would let the action declare success while the container is
						// still starting up.
						//
						// ObservedBenthosServiceConfig and DataflowComponentServiceConfig differ in
						// type, so we convert the observed struct to the DFC representation before
						// running the comparison.

						if !CompareSnapshotWithDesiredConfig(dfcSnapshot, a.dfc) {
=======
						// check if the config is correct
						if !dataflowcomponentserviceconfig.NewComparator().ConfigsEqual(&dfcSnapshot.Config, &a.dfc.DataFlowComponentServiceConfig) {
							stateMessage := RemainingPrefixSec(remainingSeconds) + "config not yet applied"
>>>>>>> d91fb24e
							SendActionReply(a.instanceUUID, a.userEmail, a.actionUUID, models.ActionExecuting,
								stateMessage, a.outboundChannel, models.EditDataFlowComponent)
							continue
						}

						if instance.CurrentState != "active" && instance.CurrentState != "idle" {
							// currentStateReason contains more information on why the DFC is in its current state
							currentStateReason := dfcSnapshot.ServiceInfo.StatusReason

							stateMessage := RemainingPrefixSec(remainingSeconds) + currentStateReason
							SendActionReply(a.instanceUUID, a.userEmail, a.actionUUID, models.ActionExecuting,
								stateMessage, a.outboundChannel, models.EditDataFlowComponent)
							// send the benthos logs to the user
							logs = dfcSnapshot.ServiceInfo.BenthosObservedState.ServiceInfo.BenthosStatus.BenthosLogs
							// only send the logs that have not been sent yet
							if len(logs) > len(lastLogs) {
								lastLogs = SendLimitedLogs(logs, lastLogs, a.instanceUUID, a.userEmail, a.actionUUID, a.outboundChannel, models.EditDataFlowComponent, remainingSeconds)
							}

							continue
						} else {
							stateMessage := RemainingPrefixSec(remainingSeconds) + fmt.Sprintf("completed. is in state '%s' with correct configuration", instance.CurrentState)
							SendActionReply(a.instanceUUID, a.userEmail, a.actionUUID, models.ActionExecuting,
								stateMessage, a.outboundChannel, models.EditDataFlowComponent)
							return nil
						}
					}
				}
				if !found {
					stateMessage := RemainingPrefixSec(remainingSeconds) + "waiting for it to appear in the config"
					SendActionReply(a.instanceUUID, a.userEmail, a.actionUUID, models.ActionExecuting,
						stateMessage, a.outboundChannel, models.EditDataFlowComponent)
				}
			} else {
				stateMessage := RemainingPrefixSec(remainingSeconds) + "waiting for manager to initialise"
				SendActionReply(a.instanceUUID, a.userEmail, a.actionUUID, models.ActionExecuting,
					stateMessage, a.outboundChannel, models.EditDataFlowComponent)
			}
		}
	}
}

func CompareSnapshotWithDesiredConfig(dfcSnapshot *dataflowcomponent.DataflowComponentObservedStateSnapshot, desiredConfig config.DataFlowComponentConfig) bool {
	if dfcSnapshot == nil || dfcSnapshot.ServiceInfo.BenthosObservedState.ObservedBenthosServiceConfig.Input == nil {
		return false
	}
	observedConfig := dfcSnapshot.ServiceInfo.BenthosObservedState.ObservedBenthosServiceConfig
	observedConfigInDfcConfig := dataflowcomponentserviceconfig.DataflowComponentServiceConfig{
		BenthosConfig: dataflowcomponentserviceconfig.BenthosConfig{
			Input:              observedConfig.Input,
			Pipeline:           observedConfig.Pipeline,
			Output:             observedConfig.Output,
			CacheResources:     observedConfig.CacheResources,
			RateLimitResources: observedConfig.RateLimitResources,
			Buffer:             observedConfig.Buffer,
		},
	}
	return dataflowcomponentserviceconfig.NewComparator().ConfigsEqual(&observedConfigInDfcConfig, &desiredConfig.DataFlowComponentServiceConfig)
}<|MERGE_RESOLUTION|>--- conflicted
+++ resolved
@@ -551,7 +551,6 @@
 								stateMessage, a.outboundChannel, models.EditDataFlowComponent)
 							continue
 						}
-<<<<<<< HEAD
 						// Verify that the Benthos instance has applied the desired configuration.
 						// We compare the desired DataFlowComponentConfig with the *observed* Benthos
 						// configuration contained in
@@ -568,11 +567,7 @@
 						// running the comparison.
 
 						if !CompareSnapshotWithDesiredConfig(dfcSnapshot, a.dfc) {
-=======
-						// check if the config is correct
-						if !dataflowcomponentserviceconfig.NewComparator().ConfigsEqual(&dfcSnapshot.Config, &a.dfc.DataFlowComponentServiceConfig) {
-							stateMessage := RemainingPrefixSec(remainingSeconds) + "config not yet applied"
->>>>>>> d91fb24e
+
 							SendActionReply(a.instanceUUID, a.userEmail, a.actionUUID, models.ActionExecuting,
 								stateMessage, a.outboundChannel, models.EditDataFlowComponent)
 							continue
