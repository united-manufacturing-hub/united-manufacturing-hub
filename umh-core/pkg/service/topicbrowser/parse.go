// Copyright 2025 UMH Systems GmbH
//
// Licensed under the Apache License, Version 2.0 (the "License");
// you may not use this file except in compliance with the License.
// You may obtain a copy of the License at
//
//     http://www.apache.org/licenses/LICENSE-2.0
//
// Unless required by applicable law or agreed to in writing, software
// distributed under the License is distributed on an "AS IS" BASIS,
// WITHOUT WARRANTIES OR CONDITIONS OF ANY KIND, either express or implied.
// See the License for the specific language governing permissions and
// limitations under the License.

package topicbrowser

import (
<<<<<<< HEAD
	"bytes"
	"encoding/binary"
	"errors"
=======
	"encoding/hex"
>>>>>>> 6ce9a9a7
	"fmt"
	"strconv"
	"strings"
	"sync"
	"time"

<<<<<<< HEAD
	"github.com/united-manufacturing-hub/united-manufacturing-hub/umh-core/pkg/service/process_manager/process_shared"

	"github.com/pierrec/lz4/v4"
=======
>>>>>>> 6ce9a9a7
	"github.com/united-manufacturing-hub/united-manufacturing-hub/umh-core/pkg/constants"
)

const (
	// parseBufferInitialSize is the initial size for hex data concatenation buffers
	parseBufferInitialSize = 4096

	// maxPayloadBytes limits individual payload size
	maxPayloadBytes = 10 << 20 // 10MiB
)

// extractRaw searches log entries for a complete START‒END block and returns
// the hex-encoded payload plus its epoch-ms timestamp.
// An unfinished block yields (nil, 0, nil); a finished-but-malformed block
// (e.g., missing or unparsable timestamp) yields (nil, 0, nil) for resilient processing.
//
// Logs will come in this format:
// STARTSTARTSTART
// <hex-encoded data>
// ENDDATAENDDATAENDDATA
// 1750091514783
// ENDENDENDEND
<<<<<<< HEAD
func extractRaw(entries []process_shared.LogEntry) (compressed []byte, epochMS int64, err error) {
=======
func extractRaw(entries []s6svc.LogEntry, lastProcessedTimestamp time.Time) (compressed []byte, epochMS int64, err error) {
>>>>>>> 6ce9a9a7
	var (
		blockEndIndex = -1
		dataEndIndex  = -1
		startIndex    = -1
	)

	// Find the first complete block that we haven't processed yet
	for i, entry := range entries {
		if strings.Contains(entry.Content, constants.BLOCK_START_MARKER) {
			startIndex = i
		}
		if strings.Contains(entry.Content, constants.DATA_END_MARKER) && startIndex != -1 {
			dataEndIndex = i
		}
		if strings.Contains(entry.Content, constants.BLOCK_END_MARKER) && dataEndIndex != -1 {
			blockEndIndex = i

			// Check if we should process this block based on timestamp
			tsLine := ""
			for _, tsEntry := range entries[dataEndIndex+1 : blockEndIndex] {
				s := strings.TrimSpace(tsEntry.Content)
				if s != "" {
					tsLine = s
					break
				}
			}

			if tsLine != "" {
				if epochMS, err := strconv.ParseInt(tsLine, 10, 64); err == nil {
					blockTimestamp := time.UnixMilli(epochMS)
					// Only process blocks newer than our last processed timestamp
					if blockTimestamp.After(lastProcessedTimestamp) {
						// This is a new block we should process
						break
					}
				}
			}

			// Reset for next iteration
			blockEndIndex = -1
			dataEndIndex = -1
			startIndex = -1
		}
	}

	if blockEndIndex == -1 || dataEndIndex == -1 || startIndex == -1 {
		return nil, 0, nil // no unprocessed block found
	}

	// Use buffer pool for hex data concatenation
	bufPtr := parseBufferPool.Get().(*[]byte)
	buf := *bufPtr
	buf = buf[:0] // Reset buffer but keep capacity

	defer func() {
		*bufPtr = buf[:0] // Reset for next use
		parseBufferPool.Put(bufPtr)
	}()

	// Concatenate hex data from all lines between markers
	for _, entry := range entries[startIndex+1 : dataEndIndex] {
		content := strings.TrimSpace(entry.Content)
		if content != "" {
			buf = append(buf, content...)
		}
	}

	// Find timestamp
	tsLine := ""
	for _, entry := range entries[dataEndIndex+1 : blockEndIndex] {
		s := strings.TrimSpace(entry.Content)
		if s != "" {
			tsLine = s
			break
		}
	}
	if tsLine == "" {
		return nil, 0, nil // Skip block with missing timestamp
	}

	epochMS, err = strconv.ParseInt(tsLine, 10, 64)
	if err != nil {
		return nil, 0, nil // Skip block with invalid timestamp
	}

	// Make a copy of the hex data
	result := make([]byte, len(buf))
	copy(result, buf)

	return result, epochMS, nil
}

<<<<<<< HEAD
func (svc *Service) parseBlock(entries []process_shared.LogEntry) error {
	hexBuf, epoch, err := extractRaw(entries)
	if err != nil || len(hexBuf) == 0 {
		return err // nil or extractor error
	}
	/*

		compressed := make([]byte, hex.DecodedLen(len(hexBuf)))
		if _, err := hex.Decode(compressed, hexBuf); err != nil {
			return fmt.Errorf("hex decode: %w", err)
		}
=======
func (svc *Service) parseBlock(entries []s6svc.LogEntry) error {
	svc.processingMutex.RLock()
	lastProcessedTimestamp := svc.lastProcessedTimestamp
	svc.processingMutex.RUnlock()

	hexBuf, epoch, err := extractRaw(entries, lastProcessedTimestamp)
	if err != nil {
		return err // Propagate extraction error
	}
	if len(hexBuf) == 0 {
		return nil // No new data to process
	}

	// Hex decode the payload
	payload := make([]byte, hex.DecodedLen(len(hexBuf)))
	n, err := hex.Decode(payload, hexBuf)
	if err != nil {
		// Skip block with invalid hex data but continue processing
		svc.logger.Warnf("Skipping block with invalid hex data: %v", err)
		svc.processingMutex.Lock()
		svc.lastProcessedTimestamp = time.UnixMilli(epoch)
		svc.processingMutex.Unlock()
		return nil
	}
	payload = payload[:n] // Trim to actual decoded length
>>>>>>> 6ce9a9a7

		payload, err := decompressLZ4(compressed)
		if err != nil {
			return err
		}
	*/
	payload := hexBuf
	if len(payload) > maxPayloadBytes {
		// Skip oversized payload but continue processing
		svc.logger.Warnf("Skipping oversized payload: %d bytes exceed max %d limit", len(payload), maxPayloadBytes)
		svc.processingMutex.Lock()
		svc.lastProcessedTimestamp = time.UnixMilli(epoch)
		svc.processingMutex.Unlock()
		return nil
	}

	// Create buffer item with sequence number
	item := &Buffer{
		Payload:     payload,
		Timestamp:   time.UnixMilli(epoch),
		SequenceNum: svc.ringbuffer.GetNextSequenceNum(),
	}

	// Add to ring buffer
	svc.ringbuffer.Add(item)

	// Calculate time since last timestamp for debugging
	var timeSinceLastStr string
	if svc.lastProcessedTimestamp.IsZero() {
		timeSinceLastStr = "first block"
	} else {
		timeSinceLast := item.Timestamp.Sub(svc.lastProcessedTimestamp)
		timeSinceLastStr = fmt.Sprintf("%.2fs since last timestamp", timeSinceLast.Seconds())
	}

	// Debug logging with timestamp, sequence number, and timing information
	if svc.logger != nil {
		svc.logger.Debugf("found block with timestamp %s (%s), giving it sequence number %d, and added to ring buffer",
			item.Timestamp.Format(time.RFC3339),
			timeSinceLastStr,
			item.SequenceNum)
	}

	// Update tracking - only after successful processing
	svc.processingMutex.Lock()
	svc.lastProcessedTimestamp = item.Timestamp
	svc.processingMutex.Unlock()

	return nil
}

// parseBufferPool reuses buffers for hex data concatenation.
// See memory management documentation above for usage patterns.
var parseBufferPool = sync.Pool{
	New: func() any {
		b := make([]byte, 0, parseBufferInitialSize)
		return &b
	},
}<|MERGE_RESOLUTION|>--- conflicted
+++ resolved
@@ -15,26 +15,15 @@
 package topicbrowser
 
 import (
-<<<<<<< HEAD
-	"bytes"
-	"encoding/binary"
-	"errors"
-=======
 	"encoding/hex"
->>>>>>> 6ce9a9a7
 	"fmt"
 	"strconv"
 	"strings"
 	"sync"
 	"time"
 
-<<<<<<< HEAD
+	"github.com/united-manufacturing-hub/united-manufacturing-hub/umh-core/pkg/constants"
 	"github.com/united-manufacturing-hub/united-manufacturing-hub/umh-core/pkg/service/process_manager/process_shared"
-
-	"github.com/pierrec/lz4/v4"
-=======
->>>>>>> 6ce9a9a7
-	"github.com/united-manufacturing-hub/united-manufacturing-hub/umh-core/pkg/constants"
 )
 
 const (
@@ -56,11 +45,8 @@
 // ENDDATAENDDATAENDDATA
 // 1750091514783
 // ENDENDENDEND
-<<<<<<< HEAD
+func extractRaw(entries []s6svc.LogEntry, lastProcessedTimestamp time.Time) (compressed []byte, epochMS int64, err error) {
 func extractRaw(entries []process_shared.LogEntry) (compressed []byte, epochMS int64, err error) {
-=======
-func extractRaw(entries []s6svc.LogEntry, lastProcessedTimestamp time.Time) (compressed []byte, epochMS int64, err error) {
->>>>>>> 6ce9a9a7
 	var (
 		blockEndIndex = -1
 		dataEndIndex  = -1
@@ -153,19 +139,6 @@
 	return result, epochMS, nil
 }
 
-<<<<<<< HEAD
-func (svc *Service) parseBlock(entries []process_shared.LogEntry) error {
-	hexBuf, epoch, err := extractRaw(entries)
-	if err != nil || len(hexBuf) == 0 {
-		return err // nil or extractor error
-	}
-	/*
-
-		compressed := make([]byte, hex.DecodedLen(len(hexBuf)))
-		if _, err := hex.Decode(compressed, hexBuf); err != nil {
-			return fmt.Errorf("hex decode: %w", err)
-		}
-=======
 func (svc *Service) parseBlock(entries []s6svc.LogEntry) error {
 	svc.processingMutex.RLock()
 	lastProcessedTimestamp := svc.lastProcessedTimestamp
@@ -178,6 +151,7 @@
 	if len(hexBuf) == 0 {
 		return nil // No new data to process
 	}
+	/*
 
 	// Hex decode the payload
 	payload := make([]byte, hex.DecodedLen(len(hexBuf)))
@@ -191,14 +165,7 @@
 		return nil
 	}
 	payload = payload[:n] // Trim to actual decoded length
->>>>>>> 6ce9a9a7
-
-		payload, err := decompressLZ4(compressed)
-		if err != nil {
-			return err
-		}
-	*/
-	payload := hexBuf
+
 	if len(payload) > maxPayloadBytes {
 		// Skip oversized payload but continue processing
 		svc.logger.Warnf("Skipping oversized payload: %d bytes exceed max %d limit", len(payload), maxPayloadBytes)
