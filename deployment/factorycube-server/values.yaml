# Default values for factorycube-server.
# This is a YAML-formatted file.
# Declare variables to be passed into your templates.

### factoryinsight ###
factoryinsight:
  enabled: true
  image: unitedmanufacturinghub/factoryinsight
  # Only specify tag if you want to use a specific version. If not specified the latest stable version is automatically selected
  # tag: 0.3.2 
  replicas: 2
  user: "factoryinsight"
  # Password will be generated automatically
  db_host: "factorycube-server"
  db_database: "factoryinsight"
  db_user: "factoryinsight"
  db_password: "changeme"
  redis:
    URI1: factorycube-server-redis-node-0.factorycube-server-redis-headless:26379
    URI2: factorycube-server-redis-node-1.factorycube-server-redis-headless:26379
    URI3: factorycube-server-redis-node-2.factorycube-server-redis-headless:26379
  service:
    annotations: {}
  pdb:
    enabled: true
    annotations: {}
    minAvailable: 2 
  hpa:
    enabled: true
    minReplicas: 2
    maxReplicas: 5 
  ingress:
    enabled: false
    publicHost: ""
    publicHostSecretName: ""
  resources:
    limits:
       cpu: 1000m         
    requests:
       cpu: 200m      

<<<<<<< HEAD
### factoryinput ###
factoryinput:
  #This is currently just a mock to start grafanaproxy !
  enabled: true
  user: "factoryinput"
    
=======
### mqtt-to-blob ###
mqtttoblob:
  # not enabeld by default
  enabled: true
  image:
    repository: unitedmanufacturinghub/mqtt-to-blob
    tag: testing
    pullPolicy: Always
  replicas: 1
  pdb:
    enabled: true
    minAvailable: 1

>>>>>>> ca7fd878

### grafanaproxy ###
grafanaproxy:
  enabled: true  
  image:
    repository: unitedmanufacturinghub/grafana-proxy
    tag: testing
    pullPolicy: Always
  replicas: 1
  service:
    annotations: {}
    type: LoadBalancer 
    port: 2096
    targetPort: 80
    protocol: TCP
    labels: {}
    portName: service
    name: http
  resources:
    limits:
       cpu: 1000m
    requests:
       cpu: 200m
              
### mqtt-to-postresql ###
mqtttopostgresql:
  enabled: true
  image: unitedmanufacturinghub/mqtt-to-postgresql
  # Only specify tag if you want to use a specific version. If not specified the latest stable version is automatically selected
  # tag: 0.3.2
  replicas: 1
  storageRequest: 1Gi
  pdb:
    enabled: true
    minAvailable: 1

minio-operator:
    enabled: true
    loadBalancerEnabled: true
    service:
        annotations: {}
    ## MinIO Tenant Definition
    tenants:
      # Tenant name
      - name: umhminio
        ## Registry location and Tag to download MinIO Server image
        image:
          repository: minio/minio
          tag: RELEASE.2021-06-17T00-10-46Z
          pullPolicy: IfNotPresent
        ## Customize namespace for tenant deployment
        namespace: default
        ## Customize any private registry image pull secret.
        ## currently only one secret registry is supported
        imagePullSecret: {}
        ## If a scheduler is specified here, Tenant pods will be dispatched by specified scheduler.
        ## If not specified, the Tenant pods will be dispatched by default scheduler.
        scheduler: {}
        ## Specification for MinIO Pool(s) in this Tenant.
        pools:
          ## Servers specifies the number of MinIO Tenant Pods / Servers in this pool.
          ## For standalone mode, supply 1. For distributed mode, supply 4 or more.
          ## Note that the operator does not support upgrading from standalone to distributed mode.
          - servers: 1
            ## volumesPerServer specifies the number of volumes attached per MinIO Tenant Pod / Server.
            volumesPerServer: 4
            ## size specifies the capacity per volume
            size: 10Gi
            ## storageClass specifies the storage class name to be used for this pool
            storageClassName: standard
            ## Used to specify a toleration for a pod
            tolerations: {}
            ## nodeSelector parameters for MinIO Pods. It specifies a map of key-value pairs. For the pod to be
            ## eligible to run on a node, the node must have each of the
            ## indicated key-value pairs as labels.
            ## Read more here: https://kubernetes.io/docs/concepts/configuration/assign-pod-node/
            nodeSelector: {}
            ## Affinity settings for MinIO pods. Read more about affinity
            ## here: https://kubernetes.io/docs/concepts/configuration/assign-pod-node/#affinity-and-anti-affinity.
            affinity: {}
            ## Configure resource requests and limits for MinIO containers
            resources: {}
            ## Configure security context
            securityContext: {}
        ## Mount path where PV will be mounted inside container(s).
        mountPath: /export
        ## Sub path inside Mount path where MinIO stores data.
        subPath: /data
        # pool secrets
        secrets:
          enabled: true
          name: umhminio-secret
          accessKey: minio
          secretKey: minio123
        # pool metrics to be read by Prometheus
        metrics:
          enabled: false
          port: 9000
        certificate:
          ## Use this field to provide one or more external CA certificates. This is used by MinIO
          ## to verify TLS connections with other applications:
          ## https://github.com/minio/minio/tree/master/docs/tls/kubernetes#2-create-kubernetes-secret
          externalCaCertSecret: {}
          ## Use this field to provide a list of Secrets with external certificates. This can be used to to configure
          ## TLS for MinIO Tenant pods. Create secrets as explained here:
          ## https://github.com/minio/minio/tree/master/docs/tls/kubernetes#2-create-kubernetes-secret
          externalCertSecret: {}
          ## Enable automatic Kubernetes based certificate generation and signing as explained in
          ## https://kubernetes.io/docs/tasks/tls/managing-tls-in-a-cluster
          requestAutoCert: true
          ## This field is used only when "requestAutoCert" is set to true. Use this field to set CommonName
          ## for the auto-generated certificate. Internal DNS name for the pod will be used if CommonName is
          ## not provided. DNS name format is *.minio.default.svc.cluster.local
          certConfig: {}
        ## Enable S3 specific features such as Bucket DNS which would allow `buckets` to be
        ## accessible as DNS entries of form `<bucketname>.minio.default.svc.cluster.local`
        s3:
          ## This feature is turned off by default
          bucketDNS: false
        ## PodManagement policy for MinIO Tenant Pods. Can be "OrderedReady" or "Parallel"
        ## Refer https://kubernetes.io/docs/tutorials/stateful-application/basic-stateful-set/#pod-management-policy
        ## for details.
        podManagementPolicy: Parallel
        ## serviceMetadata allows passing additional labels and annotations to MinIO and Console specific
        ## services created by the operator.
        serviceMetadata: {}
        ## Add environment variables to be set in MinIO container (https://github.com/minio/minio/tree/master/docs/config)
        env: {}
        ## PriorityClassName indicates the Pod priority and hence importance of a Pod relative to other Pods.
        ## This is applied to MinIO pods only.
        ## Refer Kubernetes documentation for details https://kubernetes.io/docs/concepts/configuration/pod-priority-preemption/#priorityclass/
        priorityClassName : ""
        ## Define configuration for Console (Graphical user interface for MinIO)
        ## Refer https://github.com/minio/console
        console:
          image:
            repository: minio/console
            tag: v0.7.5
            pullPolicy: IfNotPresent
          replicaCount: 1
          secrets:
            enabled: true
            name: console-secret
            passphrase: SECRET
            salt: THISISAVERYBADSALT
            accessKey: YOURCONSOLEACCESS
            secretKey: YOURCONSOLESECRET
          ## Used to specify a toleration for Tenant Console pods.
          tolerations: []
          ## nodeSelector parameters for Tenant Console Pods. It specifies a map of key-value pairs. For the pod to be
          ## eligible to run on a node, the node must have each of the
          ## indicated key-value pairs as labels.
          ## Read more here: https://kubernetes.io/docs/concepts/configuration/assign-pod-node/
          nodeSelector: {}
          ## Affinity settings for Tenant Console Pods. Read more about affinity
          ## here: https://kubernetes.io/docs/concepts/configuration/assign-pod-node/#affinity-and-anti-affinity.
          affinity: {}
          ## Configure resource requests and limits for Tenant Console containers
          resources: {}
          ## Configure security context
          securityContext: {}
          ## Add environment variables to be set in Tenant Console container (https://github.com/minio/minio/tree/master/docs/config)
          env: {}
          ## Use this field to provide one or more external CA certificates. This is used by Console
          ## to verify TLS connections with other applications:
          ## https://github.com/minio/minio/tree/master/docs/tls/kubernetes#2-create-kubernetes-secret
          externalCaCertSecret: {}
          ## Use this field to provide a list of Secrets with external certificates. This can be used to to configure
          ## TLS for MinIO Console pods. Create secrets as explained here:
          ## https://github.com/minio/minio/tree/master/docs/tls/kubernetes#2-create-kubernetes-secret
          externalCertSecret: {}

### timescaleDB ###
timescaledb-single:
  enabled: true
  # This file and its contents are licensed under the Apache License 2.0.
  # Please see the included NOTICE for copyright information and LICENSE for a copy of the license.
  
  replicaCount: 1
  
  # To prevent very long names, we override the name, otherwise it would default to
  # timescaledb-single (the name of the chart)
  nameOverride: timescaledb
  
  # The default Patroni name of the cluster ("scope") is derived from the name of the release,
  # but you can override this behaviour here
  # https://patroni.readthedocs.io/en/latest/SETTINGS.html#global-universal
  clusterName:
  
  # The major PostgreSQL version to use, defaults to the default version of the Docker image
  # However, in pg_upgrade scenarios, you may need to specify an explicit version
  version:
  
  image:
    # Image was built from
    # https://github.com/timescale/timescaledb-docker-ha
    repository: timescaledev/timescaledb-ha
    tag: pg12-ts2.0-latest
    pullPolicy: IfNotPresent 
  
  # These secrets should exist before the Helm is used to deploy this TimescaleDB.
  # You can use generate_kustomization.sh to help in creating these secrets, or have
  # a look at kustomize/example to see how you could install them.
  secretNames:
    # This secret should contain environment variables that influence Patroni,
    # for example PATRONI_SUPERUSER_PASSWORD or PATRONI_REPLICATION_PASSWORD
    # https://patroni.readthedocs.io/en/latest/ENVIRONMENT.html#postgresql
    credentials:  # defaults to RELEASE-credentials
  
    # This secret should be a Secret of type kubernetes.io/tls, containing
    # both a tls.key and a tls.crt
    certificate:  # defaults to RELEASE-certificate
  
    # This secret should contain environment variables that influence pgBackRest,
    # for example, PGBACKREST_REPO1_S3_KEY or PGBACKREST_REPO1_S3_KEY_SECRET
    pgbackrest:  # defaults to RELEASE-pgbackrest
  
  backup:
    enabled: false
    pgBackRest:
      # https://pgbackrest.org/configuration.html
      # Although not impossible, care should be taken not to include secrets
      # in these parameters. Use Kubernetes Secrets to specify S3 Keys, Secrets etc.
      compress-type: lz4
      process-max: 4
      start-fast: "y"
      repo1-retention-diff: 2
      repo1-retention-full: 2
      repo1-type: s3
      repo1-cipher-type: "none"
      repo1-s3-region: us-east-2
      repo1-s3-endpoint: s3.amazonaws.com
  
    # Overriding the archive-push/archive-get sections is most useful in
    # very high througput situations. Look at values/high_throuhgput_example.yaml for more details
    pgBackRest:archive-push: {}
    pgBackRest:archive-get: {}
    jobs:
        # name: needs to adhere to the kubernetes restrictions
        # type: can be full, incr or diff, see https://pgbackrest.org/user-guide.html
        # schedule: https://en.wikipedia.org/wiki/Cron#CRON_expression
      - name: full-weekly
        type: full
        schedule: "12 02 * * 0"
      - name: incremental-daily
        type: incr
        schedule: "12 02 * * 1-6"
    # Extra custom environment variables for the backup container.
    envFrom:
    # - secretRef:
    #     name: extra-pgbackrest-secrets
  
    # Alternatively, you can expose individual environment variables:
    # https://kubernetes.io/docs/reference/generated/kubernetes-api/v1.16/#envvar-v1-core
    # Although not impossible, care should be taken not to include secrets
    # in these parameters. Use Kubernetes Secrets to specify S3 Keys, Secrets etc.
    env:
    # - name: PGBACKREST_REPO1_S3_BUCKET
    #   value: my_example_s3_bucket_for_backups
    # - name: PGBACKREST_REPO1_S3_KEY_SECRET
    #   valueFrom:
    #     secretKeyRef:
    #       name: pgbackrest-dev-secrets
    #       key: repo1-s3-key-secret
  
  # When creating a *new* deployment, the default is to initialize (using initdb) the database.
  # If however, you want to initialize the database using an existing backup, you can do so by
  # configuring this section.
  #
  # WARNING: You *should not* run 2 identically named deployments in separate Kubernetes
  #          clusters using the same S3 bucket for backups.
  bootstrapFromBackup:
    enabled: false
    # Setting the s3 path is mandatory to avoid overwriting an already existing backup,
    # and to be sure the restore is explicitly the one requested.
    repo1-path:
    # Here you can (optionally) provide a Secret to configure the restore process further.
    # For example, if you need to specify a different restore bucket, you should set
    # PGBACKREST_REPO1_S3_BUCKET: <base64 encoded value of the bucket> in these secrets
    secretName: pgbackrest-bootstrap
  
  
  # Extra custom environment variables.
  # These should be an EnvVar, as this allows you to inject secrets into the environment
  # https://kubernetes.io/docs/reference/generated/kubernetes-api/v1.16/#envvar-v1-core
  env:
  #  - name: NOT_A_SECRET
  #    value: "test"
  #  - name: MYAPPLICATION_STANDBY_PASSWORDS
  #    valueFrom:
  #      secretKeyRef:
  #        name: myapplication-passwords
  #        key: standby
  
  # Externally created Kubernetes secrets will be injected into the pods by referencing them here. You
  # can also add more configuration options and secrets this way (see https://kubernetes.io/docs/tasks/configure-pod-container/configure-pod-configmap/#configure-all-key-value-pairs-in-a-configmap-as-container-environment-variables)
  envFrom:
  #  - configMapRef:
  #      name: my-deployment-settings
  #      optional: true
  
  
  # This configuration will be passed on to Patroni directly, there are a few things that are
  # injected/changed, these are:
  #   - archive_command will be set to /bin/true if backup is disabled
  #   - any context sensitive parameter (scope, namespace, name) will be overridden by the Kubernetes context
  # https://patroni.readthedocs.io/en/latest/SETTINGS.html#settings
  patroni:
    log:
      level: WARNING
    # https://patroni.readthedocs.io/en/latest/replica_bootstrap.html#bootstrap
    bootstrap:
      method: restore_or_initdb
      restore_or_initdb:
        command: >
          /etc/timescaledb/scripts/restore_or_initdb.sh
          --encoding=UTF8
          --locale=C.UTF-8
        keep_existing_recovery_conf: true
      post_init: /etc/timescaledb/scripts/post_init.sh
      dcs:
        loop_wait: 10
        maximum_lag_on_failover: 33554432
        postgresql:
          parameters:
            archive_command: "/etc/timescaledb/scripts/pgbackrest_archive.sh %p"
            archive_mode: 'on'
            archive_timeout: 1800s
            #
            # Autovacuuming is very important to PostgreSQL. For TimescaleDB, in
            # most usecases the vacuuming part is of less importance (there are no deleted tuples to prune)
            # however, the autoanalyze bit (updating the statistics of the chunks) is important to help
            # in planning queries. Therefore we do some tuning of autovacuum to address these
            # TimescaleDB specific concerns.
            # We'd rather have autovacuum do things early, as this increases the changes that autovacuum
            # will find the buffers it needs in shared_buffers, instead of having to fetch them from disk.
            #
            autovacuum_analyze_scale_factor: 0.02
            # This allows us to auto-analyze at most 120 (pretty much empty) chunks every 5 seconds
            # This will ensure that we can have up-to-date statistics on inserts very, very quickly
            autovacuum_naptime: 5s
            autovacuum_max_workers: 10
            # We don't want vacuum work to be building up, therefore we increase
            # the cost limit so that the work to be done for vacuum will be done quickly.
            autovacuum_vacuum_cost_limit: 500
            autovacuum_vacuum_scale_factor: 0.05
            log_autovacuum_min_duration: 1min
            hot_standby: 'on'
            log_checkpoints: 'on'
            log_connections: 'on'
            log_disconnections: 'on'
            log_line_prefix: "%t [%p]: [%c-%l] %u@%d,app=%a [%e] "
            log_lock_waits: 'on'
            log_min_duration_statement: '1s'
            log_statement: ddl
            max_connections: 100
            max_prepared_transactions: 150
            shared_preload_libraries: timescaledb,pg_stat_statements
            ssl: 'on'
            ssl_cert_file: '/etc/certificate/tls.crt'
            ssl_key_file: '/etc/certificate/tls.key'
            tcp_keepalives_idle: 900
            tcp_keepalives_interval: 100
            temp_file_limit: 1GB
            timescaledb.passfile: '../.pgpass'
            unix_socket_directories: "/var/run/postgresql"
            unix_socket_permissions: '0750'
            wal_level: hot_standby
            wal_log_hints: 'on'
          use_pg_rewind: true
          use_slots: true
        retry_timeout: 10
        ttl: 30
    kubernetes:
      role_label: role
      scope_label: cluster-name
      use_endpoints: true
    postgresql:
      create_replica_methods:
      - basebackup
      pgbackrest:
        command: /etc/timescaledb/scripts/pgbackrest_restore.sh
        keep_data: true
        no_params: true
        no_master: true
      basebackup:
      - waldir: "/var/lib/postgresql/wal/pg_wal"
      recovery_conf:
        restore_command: /etc/timescaledb/scripts/pgbackrest_archive_get.sh %f "%p"
      callbacks:
        on_role_change: /etc/timescaledb/scripts/patroni_callback.sh
        on_start: /etc/timescaledb/scripts/patroni_callback.sh
        on_reload: /etc/timescaledb/scripts/patroni_callback.sh
        on_restart: /etc/timescaledb/scripts/patroni_callback.sh
        on_stop: /etc/timescaledb/scripts/patroni_callback.sh
      authentication:
        replication:
          username: standby
        superuser:
          username: postgres
      listen: 0.0.0.0:5432
      pg_hba:
      - local     all             postgres                              peer
      - local     all             all                                   md5
      - hostnossl all,replication all                all                reject
      - hostssl   all             all                127.0.0.1/32       md5
      - hostssl   all             all                ::1/128            md5
      - hostssl   replication     standby            all                md5
      - hostssl   all             all                all                md5
      use_unix_socket: true
    restapi:
      listen: 0.0.0.0:8008
  
  callbacks:
    # If set, this configMap will be used for the Patroni callbacks.
    configMap:  # example-patroni-callbacks
  
  postInit:
    # A list of sources, that contain post init scripts.
    # https://kubernetes.io/docs/reference/generated/kubernetes-api/v1.18/#projectedvolumesource-v1-core
    # These scripts are all projected to the same directory and will be executed
    # in sorted order only once: After a cluster initialization
    # Some examples:
    - configMap:
        name: timescale-post-init
        optional: false
    - secret:
        name: timescale-post-init-pw
        optional: false
  
  loadBalancer:
    # If not enabled, we still expose the primary using a so called Headless Service
    # https://kubernetes.io/docs/concepts/services-networking/service/#headless-services
    enabled: true
    port: 5432
    # Read more about the AWS annotations here:
    # https://kubernetes.io/docs/concepts/cluster-administration/cloud-providers/#aws
    # https://docs.aws.amazon.com/eks/latest/userguide/load-balancing.html
    annotations:
      # Setting idle-timeout to the maximum allowed value, as in general
      # database connections are long lived
      service.beta.kubernetes.io/aws-load-balancer-connection-idle-timeout: "4000"
  
      # service.beta.kubernetes.io/aws-load-balancer-type: nlb            # Use an NLB instead of ELB
      # service.beta.kubernetes.io/aws-load-balancer-internal: 0.0.0.0/0  # Internal Load Balancer
    # Define extra things that should go in the service spec
    # https://kubernetes.io/docs/reference/generated/kubernetes-api/v1.17/#servicespec-v1-core
    spec:
    # loadBalancerSourceRanges:
    # - "0.0.0.0/0"
  
  replicaLoadBalancer:
    # If not enabled, we still expose the replica's using a so called Headless Service
    # https://kubernetes.io/docs/concepts/services-networking/service/#headless-services
    enabled: false  
    port: 5433
    annotations:
      service.beta.kubernetes.io/aws-load-balancer-connection-idle-timeout: "4000"
    # Define extra things that should go in the service spec
    # https://kubernetes.io/docs/reference/generated/kubernetes-api/v1.17/#servicespec-v1-core
    spec:
    # loadBalancerSourceRanges:
    # - "0.0.0.0/0"
  
  readinessProbe:
    enabled: true
    initialDelaySeconds: 5
    periodSeconds: 30
    timeoutSeconds: 5
    failureThreshold: 6
    successThreshold: 1
  
  persistentVolumes:
    # For sanity reasons, the actual PGDATA and wal directory will be subdirectories of the Volume mounts,
    # this allows Patroni/a human/an automated operator to move directories during bootstrap, which cannot
    # be done if we did not use subdirectories
    # https://www.postgresql.org/docs/current/creating-cluster.html#CREATING-CLUSTER-MOUNT-POINTS
    data:
      enabled: true
      size: 2Gi 
      ## database data Persistent Volume Storage Class
      ## If defined, storageClassName: <storageClass>
      ## If set to "-", storageClassName: "", which disables dynamic provisioning
      ## If undefined (the default) or set to null, no storageClassName spec is
      ##   set, choosing the default provisioner.  (gp2 on AWS, standard on
      ##   GKE, AWS & OpenStack)
      ##
      # storageClass: "-"
      subPath: ""
      mountPath: "/var/lib/postgresql"
      annotations: {}
      accessModes:
        - ReadWriteOnce
    # WAL will be a subdirectory of the data volume, which means enabling a separate
    # volume for the WAL files should just work for new pods.
    wal:
      enabled: true
      size: 1Gi
      subPath: ""
      storageClass:
      # When changing this mountPath ensure you also change the following key to reflect this:
      # patroni.postgresql.basebackup.[].waldir
      mountPath: "/var/lib/postgresql/wal"
      annotations: {}
      accessModes:
        - ReadWriteOnce
    # Any tablespace mentioned here requires a volume that will be associated with it.
    # tablespaces:
      # example1:
      #   size: 5Gi
      #   storageClass: gp2
      # example2:
      #   size: 5Gi
      #   storageClass: gp2
  
  # EXPERIMENTAL, please do *not* enable on production environments
  # if enabled, fullWalPrevention will switch the default transaction mode from read write
  # to read only if thresholds are breached.
  fullWalPrevention:
    enabled: false
    checkFrequency: 30
    # To prevent the default transaction mode from switching constantly, we have separate
    # thresholds for switching to read-only and read-write
    thresholds:
      readOnlyFreePercent: 5
      readOnlyFreeMB: 64
      readWriteFreePercent: 8
      readWriteFreeMB: 128
  
  resources: {}
    # If you do want to specify resources, uncomment the following
    # lines, adjust them as necessary, and remove the curly braces after 'resources:'.
    # limits:
    #   cpu: 100m
    #   memory: 128Mi
    # requests:
    #   cpu: 100m
    #   memory: 128Mi
  
  sharedMemory:
    # By default Kubernetes only provides 64MB to /dev/shm
    # /dev/shm is only used by PostgreSQL for work_mem for parallel workers,
    # so most will not run into this issue.
    # https://github.com/kubernetes/kubernetes/issues/28272
    #
    # If you do however run into:
    #
    #   SQLSTATE 53100
    #   ERROR:  could not resize shared memory segment "/PostgreSQL.12345" to 4194304 bytes:
    #   No space left on device
    #
    # you may wish to use a mount to Memory, by setting useMount to true
    useMount: false
  
  # timescaledb-tune will be run with the Pod resources requests or - if not set - its limits.
  # This should give a reasonably tuned PostgreSQL instance.
  # Any PostgreSQL parameter that is explicitly set in the Patroni configuration will override
  # the auto-tuned variables.
  timescaledbTune:
    enabled: true
    # For full flexibility, we allow you to override any timescaledb-tune parameter below.
    # However, these parameters only take effect on newly scheduled pods and their settings are
    # only visibible inside those new pods.
    # Therefore you probably want to set explicit overrides in patroni.bootstrap.dcs.postgresql.parameters,
    # as those will take effect as soon as possible.
    # https://github.com/timescale/timescaledb-tune
    args: {}
      # max-conns: 120
      # cpus: 5
      # memory: 4GB
  
  # pgBouncer does connection pooling for PostgreSQL
  # https://www.pgbouncer.org/
  # enabling pgBouncer will run an extra container in every Pod, serving a pgBouncer
  # pass-through instance
  pgBouncer:
    enabled: false 
    port: 6432
    config:
    # DANGER: The below settings are considered to be safe to set, and we recommend
    # you do set these to appropriate values for you.
    # However, for flexibility, we do allow the override of any pg_bouncer setting
    # many of which are vital to the operation of this helm chart.
    # The values we do not suggest altering are set in the template
    # https://github.com/timescale/timescaledb-kubernetes/blob/master/charts/timescaledb-single/templates/configmap-pgbouncer.yaml#L35-L50
    # Only override these settings if you are confident of  what you are doing.
      server_reset_query: DISCARD ALL
      max_client_conn: 500
      default_pool_size: 12
      pool_mode: transaction
    pg_hba:
    - local     all postgres                   peer
    - host      all postgres,standby 0.0.0.0/0 reject
    - host      all postgres,standby ::0/0     reject
    - hostssl   all all              0.0.0.0/0 md5
    - hostssl   all all              ::0/0     md5
    - hostnossl all all              0.0.0.0/0 reject
    - hostnossl all all              ::0/0     reject
    # Secret should contain user/password pairs in the format expected by pgbouncer
    # https://www.pgbouncer.org/config.html#authentication-file-format
    # example:
    # userlist.txt: |
    #   "username" "hashedpassword"
    #   "username2" "hashedpassword2"
    userListSecretName:
  
  networkPolicy:
    enabled: false
    prometheusApp: prometheus
    # Below you can specify a whitelist of Ingress rules, for more information:
    # https://kubernetes.io/docs/concepts/services-networking/network-policies/#the-networkpolicy-resource
    ingress:
    # - from:
    #   - podSelector:
    #       matchLabels:
    #         app: foo
    #   ports:
    #   - protocol: TCP
    #       port: 11111
  
  # https://kubernetes.io/docs/concepts/configuration/assign-pod-node/#nodeselector
  nodeSelector: {}
  
  # Prometheus exporter for PostgreSQL server metrics.
  # https://github.com/wrouesnel/postgres_exporter
  prometheus:
    enabled: false
    image:
      repository: wrouesnel/postgres_exporter
      tag: v0.7.0
      pullPolicy: Always
    # Extra custom environment variables for prometheus.
    # These should be an EnvVar, as this allows you to inject secrets into the environment
    # https://kubernetes.io/docs/reference/generated/kubernetes-api/v1.16/#envvar-v1-core
    env:
    # - name: NOT_A_SECRET
    #   value: "test"
    # - name: MYAPPLICATION_STANDBY_PASSWORDS
    #   valueFrom:
    #     secretKeyRef:
    #       name: myapplication-passwords
    #       key: standby
    # Additional volumes for prometheus, e.g., to support additional queries.
    # These should be a Volume, as this allows you to inject any kind of Volume
    # https://kubernetes.io/docs/reference/generated/kubernetes-api/v1.16/#volume-v1-core
    volumes:
    # - name: exporter-config
    #   configMap:
    #     name: exporter-prometheus
    #     items:
    #       - key: metrics_queries
    #         path: queries.yaml
    # Additional volume mounts, to be used in conjunction with the above variable.
    # https://kubernetes.io/docs/reference/generated/kubernetes-api/v1.16/#volumemount-v1-core
    volumeMounts:
    # - name: exporter-config
    #   mountPath: /var/exporter
  
  # For new deployments, we would advise Parallel here, however as that change breaks previous
  # deployments, it is set to OrderedReady here
  podManagementPolicy: OrderedReady
  
  # Annotations that are applied to each pod in the stateful set
  # https://kubernetes.io/docs/concepts/overview/working-with-objects/annotations/
  podAnnotations: {}
  
  # https://kubernetes.io/docs/concepts/configuration/taint-and-toleration/
  tolerations: []
  
  # https://kubernetes.io/docs/concepts/configuration/assign-pod-node/#affinity-and-anti-affinity
  affinityTemplate: |
    podAntiAffinity:
      preferredDuringSchedulingIgnoredDuringExecution:
      - weight: 100
        podAffinityTerm:
          topologyKey: "kubernetes.io/hostname"
          labelSelector:
            matchLabels:
              app: {{ template "timescaledb.fullname" . }}
              release: {{ .Release.Name | quote }}
              cluster-name: {{ template "clusterName" . }}
      - weight: 50
        podAffinityTerm:
          topologyKey: failure-domain.beta.kubernetes.io/zone
          labelSelector:
            matchLabels:
              app: {{ template "timescaledb.fullname" . }}
              release: {{ .Release.Name | quote }}
              cluster-name: {{ template "clusterName" . }}
  affinity: {}
  
  ## Use an alternate scheduler, e.g. "stork".
  ## ref: https://kubernetes.io/docs/tasks/administer-cluster/configure-multiple-schedulers/
  ##
  # schedulerName:
  
  rbac:
    # Specifies whether RBAC resources should be created
    create: true
  
  serviceAccount:
    # Specifies whether a ServiceAccount should be created
    create: true
    # The name of the ServiceAccount to use.
    # If not set and create is true, a name is generated using the fullname template
    name:
  
  # Setting unsafe to true will generate some random credentials. This is meant
  # for development or first evaluation of the Helm Charts. It should *not* be
  # used for anything beyong the evaluation phase.
  unsafe: false
  
  debug:
    # This setting is mainly for during development, debugging or troubleshooting.
    # This command will be executed *before* the main container starts. In the
    # example below, we can mimick a slow restore by sleeping for 5 minutes before starting
    execStartPre:  # sleep 300
  
### grafana ###
grafana:
  enabled: true

  rbac:
    create: true
    ## Use an existing ClusterRole/Role (depending on rbac.namespaced false/true)
    # useExistingRole: name-of-some-(cluster)role
    pspEnabled: true
    pspUseAppArmor: true
    namespaced: false
    extraRoleRules: []
    # - apiGroups: []
    #   resources: []
    #   verbs: []
    extraClusterRoleRules: []
    # - apiGroups: []
    #   resources: []
    #   verbs: []
  serviceAccount:
    create: true
    name:
    nameTest:
  #  annotations:
  #    eks.amazonaws.com/role-arn: arn:aws:iam::123456789000:role/iam-role-name-here

  replicas: 1

  ## See `kubectl explain poddisruptionbudget.spec` for more
  ## ref: https://kubernetes.io/docs/tasks/run-application/configure-pdb/
  podDisruptionBudget: 
    minAvailable: 1
  #  maxUnavailable: 1

  ## See `kubectl explain deployment.spec.strategy` for more
  ## ref: https://kubernetes.io/docs/concepts/workloads/controllers/deployment/#strategy
  deploymentStrategy:
    type: RollingUpdate

  readinessProbe:
    httpGet:
      path: /api/health
      port: 3000

  livenessProbe:
    httpGet:
      path: /api/health
      port: 3000
    initialDelaySeconds: 60
    timeoutSeconds: 30
    failureThreshold: 10

  ## Use an alternate scheduler, e.g. "stork".
  ## ref: https://kubernetes.io/docs/tasks/administer-cluster/configure-multiple-schedulers/
  ##
  # schedulerName: "default-scheduler"

  image:
    repository: grafana/grafana
    tag: 8.0.6
    sha: ""
    pullPolicy: IfNotPresent

    ## Optionally specify an array of imagePullSecrets.
    ## Secrets must be manually created in the namespace.
    ## ref: https://kubernetes.io/docs/tasks/configure-pod-container/pull-image-private-registry/
    ##
    # pullSecrets:
    #   - myRegistrKeySecretName

  testFramework:
    enabled: false
    image: "bats/bats"
    tag: "v1.1.0"
    imagePullPolicy: IfNotPresent
    securityContext: {}

  securityContext:
    runAsUser: 472
    runAsGroup: 472
    fsGroup: 472

  containerSecurityContext:
    {}

  extraConfigmapMounts: []
    # - name: certs-configmap
    #   mountPath: /etc/grafana/ssl/
    #   subPath: certificates.crt # (optional)
    #   configMap: certs-configmap
    #   readOnly: true


  extraEmptyDirMounts: []
    # - name: provisioning-notifiers
    #   mountPath: /etc/grafana/provisioning/notifiers


  # Apply extra labels to common labels.
  extraLabels: {}

  ## Assign a PriorityClassName to pods if set
  # priorityClassName:

  downloadDashboardsImage:
    repository: curlimages/curl
    tag: 7.73.0
    sha: ""
    pullPolicy: IfNotPresent

  downloadDashboards:
    env: {}
    envFromSecret: ""
    resources: {}

  ## Pod Annotations
  # podAnnotations: {}

  ## Pod Labels
  # podLabels: {}

  podPortName: grafana

  ## Deployment annotations
  # annotations: {}

  ## Expose the grafana service to be accessed from outside the cluster (LoadBalancer service).
  ## or access it from within the cluster (ClusterIP service). Set the service type and the port to serve it.
  ## ref: http://kubernetes.io/docs/user-guide/services/
  ##
  service:
    type: LoadBalancer 
    port: 8080
    targetPort: 3000
      # targetPort: 4181 To be used with a proxy extraContainer
    annotations: {}
    labels: {}
    portName: service

  serviceMonitor:
    ## If true, a ServiceMonitor CRD is created for a prometheus operator
    ## https://github.com/coreos/prometheus-operator
    ##
    enabled: false
    path: /metrics
    #  namespace: monitoring  (defaults to use the namespace this chart is deployed to)
    labels: {}
    interval: 1m
    scheme: http
    tlsConfig: {}
    scrapeTimeout: 30s
    relabelings: []

  extraExposePorts: []
   # - name: keycloak
   #   port: 8080
   #   targetPort: 8080
   #   type: ClusterIP

  # overrides pod.spec.hostAliases in the grafana deployment's pods
  hostAliases: []
    # - ip: "1.2.3.4"
    #   hostnames:
    #     - "my.host.com"

  ingress:
    enabled: false
    # For Kubernetes >= 1.18 you should specify the ingress-controller via the field ingressClassName
    # See https://kubernetes.io/blog/2020/04/02/improvements-to-the-ingress-api-in-kubernetes-1.18/#specifying-the-class-of-an-ingress
    # ingressClassName: nginx
    # Values can be templated
    annotations: {}
      # kubernetes.io/ingress.class: nginx
      # kubernetes.io/tls-acme: "true"
    labels: {}
    path: /

    # pathType is only for k8s > 1.19
    pathType: Prefix

    hosts:
      - chart-example.local
    ## Extra paths to prepend to every host configuration. This is useful when working with annotation based services.
    extraPaths: []
    # - path: /*
    #   backend:
    #     serviceName: ssl-redirect
    #     servicePort: use-annotation
    ## Or for k8s > 1.19
    # - path: /*
    #   pathType: Prefix
    #   backend:
    #     service:
    #       name: ssl-redirect
    #       port:
    #         name: service


    tls: []
    #  - secretName: chart-example-tls
    #    hosts:
    #      - chart-example.local

  resources: {}
  #  limits:
  #    cpu: 100m
  #    memory: 128Mi
  #  requests:
  #    cpu: 100m
  #    memory: 128Mi

  ## Node labels for pod assignment
  ## ref: https://kubernetes.io/docs/user-guide/node-selection/
  #
  nodeSelector: {}

  ## Tolerations for pod assignment
  ## ref: https://kubernetes.io/docs/concepts/configuration/taint-and-toleration/
  ##
  tolerations: []

  ## Affinity for pod assignment
  ## ref: https://kubernetes.io/docs/concepts/configuration/assign-pod-node/#affinity-and-anti-affinity
  ##
  affinity: {}

  extraInitContainers: 
  - args:
    - mkdir -p /var/lib/grafana/plugins && wget -O /var/lib/grafana/umh-datasource.zip "https://github.com/united-manufacturing-hub/united-manufacturing-hub-datasource/releases/latest/download/umh-datasource.zip" && unzip -n /var/lib/grafana/umh-datasource.zip -d /var/lib/grafana/plugins/ && wget -O /var/lib/grafana/umh-factoryinput-panel.zip "https://github.com/united-manufacturing-hub/umh-factoryinput-panel/releases/latest/download/umh-factoryinput-panel.zip" && unzip -n /var/lib/grafana/umh-factoryinput-panel.zip -d /var/lib/grafana/plugins/
    command:
    - /bin/sh
    - -c
    image: busybox
    name: init-umh-datasource
    volumeMounts:
    - mountPath: /var/lib/grafana
      name: storage

      # subPath: ia-factoryinsight-datasource.zip
  ## Enable an Specify container in extraContainers. This is meant to allow adding an authentication proxy to a grafana pod
  extraContainers: |
  # - name: proxy
  #   image: quay.io/gambol99/keycloak-proxy:latest
  #   args:
  #   - -provider=github
  #   - -client-id=
  #   - -client-secret=
  #   - -github-org=<ORG_NAME>
  #   - -email-domain=*
  #   - -cookie-secret=
  #   - -http-address=http://0.0.0.0:4181
  #   - -upstream-url=http://127.0.0.1:3000
  #   ports:
  #     - name: proxy-web
  #       containerPort: 4181

        
  ## Enable persistence using Persistent Volume Claims0
  ## ref: http://kubernetes.io/docs/user-guide/persistent-volumes/
  ##
  persistence:
    type: pvc
    enabled: false
    # storageClassName: default
    accessModes:
      - ReadWriteOnce
    size: 10Gi
    # annotations: {}
    finalizers:
      - kubernetes.io/pvc-protection
    # selectorLabels: {}
    # subPath: ""
    # existingClaim:

    ## If persistence is not enabled, this allows to mount the
    ## local storage in-memory to improve performance
    ##
    inMemory:
      enabled: false
      ## The maximum usage on memory medium EmptyDir would be
      ## the minimum value between the SizeLimit specified
      ## here and the sum of memory limits of all containers in a pod
      ##
      # sizeLimit: 300Mi

  initChownData:
    ## If false, data ownership will not be reset at startup
    ## This allows the prometheus-server to be run with an arbitrary user
    ##
    enabled: true

    ## initChownData container image
    ##
    image:
      repository: busybox
      tag: "1.31.1"
      sha: ""
      pullPolicy: IfNotPresent

    ## initChownData resource requests and limits
    ## Ref: http://kubernetes.io/docs/user-guide/compute-resources/
    ##
    resources: {}
    #  limits:
    #    cpu: 100m
    #    memory: 128Mi
    #  requests:
    #    cpu: 100m
    #    memory: 128Mi


  # Administrator credentials when not using an existing secret (see below)
  adminUser: admin
  # adminPassword: strongpassword

  # Use an existing secret for the admin user.
  admin:
    existingSecret: "grafana-secret"
    userKey: adminuser
    passwordKey: adminpassword

  ## Define command to be executed at startup by grafana container
  ## Needed if using `vault-env` to manage secrets (ref: https://banzaicloud.com/blog/inject-secrets-into-pods-vault/)
  ## Default is "run.sh" as defined in grafana's Dockerfile
  # command:
  # - "sh"
  # - "/run.sh"

  ## Use an alternate scheduler, e.g. "stork".
  ## ref: https://kubernetes.io/docs/tasks/administer-cluster/configure-multiple-schedulers/
  ##
  # schedulerName:

  ## Extra environment variables that will be pass onto deployment pods
  ##
  ## to provide grafana with access to CloudWatch on AWS EKS:
  ## 1. create an iam role of type "Web identity" with provider oidc.eks.* (note the provider for later)
  ## 2. edit the "Trust relationships" of the role, add a line inside the StringEquals clause using the
  ## same oidc eks provider as noted before (same as the existing line)
  ## also, replace NAMESPACE and prometheus-operator-grafana with the service account namespace and name
  ##
  ##  "oidc.eks.us-east-1.amazonaws.com/id/XXXXXXXXXXXXXXXXXXXXXXXXXXXXXXXX:sub": "system:serviceaccount:NAMESPACE:prometheus-operator-grafana",
  ##
  ## 3. attach a policy to the role, you can use a built in policy called CloudWatchReadOnlyAccess
  ## 4. use the following env: (replace 123456789000 and iam-role-name-here with your aws account number and role name)
  ##
  ## env:
  ##   AWS_ROLE_ARN: arn:aws:iam::123456789000:role/iam-role-name-here
  ##   AWS_WEB_IDENTITY_TOKEN_FILE: /var/run/secrets/eks.amazonaws.com/serviceaccount/token
  ##   AWS_REGION: us-east-1
  ##
  ## 5. uncomment the EKS section in extraSecretMounts: below
  ## 6. uncomment the annotation section in the serviceAccount: above
  ## make sure to replace arn:aws:iam::123456789000:role/iam-role-name-here with your role arn

  env:
    GF_PLUGINS_ALLOW_LOADING_UNSIGNED_PLUGINS: umh-datasource,umh-factoryinput-panel

  ## "valueFrom" environment variable references that will be added to deployment pods
  ## ref: https://kubernetes.io/docs/reference/generated/kubernetes-api/v1.17/#envvarsource-v1-core
  ## Renders in container spec as:
  ##   env:
  ##     ...
  ##     - name: <key>
  ##       valueFrom:
  ##         <value rendered as YAML>
  envValueFrom:
    FACTORYINSIGHT_BASEURL:
        secretKeyRef:
          name: factoryinsight-secret
          key: baseURL
    FACTORYINSIGHT_APIKEY:
        secretKeyRef:
          name: factoryinsight-secret
          key: apiKey 
    FACTORYINSIGHT_CUSTOMERID:
        secretKeyRef:
          name: factoryinsight-secret
          key: customerID 
    FACTORYINSIGHT_PASSWORD:
        secretKeyRef:
          name: factoryinsight-secret
          key: password 


  ## The name of a secret in the same kubernetes namespace which contain values to be added to the environment
  ## This can be useful for auth tokens, etc. Value is templated.
  envFromSecret: ""

  ## Sensible environment variables that will be rendered as new secret object
  ## This can be useful for auth tokens, etc
  envRenderSecret: {}

  ## Additional grafana server secret mounts
  # Defines additional mounts with secrets. Secrets must be manually created in the namespace.
  extraSecretMounts: []
    # - name: secret-files
    #   mountPath: /etc/secrets
    #   secretName: grafana-secret-files
    #   readOnly: true
    #   subPath: ""
    #
    # for AWS EKS (cloudwatch) use the following (see also instruction in env: above)
    # - name: aws-iam-token
    #   mountPath: /var/run/secrets/eks.amazonaws.com/serviceaccount
    #   readOnly: true
    #   projected:
    #     defaultMode: 420
    #     sources:
    #       - serviceAccountToken:
    #           audience: sts.amazonaws.com
    #           expirationSeconds: 86400
    #           path: token
    #
    # for CSI e.g. Azure Key Vault use the following
    # - name: secrets-store-inline
    #  mountPath: /run/secrets
    #  readOnly: true
    #  csi:
    #    driver: secrets-store.csi.k8s.io
    #    readOnly: true
    #    volumeAttributes:
    #      secretProviderClass: "akv-grafana-spc"
    #    nodePublishSecretRef:                       # Only required when using service principal mode
    #       name: grafana-akv-creds                  # Only required when using service principal mode

  ## Additional grafana server volume mounts
  # Defines additional volume mounts.
  extraVolumeMounts: []
    # - name: extra-volume-0
    #   mountPath: /mnt/volume0
    #   readOnly: true
    #   existingClaim: volume-claim
    # - name: extra-volume-1
    #   mountPath: /mnt/volume1
    #   readOnly: true
    #   hostPath: /usr/shared/

  ## Pass the plugins you want installed as a list.
  ##
  plugins: 
      - grafana-worldmap-panel
      - grafana-piechart-panel
      - aceiot-svg-panel
      - grafana-worldmap-panel
      - natel-discrete-panel
      - isaozler-paretochart-panel
      - williamvenner-timepickerbuttons-panel
      - agenty-flowcharting-panel
      - marcusolsson-dynamictext-panel
      - factry-untimely-panel
      - cloudspout-button-panel 

  ## Configure grafana datasources
  ## ref: http://docs.grafana.org/administration/provisioning/#datasources
  ##
  datasources:
    datasources.yaml:
      apiVersion: 1
      datasources:
      # <string, required> name of the datasource. Required
      - name: umh-datasource
        # <string, required> datasource type. Required
        type: umh-datasource
        # <string, required> access mode. proxy or direct (Server or Browser in the UI). Required
        access: proxy
        # <int> org id. will default to orgId 1 if not specified
        orgId: 1
        # <string> custom UID which can be used to reference this datasource in other parts of the configuration, if not specified will be generated automatically
        jsonData:
          customerId: $FACTORYINSIGHT_CUSTOMERID
          apiKey: $FACTORYINSIGHT_PASSWORD
          serverUrL: "http://{external-ip}:2096/api/v1/factoryinsight/"
          apiKeyConfigured: true
        version: 1
        # <bool> allow users to edit datasources from the UI.
        isDefault: true
        editable: true

  ## Configure notifiers
  ## ref: http://docs.grafana.org/administration/provisioning/#alert-notification-channels
  ##
  notifiers: {}
  #  notifiers.yaml:
  #    notifiers:
  #    - name: email-notifier
  #      type: email
  #      uid: email1
  #      # either:
  #      org_id: 1
  #      # or
  #      org_name: Main Org.
  #      is_default: true
  #      settings:
  #        addresses: an_email_address@example.com
  #    delete_notifiers:

  ## Configure grafana dashboard providers
  ## ref: http://docs.grafana.org/administration/provisioning/#dashboards
  ##
  ## `path` must be /var/lib/grafana/dashboards/<provider_name>
  ##
  dashboardProviders: {}
  #  dashboardproviders.yaml:
  #    apiVersion: 1
  #    providers:
  #    - name: 'default'
  #      orgId: 1
  #      folder: ''
  #      type: file
  #      disableDeletion: false
  #      editable: true
  #      options:
  #        path: /var/lib/grafana/dashboards/default

  ## Configure grafana dashboard to import
  ## NOTE: To use dashboards you must also enable/configure dashboardProviders
  ## ref: https://grafana.com/dashboards
  ##
  ## dashboards per provider, use provider name as key.
  ##
  dashboards: {}
    # default:
    #   some-dashboard:
    #     json: |
    #       $RAW_JSON
    #   custom-dashboard:
    #     file: dashboards/custom-dashboard.json
    #   prometheus-stats:
    #     gnetId: 2
    #     revision: 2
    #     datasource: Prometheus
    #   local-dashboard:
    #     url: https://example.com/repository/test.json
    #     token: ''
    #   local-dashboard-base64:
    #     url: https://example.com/repository/test-b64.json
    #     token: ''
    #     b64content: true

  ## Reference to external ConfigMap per provider. Use provider name as key and ConfigMap name as value.
  ## A provider dashboards must be defined either by external ConfigMaps or in values.yaml, not in both.
  ## ConfigMap data example:
  ##
  ## data:
  ##   example-dashboard.json: |
  ##     RAW_JSON
  ##
  dashboardsConfigMaps: {}
  #  default: ""

  ## Grafana's primary configuration
  ## NOTE: values in map will be converted to ini format
  ## ref: http://docs.grafana.org/installation/configuration/
  ##
  grafana.ini:
    paths:
      data: /var/lib/grafana/data
      logs: /var/log/grafana
      plugins: /var/lib/grafana/plugins
      provisioning: /etc/grafana/provisioning
    analytics:
      check_for_updates: true
    log:
      mode: console
    grafana_net:
      url: https://grafana.net
    database:
      host: factorycube-server
      user: "grafana"
      name: "grafana"
      password: "changeme"
      ssl_mode: require
      type: postgres
  ## grafana Authentication can be enabled with the following values on grafana.ini
   # server:
        # The full public facing url you use in browser, used for redirects and emails
   #    root_url:
   # https://grafana.com/docs/grafana/latest/auth/github/#enable-github-in-grafana
   # auth.github:
   #    enabled: false
   #    allow_sign_up: false
   #    scopes: user:email,read:org
   #    auth_url: https://github.com/login/oauth/authorize
   #    token_url: https://github.com/login/oauth/access_token
   #    api_url: https://api.github.com/user
   #    team_ids:
   #    allowed_organizations:
   #    client_id:
   #    client_secret:
  ## LDAP Authentication can be enabled with the following values on grafana.ini
  ## NOTE: Grafana will fail to start if the value for ldap.toml is invalid
    # auth.ldap:
    #   enabled: true
    #   allow_sign_up: true
    #   config_file: /etc/grafana/ldap.toml

  ## Grafana's LDAP configuration
  ## Templated by the template in _helpers.tpl
  ## NOTE: To enable the grafana.ini must be configured with auth.ldap.enabled
  ## ref: http://docs.grafana.org/installation/configuration/#auth-ldap
  ## ref: http://docs.grafana.org/installation/ldap/#configuration
  ldap:
    enabled: false
    # `existingSecret` is a reference to an existing secret containing the ldap configuration
    # for Grafana in a key `ldap-toml`.
    existingSecret: ""
    # `config` is the content of `ldap.toml` that will be stored in the created secret
    config: ""
    # config: |-
    #   verbose_logging = true

    #   [[servers]]
    #   host = "my-ldap-server"
    #   port = 636
    #   use_ssl = true
    #   start_tls = false
    #   ssl_skip_verify = false
    #   bind_dn = "uid=%s,ou=users,dc=myorg,dc=com"

  ## Grafana's SMTP configuration
  ## NOTE: To enable, grafana.ini must be configured with smtp.enabled
  ## ref: http://docs.grafana.org/installation/configuration/#smtp
  smtp:
    # `existingSecret` is a reference to an existing secret containing the smtp configuration
    # for Grafana.
    existingSecret: ""
    userKey: "user"
    passwordKey: "password"

  ## Sidecars that collect the configmaps with specified label and stores the included files them into the respective folders
  ## Requires at least Grafana 5 to work and can't be used together with parameters dashboardProviders, datasources and dashboards
  sidecar:
    image:
      repository: quay.io/kiwigrid/k8s-sidecar
      tag: 1.10.7
      sha: ""
    imagePullPolicy: IfNotPresent
    resources: {}
  #   limits:
  #     cpu: 100m
  #     memory: 100Mi
  #   requests:
  #     cpu: 50m
  #     memory: 50Mi
    # skipTlsVerify Set to true to skip tls verification for kube api calls
    # skipTlsVerify: true
    enableUniqueFilenames: false
    dashboards:
      enabled: false
      SCProvider: true
      # label that the configmaps with dashboards are marked with
      label: grafana_dashboard
      # value of label that the configmaps with dashboards are set to
      labelValue: null
      # folder in the pod that should hold the collected dashboards (unless `defaultFolderName` is set)
      folder: /tmp/dashboards
      # The default folder name, it will create a subfolder under the `folder` and put dashboards in there instead
      defaultFolderName: null
      # If specified, the sidecar will search for dashboard config-maps inside this namespace.
      # Otherwise the namespace in which the sidecar is running will be used.
      # It's also possible to specify ALL to search in all namespaces
      searchNamespace: null
      # If specified, the sidecar will look for annotation with this name to create folder and put graph here.
      # You can use this parameter together with `provider.foldersFromFilesStructure`to annotate configmaps and create folder structure.
      folderAnnotation: null
      # provider configuration that lets grafana manage the dashboards
      provider:
        # name of the provider, should be unique
        name: sidecarProvider
        # orgid as configured in grafana
        orgid: 1
        # folder in which the dashboards should be imported in grafana
        folder: ''
        # type of the provider
        type: file
        # disableDelete to activate a import-only behaviour
        disableDelete: false
        # allow updating provisioned dashboards from the UI
        allowUiUpdates: false
        # allow Grafana to replicate dashboard structure from filesystem
        foldersFromFilesStructure: false
    datasources:
      enabled: false
      # label that the configmaps with datasources are marked with
      label: grafana_datasource
      # value of label that the configmaps with datasources are set to
      labelValue: null
      # If specified, the sidecar will search for datasource config-maps inside this namespace.
      # Otherwise the namespace in which the sidecar is running will be used.
      # It's also possible to specify ALL to search in all namespaces
      searchNamespace: null
    notifiers:
      enabled: false
      # label that the configmaps with notifiers are marked with
      label: grafana_notifier
      # If specified, the sidecar will search for notifier config-maps inside this namespace.
      # Otherwise the namespace in which the sidecar is running will be used.
      # It's also possible to specify ALL to search in all namespaces
      searchNamespace: null

  ## Override the deployment namespace
  ##
  namespaceOverride: ""

  ## Number of old ReplicaSets to retain
  ##
  revisionHistoryLimit: 10

  ## Add a seperate remote image renderer deployment/service
  imageRenderer:
    # Enable the image-renderer deployment & service
    enabled: false
    replicas: 1
    image:
      # image-renderer Image repository
      repository: grafana/grafana-image-renderer
      # image-renderer Image tag
      tag: latest
      # image-renderer Image sha (optional)
      sha: ""
      # image-renderer ImagePullPolicy
      pullPolicy: Always
    # extra environment variables
    env:
      HTTP_HOST: "0.0.0.0"
      # RENDERING_ARGS: --disable-gpu,--window-size=1280x758
      # RENDERING_MODE: clustered
    # image-renderer deployment serviceAccount
    serviceAccountName: ""
    # image-renderer deployment securityContext
    securityContext: {}
    # image-renderer deployment Host Aliases
    hostAliases: []
    # image-renderer deployment priority class
    priorityClassName: ''
    service:
      # image-renderer service port name
      portName: 'http'
      # image-renderer service port used by both service and deployment
      port: 8081
      targetPort: 8081
    # In case a sub_path is used this needs to be added to the image renderer callback
    grafanaSubPath: ""
    # name of the image-renderer port on the pod
    podPortName: http
    # number of image-renderer replica sets to keep
    revisionHistoryLimit: 10
    networkPolicy:
      # Enable a NetworkPolicy to limit inbound traffic to only the created grafana pods
      limitIngress: true
      # Enable a NetworkPolicy to limit outbound traffic to only the created grafana pods
      limitEgress: false
    resources: {}
  #   limits:
  #     cpu: 100m
  #     memory: 100Mi
  #   requests:
  #     cpu: 50m
  #     memory: 50Mi
### nodered ###
nodered:
  enabled: false 
  tag: 1.2.9
  port: 1880
  storageRequest: 1Gi
  timezone: Berlin/Europe
  serviceType: LoadBalancer
  ingress:
    enabled: false
    publicHost: ""
    publicHostSecretName: ""
  settings: |-  
    module.exports = {
        // the tcp port that the Node-RED web server is listening on
        uiPort: process.env.PORT || 1880,
        // By default, the Node-RED UI accepts connections on all IPv4 interfaces.
        // To listen on all IPv6 addresses, set uiHost to "::",
        // The following property can be used to listen on a specific interface. For
        // example, the following would only allow connections from the local machine.
        //uiHost: "127.0.0.1",
        // Retry time in milliseconds for MQTT connections
        mqttReconnectTime: 15000,
        // Retry time in milliseconds for Serial port connections
        serialReconnectTime: 15000,
        // Retry time in milliseconds for TCP socket connections
        //socketReconnectTime: 10000,
        // Timeout in milliseconds for TCP server socket connections
        //  defaults to no timeout
        //socketTimeout: 120000,
        // Maximum number of messages to wait in queue while attempting to connect to TCP socket
        //  defaults to 1000
        //tcpMsgQueueSize: 2000,
        // Timeout in milliseconds for HTTP request connections
        //  defaults to 120 seconds
        //httpRequestTimeout: 120000,
        // The maximum length, in characters, of any message sent to the debug sidebar tab
        debugMaxLength: 1000,
        // The maximum number of messages nodes will buffer internally as part of their
        // operation. This applies across a range of nodes that operate on message sequences.
        //  defaults to no limit. A value of 0 also means no limit is applied.
        //nodeMessageBufferMaxLength: 0,
        // To disable the option for using local files for storing keys and certificates in the TLS configuration
        //  node, set this to true
        //tlsConfigDisableLocalFiles: true,
        // Colourise the console output of the debug node
        //debugUseColors: true,
        // The file containing the flows. If not set, it defaults to flows_<hostname>.json
        //flowFile: 'flows.json',
        // To enabled pretty-printing of the flow within the flow file, set the following
        //  property to true:
        //flowFilePretty: true,
        // By default, credentials are encrypted in storage using a generated key. To
        // specify your own secret, set the following property.
        // If you want to disable encryption of credentials, set this property to false.
        // Note: once you set this property, do not change it - doing so will prevent
        // node-red from being able to decrypt your existing credentials and they will be
        // lost.
        //credentialSecret: "a-secret-key",
        // By default, all user data is stored in a directory called `.node-red` under
        // the user's home directory. To use a different location, the following
        // property can be used
        //userDir: '/home/nol/.node-red/',
        // Node-RED scans the `nodes` directory in the userDir to find local node files.
        // The following property can be used to specify an additional directory to scan.
        //nodesDir: '/home/nol/.node-red/nodes',
        // By default, the Node-RED UI is available at http://localhost:1880/
        // The following property can be used to specify a different root path.
        // If set to false, this is disabled.
        //httpAdminRoot: '/admin',
        // Some nodes, such as HTTP In, can be used to listen for incoming http requests.
        // By default, these are served relative to '/'. The following property
        // can be used to specifiy a different root path. If set to false, this is
        // disabled.
        //httpNodeRoot: '/red-nodes',
        // The following property can be used in place of 'httpAdminRoot' and 'httpNodeRoot',
        // to apply the same root to both parts.
        httpRoot: '/nodered',
        // When httpAdminRoot is used to move the UI to a different root path, the
        // following property can be used to identify a directory of static content
        // that should be served at http://localhost:1880/.
        //httpStatic: '/home/nol/node-red-static/',
        // The maximum size of HTTP request that will be accepted by the runtime api.
        // Default: 5mb
        //apiMaxLength: '5mb',
        // If you installed the optional node-red-dashboard you can set it's path
        // relative to httpRoot
        ui: { path: "ui" },
        // Securing Node-RED
        // -----------------
        // To password protect the Node-RED editor and admin API, the following
        // property can be used. See http://nodered.org/docs/security.html for details.
        //adminAuth: {},
        // To password protect the node-defined HTTP endpoints (httpNodeRoot), or
        // the static content (httpStatic), the following properties can be used.
        // The pass field is a bcrypt hash of the password.
        // See http://nodered.org/docs/security.html#generating-the-password-hash
        //httpNodeAuth: {user:"user",pass:"$2a$08$zZWtXTja0fB1pzD4sHCMyOCMYz2Z6dNbM6tl8sJogENOMcxWV9DN."},
        //httpStaticAuth: {user:"user",pass:"$2a$08$zZWtXTja0fB1pzD4sHCMyOCMYz2Z6dNbM6tl8sJogENOMcxWV9DN."},
        // The following property can be used to enable HTTPS
        // See http://nodejs.org/api/https.html#https_https_createserver_options_requestlistener
        // for details on its contents.
        // This property can be either an object, containing both a (private) key and a (public) certificate,
        // or a function that returns such an object:
        //// https object:
        //https: {
        //  key: require("fs").readFileSync('privkey.pem'),
        //  cert: require("fs").readFileSync('cert.pem')
        //},
        ////https function:
        // https: function() {
        //     // This function should return the options object, or a Promise
        //     // that resolves to the options object
        //     return {
        //         key: require("fs").readFileSync('privkey.pem'),
        //         cert: require("fs").readFileSync('cert.pem')
        //     }
        // },
        // The following property can be used to refresh the https settings at a
        // regular time interval in hours.
        // This requires:
        //   - the `https` setting to be a function that can be called to get
        //     the refreshed settings.
        //   - Node.js 11 or later.
        //httpsRefreshInterval : 12,
        // The following property can be used to cause insecure HTTP connections to
        // be redirected to HTTPS.
        //requireHttps: true,
        // The following property can be used to disable the editor. The admin API
        // is not affected by this option. To disable both the editor and the admin
        // API, use either the httpRoot or httpAdminRoot properties
        //disableEditor: false,
        // The following property can be used to configure cross-origin resource sharing
        // in the HTTP nodes.
        // See https://github.com/troygoode/node-cors#configuration-options for
        // details on its contents. The following is a basic permissive set of options:
        //httpNodeCors: {
        //    origin: "*",
        //    methods: "GET,PUT,POST,DELETE"
        //},
        // If you need to set an http proxy please set an environment variable
        // called http_proxy (or HTTP_PROXY) outside of Node-RED in the operating system.
        // For example - http_proxy=http://myproxy.com:8080
        // (Setting it here will have no effect)
        // You may also specify no_proxy (or NO_PROXY) to supply a comma separated
        // list of domains to not proxy, eg - no_proxy=.acme.co,.acme.co.uk
        // The following property can be used to add a custom middleware function
        // in front of all http in nodes. This allows custom authentication to be
        // applied to all http in nodes, or any other sort of common request processing.
        //httpNodeMiddleware: function(req,res,next) {
        //    // Handle/reject the request, or pass it on to the http in node by calling next();
        //    // Optionally skip our rawBodyParser by setting this to true;
        //    //req.skipRawBodyParser = true;
        //    next();
        //},
        // The following property can be used to add a custom middleware function
        // in front of all admin http routes. For example, to set custom http
        // headers
        // httpAdminMiddleware: function(req,res,next) {
        //    // Set the X-Frame-Options header to limit where the editor
        //    // can be embedded
        //    //res.set('X-Frame-Options', 'sameorigin');
        //    next();
        // },
        // The following property can be used to pass custom options to the Express.js
        // server used by Node-RED. For a full list of available options, refer
        // to http://expressjs.com/en/api.html#app.settings.table
        //httpServerOptions: { },
        // The following property can be used to verify websocket connection attempts.
        // This allows, for example, the HTTP request headers to be checked to ensure
        // they include valid authentication information.
        //webSocketNodeVerifyClient: function(info) {
        //    // 'info' has three properties:
        //    //   - origin : the value in the Origin header
        //    //   - req : the HTTP request
        //    //   - secure : true if req.connection.authorized or req.connection.encrypted is set
        //    //
        //    // The function should return true if the connection should be accepted, false otherwise.
        //    //
        //    // Alternatively, if this function is defined to accept a second argument, callback,
        //    // it can be used to verify the client asynchronously.
        //    // The callback takes three arguments:
        //    //   - result : boolean, whether to accept the connection or not
        //    //   - code : if result is false, the HTTP error status to return
        //    //   - reason: if result is false, the HTTP reason string to return
        //},
        // The following property can be used to seed Global Context with predefined
        // values. This allows extra node modules to be made available with the
        // Function node.
        // For example,
        //    functionGlobalContext: { os:require('os') }
        // can be accessed in a function block as:
        //    global.get("os")
        functionGlobalContext: {
            // os:require('os'),
            // jfive:require("johnny-five"),
            // j5board:require("johnny-five").Board({repl:false})
        },
        // `global.keys()` returns a list of all properties set in global context.
        // This allows them to be displayed in the Context Sidebar within the editor.
        // In some circumstances it is not desirable to expose them to the editor. The
        // following property can be used to hide any property set in `functionGlobalContext`
        // from being list by `global.keys()`.
        // By default, the property is set to false to avoid accidental exposure of
        // their values. Setting this to true will cause the keys to be listed.
        exportGlobalContextKeys: false,
        // Context Storage
        // The following property can be used to enable context storage. The configuration
        // provided here will enable file-based context that flushes to disk every 30 seconds.
        // Refer to the documentation for further options: https://nodered.org/docs/api/context/
        //
        //contextStorage: {
        //    default: {
        //        module:"localfilesystem"
        //    },
        //},
        // The following property can be used to order the categories in the editor
        // palette. If a node's category is not in the list, the category will get
        // added to the end of the palette.
        // If not set, the following default order is used:
        //paletteCategories: ['subflows', 'common', 'function', 'network', 'sequence', 'parser', 'storage'],
        // Configure the logging output
        logging: {
            // Only console logging is currently supported
            console: {
                // Level of logging to be recorded. Options are:
                // fatal - only those errors which make the application unusable should be recorded
                // error - record errors which are deemed fatal for a particular request + fatal errors
                // warn - record problems which are non fatal + errors + fatal errors
                // info - record information about the general running of the application + warn + error + fatal errors
                // debug - record information which is more verbose than info + info + warn + error + fatal errors
                // trace - record very detailed logging + debug + info + warn + error + fatal errors
                // off - turn off all logging (doesn't affect metrics or audit)
                level: "info",
                // Whether or not to include metric events in the log output
                metrics: false,
                // Whether or not to include audit events in the log output
                audit: false
            }
        },
        // Customising the editor
        editorTheme: {
            projects: {
                // To enable the Projects feature, set this value to true
                enabled: false
            }
        }
    }


##### CONFIG FOR REDIS #####
redis:
  enabled: true
  cluster:
    enabled: true
    slaveCount: 1
  clusterDomain: cluster.local
  common:
    exampleValue: common-chart
    global:
      redis: {}
  configmap: |-
    # Enable AOF https://redis.io/topics/persistence#append-only-file
    appendonly yes
    # Disable RDB persistence, AOF persistence already enabled.
    save ""
  containerSecurityContext:
    enabled: true
    runAsUser: 1001
  global:
    redis: {}
  image:
    pullPolicy: IfNotPresent
    registry: docker.io
    repository: bitnami/redis
    tag: 6.0.9-debian-10-r13
  master:
    affinity: {}
    command: /run.sh
    customLivenessProbe: {}
    customReadinessProbe: {}
    disableCommands:
    - FLUSHDB
    - FLUSHALL
    extraEnvVars: []
    extraEnvVarsCM: []
    extraEnvVarsSecret: []
    extraFlags:
    - --maxmemory 4gb
    hostAliases: []
    livenessProbe:
      enabled: true
      failureThreshold: 5
      initialDelaySeconds: 5
      periodSeconds: 5
      successThreshold: 1
      timeoutSeconds: 5
    persistence:
      accessModes:
      - ReadWriteOnce
      enabled: true
      matchExpressions: {}
      matchLabels: {}
      path: /data
      size: 8Gi
      subPath: ""
      volumes: null
    podAnnotations: {}
    podLabels: {}
    preExecCmds: ""
    priorityClassName: ""
    readinessProbe:
      enabled: true
      failureThreshold: 5
      initialDelaySeconds: 120
      periodSeconds: 5
      successThreshold: 1
      timeoutSeconds: 1
    resources:
      limits:
        memory: 4Gi
      requests:
        cpu: 100m
        memory: 1Gi
    service:
      annotations: {}
      externalTrafficPolicy: Cluster
      labels: {}
      port: 6379
      type: ClusterIP
    shareProcessNamespace: false
    statefulset:
      annotations: {}
      labels: {}
      updateStrategy: RollingUpdate
      volumeClaimTemplates:
        annotations: {}
        labels: {}
  metrics:
    enabled: true
    image:
      pullPolicy: IfNotPresent
      registry: docker.io
      repository: bitnami/redis-exporter
      tag: 1.13.1-debian-10-r6
    podAnnotations:
      prometheus.io/port: "9121"
      prometheus.io/scrape: "true"
    priorityClassName: {}
    prometheusRule:
      additionalLabels: {}
      enabled: false
      namespace: ""
      rules: []
    service:
      annotations: {}
      externalTrafficPolicy: Cluster
      labels: {}
      type: ClusterIP
    serviceMonitor:
      enabled: false
      metricRelabelings: []
      relabelings: []
      selector:
        prometheus: kube-prometheus
  networkPolicy:
    enabled: false
    ingressNSMatchLabels: {}
    ingressNSPodMatchLabels: {}
  #password: changeme 
  existingSecret: redis-secret
  existingSecretPasswordKey: redispassword
  persistence: {}
  podDisruptionBudget:
    enabled: true
    minAvailable: 2
  podSecurityPolicy:
    create: false
  rbac:
    create: false
    role:
      rules: []
  redisPort: 6379
  securityContext:
    enabled: true
    fsGroup: 1001
  sentinel:
    customLivenessProbe: {}
    customReadinessProbe: {}
    downAfterMilliseconds: 1000
    enabled: true
    extraEnvVars: []
    extraEnvVarsCM: []
    extraEnvVarsSecret: []
    failoverTimeout: 18000
    image:
      pullPolicy: IfNotPresent
      registry: docker.io
      repository: bitnami/redis-sentinel
      tag: 6.0.9-debian-10-r14
    initialCheckTimeout: 5
    livenessProbe:
      enabled: true
      failureThreshold: 5
      initialDelaySeconds: 5
      periodSeconds: 5
      successThreshold: 1
      timeoutSeconds: 5
    masterSet: mymaster
    parallelSyncs: 1
    port: 26379
    preExecCmds: ""
    # quorum: 2
    quorum: 1
    readinessProbe:
      enabled: true
      failureThreshold: 5
      initialDelaySeconds: 120
      periodSeconds: 5
      successThreshold: 1
      timeoutSeconds: 1
    resources:
      requests:
        cpu: 100m
        memory: 256Mi
    service:
      annotations: {}
      externalTrafficPolicy: Cluster
      labels: {}
      redisPort: 6379
      sentinelPort: 26379
      type: ClusterIP
    staticID: false
    usePassword: true
  serviceAccount:
    create: false
  slave:
    affinity: {}
    command: /run.sh
    customLivenessProbe: {}
    customReadinessProbe: {}
    disableCommands:
    - FLUSHDB
    - FLUSHALL
    extraEnvVars: []
    extraEnvVarsCM: []
    extraEnvVarsSecret: []
    extraFlags: []
    hostAliases: []
    livenessProbe:
      enabled: true
      failureThreshold: 5
      initialDelaySeconds: 30
      periodSeconds: 10
      successThreshold: 1
      timeoutSeconds: 5
    persistence:
      accessModes:
      - ReadWriteOnce
      enabled: true
      matchExpressions: {}
      matchLabels: {}
      path: /data
      size: 8Gi
      subPath: ""
    podAnnotations: {}
    podLabels: {}
    port: 6379
    preExecCmds: ""
    priorityClassName: {}
    readinessProbe:
      enabled: true
      failureThreshold: 5
      initialDelaySeconds: 120
      periodSeconds: 10
      successThreshold: 1
      timeoutSeconds: 10
    resources:
      limits:
        memory: 4Gi
      requests:
        cpu: 100m
        memory: 1Gi
    service:
      annotations: {}
      externalTrafficPolicy: Cluster
      labels: {}
      port: 6379
      type: ClusterIP
    shareProcessNamespace: false
    spreadConstraints: {}
    statefulset:
      annotations: {}
      labels: {}
      updateStrategy: RollingUpdate
      volumeClaimTemplates:
        annotations: {}
        labels: {}
  sysctlImage:
    command: []
    enabled: false
    mountHostSys: false
    pullPolicy: Always
    registry: docker.io
    repository: bitnami/minideb
    resources: {}
    tag: buster
  tls:
    authClients: true
    enabled: false
  usePassword: true
  usePasswordFile: false
  volumePermissions:
    enabled: false
    image:
      pullPolicy: Always
      registry: docker.io
      repository: bitnami/minideb
      tag: buster
    resources: {}
    securityContext:
      runAsUser: 0

##### CONFIG FOR VERNEMQ #####

vernemq:
  enabled: true
  AclConfig: |-
     pattern write ia/raw/%u/#
     pattern write ia/%u/#
     pattern $SYS/broker/connection/%c/state

     user TESTING
     topic ia/#
     topic $SYS/#
     topic read $share/TESTING/ia/#

     user ia_nodered
     topic ia/#
  CACert: |-
    -----BEGIN CERTIFICATE-----
    MIIDSzCCAjOgAwIBAgIUI2id6KFXw/nEv9bRhVsDhzM/ozkwDQYJKoZIhvcNAQEL
    BQAwFjEUMBIGA1UEAwwLRWFzeS1SU0EgQ0EwHhcNMjEwNDA2MDkyNDM1WhcNMzEw
    NDA0MDkyNDM1WjAWMRQwEgYDVQQDDAtFYXN5LVJTQSBDQTCCASIwDQYJKoZIhvcN
    AQEBBQADggEPADCCAQoCggEBALh3vJroi6hcvcm3OmpXs26MsXmRiUhBgdrNSOzZ
    KjWpW+R9aMONu1KxoXAuj/pAwt5CkLAMQ5EI5H05OArYOKekLfMe3FRTEOUSvFU/
    qO0hBymJRJZRhECwWu01gL1OS4AXaxdjrXwx8H4URAiKa4FhJCWrSPCikNvzX4K2
    SSSZMbMXEddO9uoyBU83HcZdo8NX0QRUKXy6w/zVMsjyLSZCtk4BaLCmlidhcH91
    Hggl6JDk4CuYRfkmemyblzw2bKAlWqsppv/m1nkI3hEFvwN68cpfsNnQynfYpZkL
    ODuNnia+PIhl3XyDXkJCM2ylPObcmo0D9GV2/J0JZgu9y3ECAwEAAaOBkDCBjTAd
    BgNVHQ4EFgQUvW9fQDy1ACN7knRxApaEh3LxW78wUQYDVR0jBEowSIAUvW9fQDy1
    ACN7knRxApaEh3LxW7+hGqQYMBYxFDASBgNVBAMMC0Vhc3ktUlNBIENBghQjaJ3o
    oVfD+cS/1tGFWwOHMz+jOTAMBgNVHRMEBTADAQH/MAsGA1UdDwQEAwIBBjANBgkq
    hkiG9w0BAQsFAAOCAQEAfDsmd4FaA4R0rS84hGqileIaUdwhGE5IAlj3W8Wd2O63
    xqThR+qN7TzO5Nki7tXNC2qCpuJmbPqrbB0CgwiobkwV+3vwF+VW8lCjSfYSpXbs
    nUN9CXMkQVWwbx8cAc7LlmpxU9evD21cBGOvD9AjngJwcofUUYXIuwWDdd1DVOaK
    AJ2Xc2MEjeVXdQnFZLF2FEPy/znJ0EIW/PhGgFHyQWn1inJU00FNfGQsdO8Ruloi
    VNVYOyMINZIG0V91l29XCViuSUrR1BSvK+YG2wiFqHV0bUytbY7uuNCh3S/HZEhE
    zC5KEddzKtihzW3yP4baMAmvu7atS0Gy7MLXWG+SRw==
    -----END CERTIFICATE-----
  Cert: |-
    -----BEGIN CERTIFICATE-----
    MIIDjzCCAnegAwIBAgIQB6OLOw2bXBVXZD3ArV2i+jANBgkqhkiG9w0BAQsFADAW
    MRQwEgYDVQQDDAtFYXN5LVJTQSBDQTAeFw0yMTA0MDYxMTMxMDdaFw0yNDAzMjEx
    MTMxMDdaMCUxIzAhBgNVBAMMGmZhY3RvcnljdWJlLXNlcnZlci12ZXJuZW1xMIIB
    IjANBgkqhkiG9w0BAQEFAAOCAQ8AMIIBCgKCAQEA4EGKWn5ZSNtC5t3bsMjTMow3
    usMfM/1NzM9MYAvUMy71WHdCt/10bnIzRwYLUMtjAQURvyq+dXaj1DMz7452uzCC
    GE6r6SojReH7snAWMgrbDhE3psokW4LY6/tH5ihOBu1xfUtI1ac6rkHz4JsURpHj
    5HAGnPkfOiQZc10AxBxPz9i558a7J58Y4FZ0M51rgKaWAr+qDMzjfdNI/MUs1JTd
    Yn8QM0Sv2XjP4CziqWOa0Xf4MsoLgOqItZMLaYQwaUIkx0CV231D1cREZB2xbYSn
    DyK9DbXumK0tsVwgXh8Q+EY0ofW+M/noukJUxIbL8E1OKwbnS+2smpz5clc+BQID
    AQABo4HJMIHGMAkGA1UdEwQCMAAwHQYDVR0OBBYEFEPOUbp9SDAizKwHuiFhBPVH
    OKaTMFEGA1UdIwRKMEiAFL1vX0A8tQAje5J0cQKWhIdy8Vu/oRqkGDAWMRQwEgYD
    VQQDDAtFYXN5LVJTQSBDQYIUI2id6KFXw/nEv9bRhVsDhzM/ozkwEwYDVR0lBAww
    CgYIKwYBBQUHAwEwCwYDVR0PBAQDAgWgMCUGA1UdEQQeMByCGmZhY3RvcnljdWJl
    LXNlcnZlci12ZXJuZW1xMA0GCSqGSIb3DQEBCwUAA4IBAQANaEiAIR+nADiGNeOk
    SSCRG5VeelFfO3X4wUiHrEKE6NkVVF+w6Wemogmtb+KB6NmjWAGiZep8p/R/7F75
    iAGUk4LEAcXFMw6NWZhODlv5ryo6V2X1EuqMwXOfccbUwu7l9md+j2UxY45vp1Z2
    +1eP/pjVmEt29HPUnWUT/rFeqlz605xYLauoSTsTxkGl5T8EoLwtvZOFnBIy7oGs
    QzW42IlfFKNlYKHMYJ8I6AQ89+cUUko/zqUPeiFl+fl1WpXCOofEiRUd/4Z6R0Rw
    moz/sNxvZ44GG47X2Gvc1Ewfc9rpgvSmyMTUgS4EP2p5LBQEDuFJz1DSW43QGOEx
    6OoQ
    -----END CERTIFICATE-----
  Privkey: |-
    -----BEGIN PRIVATE KEY-----
    MIIEvgIBADANBgkqhkiG9w0BAQEFAASCBKgwggSkAgEAAoIBAQDgQYpafllI20Lm
    3duwyNMyjDe6wx8z/U3Mz0xgC9QzLvVYd0K3/XRucjNHBgtQy2MBBRG/Kr51dqPU
    MzPvjna7MIIYTqvpKiNF4fuycBYyCtsOETemyiRbgtjr+0fmKE4G7XF9S0jVpzqu
    QfPgmxRGkePkcAac+R86JBlzXQDEHE/P2LnnxrsnnxjgVnQznWuAppYCv6oMzON9
    00j8xSzUlN1ifxAzRK/ZeM/gLOKpY5rRd/gyyguA6oi1kwtphDBpQiTHQJXbfUPV
    xERkHbFthKcPIr0Nte6YrS2xXCBeHxD4RjSh9b4z+ei6QlTEhsvwTU4rBudL7aya
    nPlyVz4FAgMBAAECggEAGr62SWSYMWA08mOzN7o7teOTIerzZbfn920hprLCc/g9
    unc+tcK8iA+GngnSf6hB/nUkULBAVrH3h+8zWnabImf+m/eF+SDVZBg3dGh5vS4e
    Qec7w+CHxYItbLdjM8fKxni6+D5qSVDQZsfm1fqoyGHN1AioQUBUwRJdFq0Y0kp0
    6BwZG2Kk43JQByeKX4/D2QgZEjFCgsw2Wihy8sQkX96aXbAdUO5Um7kzf7iIMXlI
    877uarOuCuIEYJSWjwrwu4I7CQ68lEA1pGSlEMKU9ju8KtoqaQ65ELx9PgK8df3+
    zIM8WnZzT/US0TPI+cWvsB6yYYGsohE25oGNYMnKAQKBgQD5RGOeAR4GhBm2tRR/
    6XzLWmru0sGif/7A/rPDjzWSlnkaqkTSK29xQZkDK9WJVLG3SWCV2XnwysLgVHyF
    J2DlPZVDnKvS5EXwGSenzpWMm6yHNZhsA1nxvSiZBXj8MPhF5NbOrnuZJVR9+xmA
    xQTspByMa9gwD8sXkWS+aq8+kQKBgQDmUDTfY8jtCXm9kXZPPgESGtYuDmBlvyf4
    40Gt79FmOt3ZYBr2do0BeUnyJOFwleQeUqRIneUsUHyUHj1VI/SpBuUAPWOT9w8s
    zlrLkmYnrOArKcZpCpWQZWyKXtomxdUlZJjFJGJfipJ1zu1G2IJZNjuuFpEJY4Jz
    xI3JO9OqNQKBgQC28UV3enRx7dP9b0sbUd7gVHz0yMOKowvy0zxWA64a5sr9Eggu
    g+hno/BMDojLINjJn1X+xL0lR3rdL8Sv6SXJOXhqRfspbZYS0DN1ij3iE4L9PQ2g
    AJmrvNul6wlPdhVRHtG0oQRfcrFfQMIH6xFhKFU3jhL9uymgI3pf8mapsQKBgQCV
    6ETR1mA0sQM1eVW5dFE8GI2qAp+J+mcpH7pjXYI9eTlnQJ+sJjPXbrvLyWeXYWjO
    t9nIjkVZl7XOrvQa08Fut1cc1dhXuep9rn74m/yz/FkYnyNOwZ3iE7IXSm/R5ti6
    cwTg5LLHHyn/VkWo5EnLiXpE8NlMdCG3+oqTHcbCtQKBgBoQrLzRsruiha6QP4OZ
    eCvOVIaxuH60A85QW5pgb0IlORXfX9zjA+M3v/G+tj6y5vxPOiVJaRd6iBqEDpMd
    337jNZKFr5EaVmF45PrcM060cbEcbdq8zCTEnQ6Y+bQiDTkfdgcE5CDJDJ7ol2I2
    MIzsw5gq+PcsyNV5g/IUX0PJ
    -----END PRIVATE KEY-----
  additionalEnv:
  - name: DOCKER_VERNEMQ_ALLOW_REGISTER_DURING_NETSPLIT
    value: "on"
  - name: DOCKER_VERNEMQ_ALLOW_PUBLISH_DURING_NETSPLIT
    value: "on"
  - name: DOCKER_VERNEMQ_ALLOW_SUBSCRIBE_DURING_NETSPLIT
    value: "on"
  - name: DOCKER_VERNEMQ_ALLOW_UNSUBSCRIBE_DURING_NETSPLIT
    value: "on"
  - name: DOCKER_VERNEMQ_ALLOW_ANONYMOUS
    value: "on"
  - name: DOCKER_VERNEMQ_MAX_ONLINE_MESSAGES
    value: "-1"
  - name: DOCKER_VERNEMQ_MAX_OFFLINE_MESSAGES
    value: "-1"
  - name: DOCKER_VERNEMQ_LISTENER__SSL__CAFILE
    value: /etc/ssl/vernemq/ca.crt
  - name: DOCKER_VERNEMQ_LISTENER__SSL__CERTFILE
    value: /etc/ssl/vernemq/tls.crt
  - name: DOCKER_VERNEMQ_LISTENER__SSL__KEYFILE
    value: /etc/ssl/vernemq/tls.key
  - name: DOCKER_VERNEMQ_ACCEPT_EULA
    value: "yes"
  - name: DOCKER_VERNEMQ_LISTENER__SSL__DEFAULT__USE_IDENTITY_AS_USERNAME
    value: "on"
  - name: DOCKER_VERNEMQ_LISTENER__SSL__DEFAULT__REQUIRE_CERTIFICATE
    value: "on"
  extraVolumeMounts:
  - mountPath: /vernemq/etc/vmq.acl
    name: vernemq-acl
    readOnly: true
    subPath: vernemq-acl
  extraVolumes:
  - configMap:
      name: vernemq-acl
    name: vernemq-acl
  fullnameOverride: ""
  image:
    pullPolicy: IfNotPresent 
    repository: vernemq/vernemq
    tag: 1.11.0
  ingress:
    annotations: {}
    enabled: false
    hosts: []
    labels: {}
    paths:
    - /
    tls: []
  nameOverride: ""
  nodeSelector: {}
  pdb:
    enabled: true
    minAvailable: 1
  persistentVolume:
    accessModes:
    - ReadWriteOnce
    annotations: {}
    enabled: false
    size: 5Gi
  podAntiAffinity: soft
  rbac:
    create: true
    serviceAccount:
      create: true
  replicaCount: 1 
  resources: {}
  secretMounts:
   - name: vernemq-certificates
     path: /etc/ssl/vernemq
     secretName: vernemq-certificates-secret
  securityContext:
    fsGroup: 10000
    runAsGroup: 10000
    runAsUser: 10000
  service:
    annotations:
      prometheus.io/port: "8888"
      prometheus.io/scrape: "true"
    labels: {}
    mqtt:
      enabled: true
      nodePort: 1883
      port: 1883
    mqtts:
      enabled: true
      nodePort: 8883
      port: 8883
    type: LoadBalancer
    ws:
      enabled: false
      nodePort: 8080
      port: 8080
    wss:
      enabled: false
      nodePort: 8443
      port: 8443
  serviceMonitor:
    create: false 
  statefulset:
    annotations: {}
    labels: {}
    lifecycle: {}
    livenessProbe:
      failureThreshold: 3
      initialDelaySeconds: 90
      periodSeconds: 10
      successThreshold: 1
      timeoutSeconds: 5
    podAnnotations: {}
    podManagementPolicy: OrderedReady
    prometheus.io/port: "8888"
    prometheus.io/scrape: "true"
    readinessProbe:
      failureThreshold: 3
      initialDelaySeconds: 90
      periodSeconds: 10
      successThreshold: 1
      timeoutSeconds: 5
    terminationGracePeriodSeconds: 60
    updateStrategy: RollingUpdate
  tolerations: []
<|MERGE_RESOLUTION|>--- conflicted
+++ resolved
@@ -39,14 +39,12 @@
     requests:
        cpu: 200m      
 
-<<<<<<< HEAD
 ### factoryinput ###
 factoryinput:
   #This is currently just a mock to start grafanaproxy !
   enabled: true
   user: "factoryinput"
-    
-=======
+
 ### mqtt-to-blob ###
 mqtttoblob:
   # not enabeld by default
@@ -59,8 +57,6 @@
   pdb:
     enabled: true
     minAvailable: 1
-
->>>>>>> ca7fd878
 
 ### grafanaproxy ###
 grafanaproxy:
