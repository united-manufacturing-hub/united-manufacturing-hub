--- conflicted
+++ resolved
@@ -15,12 +15,5 @@
 agent:
   metricsPort: 8080
 
-<<<<<<< HEAD
-services: []
-
-redpanda:
-  desiredState: stopped
-=======
 internal:
-  services: []
->>>>>>> af9725f9
+  services: []