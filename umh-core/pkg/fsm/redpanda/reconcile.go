--- conflicted
+++ resolved
@@ -147,11 +147,7 @@
 	observedStateCtx, cancel := context.WithTimeout(ctx, constants.RedpandaUpdateObservedStateTimeout)
 	defer cancel()
 
-<<<<<<< HEAD
 	err := b.UpdateObservedStateOfInstance(observedStateCtx, filesystemService, tick)
-=======
-	err := r.updateObservedState(observedStateCtx, filesystemService, tick)
->>>>>>> 532fec97
 	if err != nil {
 		return fmt.Errorf("failed to update observed state: %w", err)
 	}
@@ -174,11 +170,7 @@
 
 	// Handle lifecycle states first - these take precedence over operational states
 	if internal_fsm.IsLifecycleState(currentState) {
-<<<<<<< HEAD
-		err, reconciled := b.reconcileLifecycleStates(ctx, filesystemService, currentState)
-=======
 		err, reconciled := r.reconcileLifecycleStates(ctx, filesystemService, currentState)
->>>>>>> 532fec97
 		if err != nil {
 			return err, false
 		}
@@ -192,11 +184,7 @@
 
 	// Handle operational states
 	if IsOperationalState(currentState) {
-<<<<<<< HEAD
-		err, reconciled := b.reconcileOperationalStates(ctx, filesystemService, currentState, desiredState, currentTime)
-=======
 		err, reconciled := r.reconcileOperationalStates(ctx, filesystemService, currentState, desiredState, currentTime)
->>>>>>> 532fec97
 		if err != nil {
 			return err, false
 		}
@@ -207,11 +195,7 @@
 }
 
 // reconcileLifecycleStates handles states related to instance lifecycle (creating/removing)
-<<<<<<< HEAD
-func (b *RedpandaInstance) reconcileLifecycleStates(ctx context.Context, filesystemService filesystem.Service, currentState string) (err error, reconciled bool) {
-=======
 func (r *RedpandaInstance) reconcileLifecycleStates(ctx context.Context, filesystemService filesystem.Service, currentState string) (err error, reconciled bool) {
->>>>>>> 532fec97
 	start := time.Now()
 	defer func() {
 		metrics.ObserveReconcileTime(metrics.ComponentRedpandaInstance, r.baseFSMInstance.GetID()+".reconcileLifecycleStates", time.Since(start))
@@ -220,11 +204,7 @@
 	// Independent what the desired state is, we always need to reconcile the lifecycle states first
 	switch currentState {
 	case internal_fsm.LifecycleStateToBeCreated:
-<<<<<<< HEAD
-		if err := b.CreateInstance(ctx, filesystemService); err != nil {
-=======
-		if err := r.initiateRedpandaCreate(ctx); err != nil {
->>>>>>> 532fec97
+		if err := r.CreateInstance(ctx, filesystemService); err != nil {
 			return err, false
 		}
 		return r.baseFSMInstance.SendEvent(ctx, internal_fsm.LifecycleEventCreate), true
@@ -233,11 +213,7 @@
 		// For now, we'll assume it's created immediately after initiating creation
 		return r.baseFSMInstance.SendEvent(ctx, internal_fsm.LifecycleEventCreateDone), true
 	case internal_fsm.LifecycleStateRemoving:
-<<<<<<< HEAD
-		if err := b.RemoveInstance(ctx, filesystemService); err != nil {
-=======
-		if err := r.initiateRedpandaRemove(ctx); err != nil {
->>>>>>> 532fec97
+		if err := r.RemoveInstance(ctx, filesystemService); err != nil {
 			return err, false
 		}
 		return r.baseFSMInstance.SendEvent(ctx, internal_fsm.LifecycleEventRemoveDone), true
@@ -250,11 +226,7 @@
 }
 
 // reconcileOperationalStates handles states related to instance operations (starting/stopping)
-<<<<<<< HEAD
-func (b *RedpandaInstance) reconcileOperationalStates(ctx context.Context, filesystemService filesystem.Service, currentState string, desiredState string, currentTime time.Time) (err error, reconciled bool) {
-=======
 func (r *RedpandaInstance) reconcileOperationalStates(ctx context.Context, filesystemService filesystem.Service, currentState string, desiredState string, currentTime time.Time) (err error, reconciled bool) {
->>>>>>> 532fec97
 	start := time.Now()
 	defer func() {
 		metrics.ObserveReconcileTime(metrics.ComponentRedpandaInstance, r.baseFSMInstance.GetID()+".reconcileOperationalStates", time.Since(start))
@@ -262,15 +234,9 @@
 
 	switch desiredState {
 	case OperationalStateActive:
-<<<<<<< HEAD
-		return b.reconcileTransitionToActive(ctx, filesystemService, currentState, currentTime)
-	case OperationalStateStopped:
-		return b.reconcileTransitionToStopped(ctx, filesystemService, currentState)
-=======
 		return r.reconcileTransitionToActive(ctx, filesystemService, currentState, currentTime)
 	case OperationalStateStopped:
 		return r.reconcileTransitionToStopped(ctx, filesystemService, currentState)
->>>>>>> 532fec97
 	default:
 		return fmt.Errorf("invalid desired state: %s", desiredState), false
 	}
@@ -278,11 +244,7 @@
 
 // reconcileTransitionToActive handles transitions when the desired state is Active.
 // It deals with moving from various states to the Active state.
-<<<<<<< HEAD
-func (b *RedpandaInstance) reconcileTransitionToActive(ctx context.Context, filesystemService filesystem.Service, currentState string, currentTime time.Time) (err error, reconciled bool) {
-=======
 func (r *RedpandaInstance) reconcileTransitionToActive(ctx context.Context, filesystemService filesystem.Service, currentState string, currentTime time.Time) (err error, reconciled bool) {
->>>>>>> 532fec97
 	start := time.Now()
 	defer func() {
 		metrics.ObserveReconcileTime(metrics.ComponentRedpandaInstance, r.baseFSMInstance.GetID()+".reconcileTransitionToActive", time.Since(start))
@@ -291,11 +253,7 @@
 	// If we're stopped, we need to start first
 	if currentState == OperationalStateStopped {
 		// Attempt to initiate start
-<<<<<<< HEAD
-		if err := b.StartInstance(ctx, filesystemService); err != nil {
-=======
-		if err := r.initiateRedpandaStart(ctx); err != nil {
->>>>>>> 532fec97
+		if err := r.StartInstance(ctx, filesystemService); err != nil {
 			return err, false
 		}
 		// Send event to transition from Stopped to Starting
@@ -374,11 +332,7 @@
 
 // reconcileTransitionToStopped handles transitions when the desired state is Stopped.
 // It deals with moving from any operational state to Stopping and then to Stopped.
-<<<<<<< HEAD
-func (b *RedpandaInstance) reconcileTransitionToStopped(ctx context.Context, filesystemService filesystem.Service, currentState string) (err error, reconciled bool) {
-=======
 func (r *RedpandaInstance) reconcileTransitionToStopped(ctx context.Context, filesystemService filesystem.Service, currentState string) (err error, reconciled bool) {
->>>>>>> 532fec97
 	start := time.Now()
 	defer func() {
 		metrics.ObserveReconcileTime(metrics.ComponentRedpandaInstance, r.baseFSMInstance.GetID()+".reconcileTransitionToStopped", time.Since(start))
@@ -387,11 +341,7 @@
 	// If we're in any operational state except Stopped or Stopping, initiate stop
 	if currentState != OperationalStateStopped && currentState != OperationalStateStopping {
 		// Attempt to initiate a stop
-<<<<<<< HEAD
-		if err := b.StopInstance(ctx, filesystemService); err != nil {
-=======
-		if err := r.initiateRedpandaStop(ctx); err != nil {
->>>>>>> 532fec97
+		if err := r.StopInstance(ctx, filesystemService); err != nil {
 			return err, false
 		}
 		// Send event to transition to Stopping
