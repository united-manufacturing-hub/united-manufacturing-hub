// Copyright 2025 UMH Systems GmbH
//
// Licensed under the Apache License, Version 2.0 (the "License");
// you may not use this file except in compliance with the License.
// You may obtain a copy of the License at
//
//     http://www.apache.org/licenses/LICENSE-2.0
//
// Unless required by applicable law or agreed to in writing, software
// distributed under the License is distributed on an "AS IS" BASIS,
// WITHOUT WARRANTIES OR CONDITIONS OF ANY KIND, either express or implied.
// See the License for the specific language governing permissions and
// limitations under the License.

// Package actions contains *imperative* building-blocks executed by the UMH API
// server.  Unlike the *edit* and *delete* actions, **GetDataFlowComponent** is
// **read-only** – it aggregates configuration *and* runtime state for one or
// more Data-Flow Components (DFCs) so that the frontend can render a
// human-friendly representation.
//
// -----------------------------------------------------------------------------
// BUSINESS CONTEXT
// -----------------------------------------------------------------------------
//   - A **version UUID** is the deterministic ID derived from a DFC name via
//     `dataflowcomponentserviceconfig.GenerateUUIDFromName`.  The frontend knows
//     only these UUIDs when requesting component details.
//   - The action therefore needs to translate UUID → runtime instance name →
//     observed Benthos configuration → API response schema.
//   - All information is fetched from a *single* snapshot of the FSM runtime so
//     the result is **self-consistent** even while the system keeps running.
//
// -----------------------------------------------------------------------------
// HIGH-LEVEL FLOW
// -----------------------------------------------------------------------------
//  1. **Parse** – store the list of requested UUIDs (no heavy work here).
//  2. **Validate** – no-op because Parse already guarantees structural
//     correctness.
//  3. **Execute**
//     a. Copy the shared `*fsm.SystemSnapshot` under the read-lock.
//     b. Iterate over all live DFC instances and pick those whose deterministic
//     UUID appears in the request.
//     c. Convert each Benthos config into the *public* UMH API schema.
//     d. Send progress messages whenever partial data is returned or an
//     instance is missing.
//     e. Return the assembled `models.GetDataflowcomponentResponse` object.
//
// -----------------------------------------------------------------------------

package actions

import (
	"fmt"
	"slices"

	"github.com/google/uuid"
	"github.com/united-manufacturing-hub/united-manufacturing-hub/umh-core/pkg/config"
	"github.com/united-manufacturing-hub/united-manufacturing-hub/umh-core/pkg/config/dataflowcomponentserviceconfig"
	"github.com/united-manufacturing-hub/united-manufacturing-hub/umh-core/pkg/constants"
	"github.com/united-manufacturing-hub/united-manufacturing-hub/umh-core/pkg/fsm"
	"github.com/united-manufacturing-hub/united-manufacturing-hub/umh-core/pkg/fsm/dataflowcomponent"
	"github.com/united-manufacturing-hub/united-manufacturing-hub/umh-core/pkg/logger"
	"github.com/united-manufacturing-hub/united-manufacturing-hub/umh-core/pkg/models"
	"go.uber.org/zap"
	"gopkg.in/yaml.v3"
)

// GetDataFlowComponentAction returns metadata and Benthos configuration for the
// requested list of DFC **version UUIDs**.  The action never blocks the FSM
// writer goroutine – instead it holds the read‑lock only while making a deep
// copy of the snapshot.
//
// All fields are immutable after Parse so that callers can safely pass the
// struct between goroutines when needed.
// ----------------------------------------------------------------------------

type GetDataFlowComponentAction struct {
<<<<<<< HEAD
	userEmail             string
	actionUUID            uuid.UUID
	instanceUUID          uuid.UUID
	outboundChannel       chan *models.UMHMessage
	configManager         config.ConfigManager
	systemSnapshotManager *fsm.SnapshotManager
	payload               models.GetDataflowcomponentRequestSchemaJson
	actionLogger          *zap.SugaredLogger
=======
	// ─── Request metadata ────────────────────────────────────────────────────
	userEmail    string
	actionUUID   uuid.UUID
	instanceUUID uuid.UUID

	// ─── Plumbing ────────────────────────────────────────────────────────────
	outboundChannel chan *models.UMHMessage
	configManager   config.ConfigManager // currently unused but kept for symmetry

	// ─── Runtime observation ────────────────────────────────────────────────
	systemSnapshot *fsm.SystemSnapshot
	systemMu       *sync.RWMutex

	// ─── Parsed request payload ─────────────────────────────────────────────
	payload models.GetDataflowcomponentRequestSchemaJson

	// ─── Utilities ──────────────────────────────────────────────────────────
	actionLogger *zap.SugaredLogger
>>>>>>> 14d03768
}

// NewGetDataFlowComponentAction creates a new GetDataFlowComponentAction with the provided parameters.
// This constructor is primarily used for testing to enable dependency injection, though it can be used
// in production code as well. It initializes the action with the necessary fields but doesn't
// populate the payload field which must be done via Parse.
func NewGetDataFlowComponentAction(userEmail string, actionUUID uuid.UUID, instanceUUID uuid.UUID, outboundChannel chan *models.UMHMessage, configManager config.ConfigManager, systemSnapshotManager *fsm.SnapshotManager) *GetDataFlowComponentAction {
	return &GetDataFlowComponentAction{
		userEmail:             userEmail,
		actionUUID:            actionUUID,
		instanceUUID:          instanceUUID,
		outboundChannel:       outboundChannel,
		configManager:         configManager,
		systemSnapshotManager: systemSnapshotManager,
		actionLogger:          logger.For(logger.ComponentCommunicator),
	}
}

// Parse stores the list of version UUIDs we should resolve.  The heavy lifting
// happens later in Execute.
func (a *GetDataFlowComponentAction) Parse(payload interface{}) (err error) {
	a.actionLogger.Info("Parsing the payload")
	a.payload, err = ParseActionPayload[models.GetDataflowcomponentRequestSchemaJson](payload)
	a.actionLogger.Info("Payload parsed, uuids: ", a.payload.VersionUUIDs)
	return err
}

// Validate is a no‑op because the request schema does not require additional
// semantic checks beyond JSON deserialization.
func (a *GetDataFlowComponentAction) Validate() error {
	return nil
}

// buildDataFlowComponentDataFromSnapshot converts the *observed* FSM snapshot
// into a `config.DataFlowComponentConfig`.  The helper lives outside the action
// struct to keep Execute shorter.
func buildDataFlowComponentDataFromSnapshot(instance fsm.FSMInstanceSnapshot, log *zap.SugaredLogger) (config.DataFlowComponentConfig, error) {
	dfcData := config.DataFlowComponentConfig{}

	log.Infow("Building dataflowcomponent data from snapshot", "instanceID", instance.ID)

	if instance.LastObservedState != nil {
		// Try to cast to the right type
		observedState, ok := instance.LastObservedState.(*dataflowcomponent.DataflowComponentObservedStateSnapshot)
		if !ok {
			log.Errorw("Observed state is of unexpected type", "instanceID", instance.ID)
			return config.DataFlowComponentConfig{}, fmt.Errorf("invalid observed state type for dataflowcomponent %s", instance.ID)
		}
		dfcData.DataFlowComponentServiceConfig = observedState.Config
		dfcData.Name = instance.ID
		dfcData.DesiredFSMState = instance.DesiredState

	} else {
		log.Warnw("No observed state found for dataflowcomponent", "instanceID", instance.ID)
		return config.DataFlowComponentConfig{}, fmt.Errorf("no observed state found for dataflowcomponent")
	}

	return dfcData, nil
}

<<<<<<< HEAD
=======
// GetSystemSnapshot returns a deep copy of the system snapshot to avoid the caller having to handle locking
func (a *GetDataFlowComponentAction) GetSystemSnapshot() fsm.SystemSnapshot {
	a.systemMu.RLock()
	defer a.systemMu.RUnlock()

	if a.systemSnapshot == nil {
		return fsm.SystemSnapshot{}
	}

	var snapshotCopy fsm.SystemSnapshot
	err := deepcopy.Copy(&snapshotCopy, a.systemSnapshot)
	if err != nil {
		sentry.ReportIssue(err, sentry.IssueTypeError, a.actionLogger)
	}

	return snapshotCopy
}

// Execute aggregates Benthos configs for the requested UUIDs and converts them
// into the public API schema defined in `models.GetDataflowcomponentResponse`.
>>>>>>> 14d03768
func (a *GetDataFlowComponentAction) Execute() (interface{}, map[string]interface{}, error) {
	a.actionLogger.Info("Executing the action")
	numUUIDs := len(a.payload.VersionUUIDs)

	dataFlowComponents := []config.DataFlowComponentConfig{}
	// Get the DataFlowComponent
	a.actionLogger.Debugf("Getting the DataFlowComponent")

<<<<<<< HEAD
	// the snapshot manager holds the latest system snapshot which is asynchronously updated by the other goroutines
	// we need to get a deep copy of it to prevent race conditions
	systemSnapshot := a.systemSnapshotManager.GetDeepCopySnapshot()
=======
	// ─── 1  Take a consistent snapshot of the runtime ───────────────────────
	systemSnapshot := a.GetSystemSnapshot()
>>>>>>> 14d03768
	if dataflowcomponentManager, exists := systemSnapshot.Managers[constants.DataflowcomponentManagerName]; exists {
		a.actionLogger.Debugf("Dataflowcomponent manager found, getting the dataflowcomponent")
		instances := dataflowcomponentManager.GetInstances()
		foundComponents := 0
		for _, instance := range instances {
			currentUUID := dataflowcomponentserviceconfig.GenerateUUIDFromName(instance.ID).String()
			if slices.Contains(a.payload.VersionUUIDs, currentUUID) {
				a.actionLogger.Debugf("Adding %s to the response", instance.ID)
				dfc, err := buildDataFlowComponentDataFromSnapshot(*instance, a.actionLogger)
				if err != nil {
					a.actionLogger.Warnf("Failed to build dataflowcomponent data: %v", err)
					SendActionReply(a.instanceUUID, a.userEmail, a.actionUUID, models.ActionExecuting,
						fmt.Sprintf("Warning: Failed to retrieve data for component '%s': %v",
							instance.ID, err), a.outboundChannel, models.GetDataFlowComponent)
					continue
				}
				dataFlowComponents = append(dataFlowComponents, dfc)
				foundComponents++
			}

		}
		if foundComponents < numUUIDs {
			SendActionReply(a.instanceUUID, a.userEmail, a.actionUUID, models.ActionExecuting,
				fmt.Sprintf("Found %d of %d requested components. Some components might not exist in the system.",
					foundComponents, numUUIDs), a.outboundChannel, models.GetDataFlowComponent)
		} else {
			SendActionReply(a.instanceUUID, a.userEmail, a.actionUUID, models.ActionExecuting,
				"Dataflow component manager not found. No components will be returned.",
				a.outboundChannel, models.GetDataFlowComponent)
		}

	}

	// ─── 2  Build the public response object ────────────────────────────────
	a.actionLogger.Info("Building the response")
	SendActionReply(a.instanceUUID, a.userEmail, a.actionUUID, models.ActionExecuting,
		fmt.Sprintf("Processing configurations for %d dataflow components...",
			len(dataFlowComponents)), a.outboundChannel, models.GetDataFlowComponent)
	response := models.GetDataflowcomponentResponse{}
	for _, component := range dataFlowComponents {
		// build the payload
		dfc_payload := models.CommonDataFlowComponentCDFCPropertiesPayload{}
		tagValue := "" // the benthos image tag is not used anymore in UMH Core
		dfc_payload.CDFCProperties.BenthosImageTag = &models.CommonDataFlowComponentBenthosImageTagConfig{
			Tag: &tagValue,
		}
		dfc_payload.CDFCProperties.IgnoreErrors = nil
		//fill the inputs, outputs, pipeline and rawYAML
		// Convert the BenthosConfig input to CommonDataFlowComponentInputConfig
		inputData, err := yaml.Marshal(component.DataFlowComponentServiceConfig.BenthosConfig.Input)
		if err != nil {
			a.actionLogger.Warnf("Failed to marshal input data: %v", err)
		}
		dfc_payload.CDFCProperties.Inputs = models.CommonDataFlowComponentInputConfig{
			Data: string(inputData),
			Type: "benthos", // Default type for benthos inputs
		}

		// Convert the BenthosConfig output to CommonDataFlowComponentOutputConfig
		outputData, err := yaml.Marshal(component.DataFlowComponentServiceConfig.BenthosConfig.Output)
		if err != nil {
			a.actionLogger.Warnf("Failed to marshal output data: %v", err)
		}
		dfc_payload.CDFCProperties.Outputs = models.CommonDataFlowComponentOutputConfig{
			Data: string(outputData),
			Type: "benthos", // Default type for benthos outputs
		}

		// Convert the BenthosConfig pipeline to CommonDataFlowComponentPipelineConfig
		processors := models.CommonDataFlowComponentPipelineConfigProcessors{}

		// Extract processors from the pipeline if they exist
		if pipeline, ok := component.DataFlowComponentServiceConfig.BenthosConfig.Pipeline["processors"].([]interface{}); ok {
			for i, proc := range pipeline {
				procData, err := yaml.Marshal(proc)
				if err != nil {
					a.actionLogger.Warnf("Failed to marshal processor data: %v", err)
					continue
				}
				// Use index as processor name if not specified
				procName := fmt.Sprintf("processor_%d", i)
				processors[procName] = struct {
					Data string `json:"data" yaml:"data" mapstructure:"data"`
					Type string `json:"type" yaml:"type" mapstructure:"type"`
				}{
					Data: string(procData),
					Type: "bloblang", // Default type for benthos processors
				}
			}
		}

		// Set threads value if present in the pipeline
		var threads *int
		if threadsVal, ok := component.DataFlowComponentServiceConfig.BenthosConfig.Pipeline["threads"]; ok {
			if t, ok := threadsVal.(int); ok {
				threads = &t
			}
		}

		dfc_payload.CDFCProperties.Pipeline = models.CommonDataFlowComponentPipelineConfig{
			Processors: processors,
			Threads:    threads,
		}

		// Create RawYAML from the cache_resources, rate_limit_resources, and buffer
		rawYAMLMap := map[string]interface{}{}

		// Add cache resources if present
		if len(component.DataFlowComponentServiceConfig.BenthosConfig.CacheResources) > 0 {
			rawYAMLMap["cache_resources"] = component.DataFlowComponentServiceConfig.BenthosConfig.CacheResources
		}

		// Add rate limit resources if present
		if len(component.DataFlowComponentServiceConfig.BenthosConfig.RateLimitResources) > 0 {
			rawYAMLMap["rate_limit_resources"] = component.DataFlowComponentServiceConfig.BenthosConfig.RateLimitResources
		}

		// Add buffer if present
		if len(component.DataFlowComponentServiceConfig.BenthosConfig.Buffer) > 0 {
			rawYAMLMap["buffer"] = component.DataFlowComponentServiceConfig.BenthosConfig.Buffer
		}

		// Only create rawYAML if we have any data
		if len(rawYAMLMap) > 0 {
			rawYAMLData, err := yaml.Marshal(rawYAMLMap)
			if err != nil {
				a.actionLogger.Warnf("Failed to marshal rawYAML data: %v", err)
			} else {
				dfc_payload.CDFCProperties.RawYAML = &models.CommonDataFlowComponentRawYamlConfig{
					Data: string(rawYAMLData),
				}
			}
		}

		response[dataflowcomponentserviceconfig.GenerateUUIDFromName(component.FSMInstanceConfig.Name).String()] = models.GetDataflowcomponentResponseContent{
			CreationTime: 0,
			Creator:      "",
			Meta: models.CommonDataFlowComponentMeta{
				Type: "custom",
			},
			Name:      component.Name,
			ParentDFC: nil,
			Payload:   dfc_payload,
		}
	}

	// Send the success message
	//SendActionReply(a.instanceUUID, a.userEmail, a.actionUUID, models.ActionFinishedSuccessfull, response, a.outboundChannel, models.GetDataFlowComponent)

	a.actionLogger.Info("Response built, returning, response: ", response)
	return response, nil, nil
}

func (a *GetDataFlowComponentAction) getUserEmail() string {
	return a.userEmail
}

func (a *GetDataFlowComponentAction) getUuid() uuid.UUID {
	return a.actionUUID
}

// GetParsedVersionUUIDs returns the parsed request version UUIDs - exposed primarily for testing purposes.
func (a *GetDataFlowComponentAction) GetParsedVersionUUIDs() models.GetDataflowcomponentRequestSchemaJson {
	return a.payload
}<|MERGE_RESOLUTION|>--- conflicted
+++ resolved
@@ -74,16 +74,7 @@
 // ----------------------------------------------------------------------------
 
 type GetDataFlowComponentAction struct {
-<<<<<<< HEAD
-	userEmail             string
-	actionUUID            uuid.UUID
-	instanceUUID          uuid.UUID
-	outboundChannel       chan *models.UMHMessage
-	configManager         config.ConfigManager
-	systemSnapshotManager *fsm.SnapshotManager
-	payload               models.GetDataflowcomponentRequestSchemaJson
-	actionLogger          *zap.SugaredLogger
-=======
+
 	// ─── Request metadata ────────────────────────────────────────────────────
 	userEmail    string
 	actionUUID   uuid.UUID
@@ -94,15 +85,13 @@
 	configManager   config.ConfigManager // currently unused but kept for symmetry
 
 	// ─── Runtime observation ────────────────────────────────────────────────
-	systemSnapshot *fsm.SystemSnapshot
-	systemMu       *sync.RWMutex
+	systemSnapshotManager *fsm.SnapshotManager
 
 	// ─── Parsed request payload ─────────────────────────────────────────────
 	payload models.GetDataflowcomponentRequestSchemaJson
 
 	// ─── Utilities ──────────────────────────────────────────────────────────
 	actionLogger *zap.SugaredLogger
->>>>>>> 14d03768
 }
 
 // NewGetDataFlowComponentAction creates a new GetDataFlowComponentAction with the provided parameters.
@@ -163,29 +152,7 @@
 	return dfcData, nil
 }
 
-<<<<<<< HEAD
-=======
-// GetSystemSnapshot returns a deep copy of the system snapshot to avoid the caller having to handle locking
-func (a *GetDataFlowComponentAction) GetSystemSnapshot() fsm.SystemSnapshot {
-	a.systemMu.RLock()
-	defer a.systemMu.RUnlock()
-
-	if a.systemSnapshot == nil {
-		return fsm.SystemSnapshot{}
-	}
-
-	var snapshotCopy fsm.SystemSnapshot
-	err := deepcopy.Copy(&snapshotCopy, a.systemSnapshot)
-	if err != nil {
-		sentry.ReportIssue(err, sentry.IssueTypeError, a.actionLogger)
-	}
-
-	return snapshotCopy
-}
-
-// Execute aggregates Benthos configs for the requested UUIDs and converts them
-// into the public API schema defined in `models.GetDataflowcomponentResponse`.
->>>>>>> 14d03768
+
 func (a *GetDataFlowComponentAction) Execute() (interface{}, map[string]interface{}, error) {
 	a.actionLogger.Info("Executing the action")
 	numUUIDs := len(a.payload.VersionUUIDs)
@@ -194,14 +161,11 @@
 	// Get the DataFlowComponent
 	a.actionLogger.Debugf("Getting the DataFlowComponent")
 
-<<<<<<< HEAD
+
 	// the snapshot manager holds the latest system snapshot which is asynchronously updated by the other goroutines
 	// we need to get a deep copy of it to prevent race conditions
 	systemSnapshot := a.systemSnapshotManager.GetDeepCopySnapshot()
-=======
-	// ─── 1  Take a consistent snapshot of the runtime ───────────────────────
-	systemSnapshot := a.GetSystemSnapshot()
->>>>>>> 14d03768
+
 	if dataflowcomponentManager, exists := systemSnapshot.Managers[constants.DataflowcomponentManagerName]; exists {
 		a.actionLogger.Debugf("Dataflowcomponent manager found, getting the dataflowcomponent")
 		instances := dataflowcomponentManager.GetInstances()
