--- conflicted
+++ resolved
@@ -218,11 +218,7 @@
 
 	// Handle operational states
 	if IsOperationalState(currentState) {
-<<<<<<< HEAD
-		err, reconciled := c.reconcileOperationalStates(ctx, filesystemService, currentState, desiredState)
-=======
 		err, reconciled := c.reconcileOperationalStates(ctx, filesystemService, currentState, desiredState, time.Now())
->>>>>>> 532fec97
 		if err != nil {
 			return err, false
 		}
@@ -276,20 +272,6 @@
 	}
 }
 
-<<<<<<< HEAD
-// reconcileOperationalStates checks the desired state (active or stopped) and the observed metrics
-func (c *ContainerInstance) reconcileOperationalStates(ctx context.Context, filesystemService filesystem.Service, currentState string, desiredState string) (error, bool) {
-	current := c.GetCurrentFSMState()
-	desired := c.GetDesiredFSMState()
-
-	// 1) If desired is "stopped" and we are not "monitoring_stopped", we should eventStop
-	if desired == MonitoringStateStopped && current != MonitoringStateStopped {
-		err := c.StopInstance(ctx, filesystemService)
-		if err != nil {
-			return err, false
-		}
-		return c.baseFSMInstance.SendEvent(ctx, EventStop), false // it is inconsitent with the control fsms, but as we actually not do anything here we can save some ticks and allow other fsms to reconcile after us
-=======
 // reconcileOperationalStates handles states related to instance operations (starting/stopping)
 func (c *ContainerInstance) reconcileOperationalStates(ctx context.Context, filesystemService filesystem.Service, currentState string, desiredState string, currentTime time.Time) (err error, reconciled bool) {
 	start := time.Now()
@@ -304,7 +286,6 @@
 		return c.reconcileTransitionToStopped(ctx, filesystemService, currentState)
 	default:
 		return fmt.Errorf("invalid desired state: %s", desiredState), false
->>>>>>> 532fec97
 	}
 }
 
@@ -316,17 +297,11 @@
 		metrics.ObserveReconcileTime(metrics.ComponentContainerMonitor, c.baseFSMInstance.GetID()+".reconcileTransitionToActive", time.Since(start))
 	}()
 
-<<<<<<< HEAD
-	// 2) If desired is "active" and we are "monitoring_stopped", we should do eventStart -> goes to degraded
-	if desired == MonitoringStateActive && current == MonitoringStateStopped {
-		err := c.StartInstance(ctx, filesystemService)
-=======
 	switch {
 	// If we're stopped, we need to start first
 	case currentState == OperationalStateStopped:
 		// nothing to start here, just for consistency with other fsms
-		err := c.monitoringStart(ctx)
->>>>>>> 532fec97
+		err := c.InstanceStart(ctx)
 		if err != nil {
 			return err, false
 		}
