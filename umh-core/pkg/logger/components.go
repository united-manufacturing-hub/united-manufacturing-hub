// Copyright 2025 UMH Systems GmbH
//
// Licensed under the Apache License, Version 2.0 (the "License");
// you may not use this file except in compliance with the License.
// You may obtain a copy of the License at
//
//     http://www.apache.org/licenses/LICENSE-2.0
//
// Unless required by applicable law or agreed to in writing, software
// distributed under the License is distributed on an "AS IS" BASIS,
// WITHOUT WARRANTIES OR CONDITIONS OF ANY KIND, either express or implied.
// See the License for the specific language governing permissions and
// limitations under the License.

package logger

// Component name constants for standardized logging
const (
	// Core components
	ComponentCore              = "Core"
	ComponentControlLoop       = "ControlLoop"
	ComponentStarvationChecker = "StarveCheck"
	ComponentFilesystem        = "Filesystem"

	// Manager components
	ComponentS6Manager                = "S6Manager"
	ComponentBenthosManager           = "BenthosManager"
	ComponentContainerManager         = "ContainerManager"
	ComponentRedpandaManager          = "RedpandaManager"
	ComponentDataFlowComponentManager = "DataFlowCompManager"

	// FSM components
	ComponentBaseFSM          = "BaseFSM"
	ComponentS6Instance       = "S6Instance"
	ComponentBenthosInstance  = "BenthosInstance"
	ComponentRedpandaInstance = "RedpandaInstance"

	// Service components
	ComponentS6Service                = "S6Service"
	ComponentBenthosService           = "BenthosService"
	ComponentNmapService              = "NmapService"
	ComponentContainerMonitorService  = "ContainerMonitorService"
	ComponentRedpandaMonitorService   = "RedpandaMonitorService"
	ComponentRedpandaService          = "RedpandaService"
	ComponentDataFlowComponentService = "DFCService"
<<<<<<< HEAD
=======
	ComponentRedpandaService          = "RedpandaService"
>>>>>>> ae469167

	// Configuration
	ComponentConfigManager = "ConfigManager"

	// Communicator components
	ComponentCommunicatorRouter  = "CommunicatorRouter"
	ComponentCommunicatorActions = "CommunicatorActions"
)<|MERGE_RESOLUTION|>--- conflicted
+++ resolved
@@ -43,11 +43,7 @@
 	ComponentRedpandaMonitorService   = "RedpandaMonitorService"
 	ComponentRedpandaService          = "RedpandaService"
 	ComponentDataFlowComponentService = "DFCService"
-<<<<<<< HEAD
-=======
-	ComponentRedpandaService          = "RedpandaService"
->>>>>>> ae469167
-
+  
 	// Configuration
 	ComponentConfigManager = "ConfigManager"
 
