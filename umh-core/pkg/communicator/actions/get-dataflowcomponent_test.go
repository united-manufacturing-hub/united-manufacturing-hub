// Copyright 2025 UMH Systems GmbH
//
// Licensed under the Apache License, Version 2.0 (the "License");
// you may not use this file except in compliance with the License.
// You may obtain a copy of the License at
//
//     http://www.apache.org/licenses/LICENSE-2.0
//
// Unless required by applicable law or agreed to in writing, software
// distributed under the License is distributed on an "AS IS" BASIS,
// WITHOUT WARRANTIES OR CONDITIONS OF ANY KIND, either express or implied.
// See the License for the specific language governing permissions and
// limitations under the License.

package actions_test

import (
	"reflect"
	"time"

	"github.com/google/uuid"
	. "github.com/onsi/ginkgo/v2"
	. "github.com/onsi/gomega"
	"github.com/united-manufacturing-hub/united-manufacturing-hub/umh-core/pkg/communicator/actions"
	"github.com/united-manufacturing-hub/united-manufacturing-hub/umh-core/pkg/config"
	"github.com/united-manufacturing-hub/united-manufacturing-hub/umh-core/pkg/config/dataflowcomponentserviceconfig"
	"github.com/united-manufacturing-hub/united-manufacturing-hub/umh-core/pkg/constants"
	"github.com/united-manufacturing-hub/united-manufacturing-hub/umh-core/pkg/fsm"
	"github.com/united-manufacturing-hub/united-manufacturing-hub/umh-core/pkg/fsm/dataflowcomponent"
	"github.com/united-manufacturing-hub/united-manufacturing-hub/umh-core/pkg/models"
)

// GetDataFlowComponent tests verify the behavior of the GetDataFlowComponentAction.
// This test suite ensures the action correctly handles different scenarios when retrieving
// dataflow components, including when components exist or don't exist, and proper response formatting.
var _ = Describe("GetDataFlowComponent", func() {
	// Variables used across tests
	var (
		action          *actions.GetDataFlowComponentAction
		userEmail       string
		actionUUID      uuid.UUID
		instanceUUID    uuid.UUID
		outboundChannel chan *models.UMHMessage
		mockConfig      *config.MockConfigManager
		mockSnapshot    *fsm.SystemSnapshot
	)

	// Setup before each test
	BeforeEach(func() {
		// Initialize test variables
		userEmail = "test@example.com"
		actionUUID = uuid.New()
		instanceUUID = uuid.New()
		outboundChannel = make(chan *models.UMHMessage, 10) // Buffer to prevent blocking

		// Create mock config
		initialConfig := config.FullConfig{
			Agent: config.AgentConfig{
				MetricsPort: 8080,
				CommunicatorConfig: config.CommunicatorConfig{
					APIURL:    "https://example.com",
					AuthToken: "test-token",
				},
				ReleaseChannel: config.ReleaseChannelStable,
			},
			DataFlow: []config.DataFlowComponentConfig{},
		}

		// Create mock system snapshot with dataflow components
		mockSnapshot = actions.CreateMockSystemSnapshot()

		mockConfig = config.NewMockConfigManager().WithConfig(initialConfig)
		action = actions.NewGetDataFlowComponentAction(userEmail, actionUUID, instanceUUID, outboundChannel, mockConfig, mockSnapshot)
	})

	// Cleanup after each test
	AfterEach(func() {
		// Drain the outbound channel to prevent goroutine leaks
		for len(outboundChannel) > 0 {
			<-outboundChannel
		}
		close(outboundChannel)
	})

	Describe("Parse", func() {
		It("should parse valid request payload with UUIDs", func() {
			// Valid payload with UUID list
			payload := map[string]interface{}{
				"versionUUIDs": []interface{}{
					"00000000-0000-0000-0000-000000000001",
					"00000000-0000-0000-0000-000000000002",
				},
			}

			// Call Parse method
			err := action.Parse(payload)
			Expect(err).NotTo(HaveOccurred())

			// Check if the payload was properly parsed
			parsedPayload := action.GetParsedVersionUUIDs()
			Expect(parsedPayload.VersionUUIDs).To(HaveLen(2))
			Expect(parsedPayload.VersionUUIDs).To(ContainElement("00000000-0000-0000-0000-000000000001"))
			Expect(parsedPayload.VersionUUIDs).To(ContainElement("00000000-0000-0000-0000-000000000002"))
		})

		It("should parse an empty UUID list", func() {
			// Empty UUID list
			payload := map[string]interface{}{
				"versionUUIDs": []interface{}{},
			}

			// Call Parse method
			err := action.Parse(payload)
			Expect(err).NotTo(HaveOccurred())

			// Check if the payload was properly parsed
			parsedPayload := action.GetParsedVersionUUIDs()
			Expect(parsedPayload.VersionUUIDs).To(HaveLen(0))
		})

		It("should handle invalid payload format gracefully", func() {
			// Invalid payload with versionUUIDs as string instead of array
			payload := map[string]interface{}{
				"versionUUIDs": "not-an-array",
			}

			// Call Parse method
			err := action.Parse(payload)
			Expect(err).To(HaveOccurred())
			Expect(err.Error()).To(ContainSubstring("error unmarshaling into target type"))
		})
	})

	Describe("Validate", func() {
		It("should validate with any payload", func() {
			// Parse valid payload
			payload := map[string]interface{}{
				"versionUUIDs": []interface{}{
					"00000000-0000-0000-0000-000000000001",
				},
			}
			err := action.Parse(payload)
			Expect(err).NotTo(HaveOccurred())

			// Validate
			err = action.Validate()
			Expect(err).NotTo(HaveOccurred())
		})

		It("should validate even with empty payload", func() {
			// Parse empty payload
			payload := map[string]interface{}{
				"versionUUIDs": []interface{}{},
			}
			err := action.Parse(payload)
			Expect(err).NotTo(HaveOccurred())

			// Validate
			err = action.Validate()
			Expect(err).NotTo(HaveOccurred())
		})
	})

	Describe("Execute", func() {
		It("should retrieve components that match the requested UUIDs", func() {
			// Parse with valid UUIDs that match test components
			testComponentID := "test-component-1"
			testComponentUUID := dataflowcomponentserviceconfig.GenerateUUIDFromName(testComponentID).String()

			payload := map[string]interface{}{
				"versionUUIDs": []interface{}{
					testComponentUUID,
				},
			}
			err := action.Parse(payload)
			Expect(err).NotTo(HaveOccurred())

			// Execute the action
			result, metadata, err := action.Execute()
			Expect(err).NotTo(HaveOccurred())
			Expect(metadata).To(BeNil())

			// Check the response content
			response, ok := result.(models.GetDataflowcomponentResponse)
			Expect(ok).To(BeTrue(), "Result should be a GetDataflowcomponentResponse")

			// Check that we have the expected component in the response
			Expect(response).To(HaveKey(testComponentUUID))
			Expect(response[testComponentUUID].Name).To(Equal(testComponentID))
			Expect(response[testComponentUUID].Meta.Type).To(Equal("custom"))

			// Verify the component details
			component := response[testComponentUUID]
			cdfcPayload, ok := component.Payload.(models.CommonDataFlowComponentCDFCPropertiesPayload)
			Expect(ok).To(BeTrue(), "Payload should be a CommonDataFlowComponentCDFCPropertiesPayload")
			Expect(cdfcPayload.CDFCProperties.Inputs.Type).To(Equal("benthos"))
			Expect(cdfcPayload.CDFCProperties.Outputs.Type).To(Equal("benthos"))
			Expect(cdfcPayload.CDFCProperties.Pipeline.Processors).NotTo(BeEmpty())

			// Verify correct message sequence in outbound channel
			var messages []*models.UMHMessage
			select {
			case msg := <-outboundChannel:
				messages = append(messages, msg)
			case <-time.After(100 * time.Millisecond):
				Fail("Timed out waiting for message")
			}
			Expect(messages).To(HaveLen(1)) // Just the Executing message
			// Note: We're not sending ActionFinishedSuccessfull from Execute
		})

		It("should return an empty response for non-existent components", func() {
			// Parse with UUID that doesn't match any component
			payload := map[string]interface{}{
				"versionUUIDs": []interface{}{
					"11111111-1111-1111-1111-111111111111", // Non-existent UUID
				},
			}
			err := action.Parse(payload)
			Expect(err).NotTo(HaveOccurred())

			// Execute the action
			result, metadata, err := action.Execute()
			Expect(err).NotTo(HaveOccurred())
			Expect(metadata).To(BeNil())

			// Check that the response is empty
			response, ok := result.(models.GetDataflowcomponentResponse)
			Expect(ok).To(BeTrue(), "Result should be a GetDataflowcomponentResponse")
			Expect(response).To(BeEmpty())

			// Verify message in outbound channel
			var messages []*models.UMHMessage
			select {
			case msg := <-outboundChannel:
				messages = append(messages, msg)
			case <-time.After(100 * time.Millisecond):
				Fail("Timed out waiting for message")
			}
			Expect(messages).To(HaveLen(1)) // Just the Executing message
		})

		It("should handle the case when no dataflowcomponent manager exists", func() {
			// Create a new system snapshot without a dataflowcomponent manager
			emptySnapshot := &fsm.SystemSnapshot{
				Managers: map[string]fsm.ManagerSnapshot{},
			}

			// Create action with empty snapshot
			action = actions.NewGetDataFlowComponentAction(userEmail, actionUUID, instanceUUID, outboundChannel, mockConfig, emptySnapshot)

			// Parse valid payload
			payload := map[string]interface{}{
				"versionUUIDs": []interface{}{
					"00000000-0000-0000-0000-000000000001",
				},
			}
			err := action.Parse(payload)
			Expect(err).NotTo(HaveOccurred())

			// Execute the action
			result, metadata, err := action.Execute()
			Expect(err).NotTo(HaveOccurred())
			Expect(metadata).To(BeNil())

			// Check that the response is empty
			response, ok := result.(models.GetDataflowcomponentResponse)
			Expect(ok).To(BeTrue(), "Result should be a GetDataflowcomponentResponse")
			Expect(response).To(BeEmpty())
		})

		It("should handle components with missing observed state", func() {
			// Create a system snapshot with a component that has no observed state
			snapshotWithMissingState := actions.CreateMockSystemSnapshotWithMissingState()

			// Create action with this special snapshot
			action = actions.NewGetDataFlowComponentAction(userEmail, actionUUID, instanceUUID, outboundChannel, mockConfig, snapshotWithMissingState)

			// Parse with UUID that matches the component with missing state
			testComponentID := "test-component-missing-state"
			testComponentUUID := dataflowcomponentserviceconfig.GenerateUUIDFromName(testComponentID).String()

			payload := map[string]interface{}{
				"versionUUIDs": []interface{}{
					testComponentUUID,
				},
			}
			err := action.Parse(payload)
			Expect(err).NotTo(HaveOccurred())

			// Execute the action
			result, metadata, err := action.Execute()
			Expect(err).NotTo(HaveOccurred())
			Expect(metadata).To(BeNil())

			// Check that the response doesn't contain the component with missing state
			response, ok := result.(models.GetDataflowcomponentResponse)
			Expect(ok).To(BeTrue(), "Result should be a GetDataflowcomponentResponse")
			Expect(response).NotTo(HaveKey(testComponentUUID))
		})
	})

	Describe("buildDataFlowComponentDataFromSnapshot", func() {
		var (
			testInstance fsm.FSMInstanceSnapshot
		)

		BeforeEach(func() {
			// Set up test instance
			testInstance = fsm.FSMInstanceSnapshot{
				ID:           "test-component-build",
				DesiredState: "active",
				CurrentState: "active",
				LastObservedState: &dataflowcomponent.DataflowComponentObservedStateSnapshot{
					Config: dataflowcomponentserviceconfig.DataflowComponentServiceConfig{
						BenthosConfig: dataflowcomponentserviceconfig.BenthosConfig{
							Input: map[string]interface{}{
								"test": "input",
							},
							Output: map[string]interface{}{
								"test": "output",
							},
						},
					},
				},
			}
		})

		It("should correctly build DataFlowComponentConfig from snapshot", func() {
			// Access the non-exported buildDataFlowComponentDataFromSnapshot using reflection
			buildDataFunc := reflect.ValueOf(action).Elem().MethodByName("BuildDataFlowComponentDataFromSnapshot")
			Expect(buildDataFunc.IsValid()).To(BeFalse(), "The method should not be exported")

			// Since we can't directly call the unexported function, we'll test its behavior through Execute
			// Get a system snapshot with our test instance
			managerSnapshot := &actions.MockManagerSnapshot{
				Instances: map[string]*fsm.FSMInstanceSnapshot{
					"test-component-build": &testInstance,
				},
			}

			testSnapshot := &fsm.SystemSnapshot{
				Managers: map[string]fsm.ManagerSnapshot{
					constants.DataflowcomponentManagerName: managerSnapshot,
				},
			}

			// Set up action with this snapshot
			testAction := actions.NewGetDataFlowComponentAction(
				userEmail,
				actionUUID,
				instanceUUID,
				outboundChannel,
				mockConfig,
				testSnapshot,
			)

			// Parse with the UUID of our test component
			testUUID := dataflowcomponentserviceconfig.GenerateUUIDFromName("test-component-build").String()
			payload := map[string]interface{}{
				"versionUUIDs": []interface{}{testUUID},
			}
			err := testAction.Parse(payload)
			Expect(err).NotTo(HaveOccurred())

			// Execute and check result
			result, _, err := testAction.Execute()
			Expect(err).NotTo(HaveOccurred())

			response, ok := result.(models.GetDataflowcomponentResponse)
			Expect(ok).To(BeTrue())
			Expect(response).To(HaveKey(testUUID))

			// Verify the data was correctly extracted
			component := response[testUUID]
			Expect(component.Name).To(Equal("test-component-build"))

			// Check input/output data was properly extracted
			cdfcPayload, ok := component.Payload.(models.CommonDataFlowComponentCDFCPropertiesPayload)
			Expect(ok).To(BeTrue())

			// Input data should contain our test input
			Expect(cdfcPayload.CDFCProperties.Inputs.Data).To(ContainSubstring("test: input"))

			// Output data should contain our test output
			Expect(cdfcPayload.CDFCProperties.Outputs.Data).To(ContainSubstring("test: output"))
		})

		It("should return error for invalid observed state type", func() {
			// Create an instance with invalid observed state type
			invalidInstance := fsm.FSMInstanceSnapshot{
				ID:                "invalid-type-component",
				DesiredState:      "active",
				CurrentState:      "active",
				LastObservedState: &actions.MockObservedState{}, // Not a DataflowComponentObservedStateSnapshot

			}

			// Access the buildDataFlowComponentDataFromSnapshot through Execute
			managerSnapshot := &actions.MockManagerSnapshot{
				Instances: map[string]*fsm.FSMInstanceSnapshot{
					"invalid-type-component": &invalidInstance,
				},
			}

			testSnapshot := &fsm.SystemSnapshot{
				Managers: map[string]fsm.ManagerSnapshot{
					constants.DataflowcomponentManagerName: managerSnapshot,
				},
			}

			// Set up action with this snapshot
			testAction := actions.NewGetDataFlowComponentAction(
				userEmail,
				actionUUID,
				instanceUUID,
				outboundChannel,
				mockConfig,
				testSnapshot,
			)

			// Parse with the UUID of our invalid component
			testUUID := dataflowcomponentserviceconfig.GenerateUUIDFromName("invalid-type-component").String()
			payload := map[string]interface{}{
				"versionUUIDs": []interface{}{testUUID},
			}
			err := testAction.Parse(payload)
			Expect(err).NotTo(HaveOccurred())

			// Execute and check result - should return empty map since building the component failed
			result, _, err := testAction.Execute()
			Expect(err).NotTo(HaveOccurred())

			response, ok := result.(models.GetDataflowcomponentResponse)
			Expect(ok).To(BeTrue())
			Expect(response).To(BeEmpty())
		})
	})
<<<<<<< HEAD
})
=======
})

// Helper function to create a mock system snapshot with dataflow components
func createMockSystemSnapshot() *fsm.SystemSnapshot {
	// Create a dataflowcomponent manager with test instances
	managerSnapshot := createManagerSnapshot()

	// Create and return system snapshot
	return &fsm.SystemSnapshot{
		Managers: map[string]fsm.ManagerSnapshot{
			constants.DataflowcomponentManagerName: managerSnapshot,
		},
	}
}

// Helper function to create a manager snapshot with instances
func createManagerSnapshot() fsm.ManagerSnapshot {
	// Create instance snapshots
	instancesSlice := []fsm.FSMInstanceSnapshot{
		{
			ID:           "test-component-1",
			DesiredState: "active",
			CurrentState: "active",
			LastObservedState: &dataflowcomponent.DataflowComponentObservedStateSnapshot{
				Config: dataflowcomponentserviceconfig.DataflowComponentServiceConfig{
					BenthosConfig: dataflowcomponentserviceconfig.BenthosConfig{
						Input: map[string]interface{}{
							"kafka": map[string]interface{}{
								"addresses": []string{"localhost:9092"},
								"topics":    []string{"test-topic"},
							},
						},
						Output: map[string]interface{}{
							"kafka": map[string]interface{}{
								"addresses": []string{"localhost:9092"},
								"topic":     "output-topic",
							},
						},
						Pipeline: map[string]interface{}{
							"processors": []interface{}{
								map[string]interface{}{
									"mapping": "root = this",
								},
							},
						},
						CacheResources: []map[string]interface{}{
							{
								"label":  "test-cache",
								"memory": map[string]interface{}{},
							},
						},
						RateLimitResources: []map[string]interface{}{
							{
								"label": "test-rate-limit",
								"local": map[string]interface{}{},
							},
						},
						Buffer: map[string]interface{}{
							"memory": map[string]interface{}{},
						},
					},
				},
			},
		},
		{
			ID:           "test-component-2",
			DesiredState: "active",
			CurrentState: "active",
			LastObservedState: &dataflowcomponent.DataflowComponentObservedStateSnapshot{
				Config: dataflowcomponentserviceconfig.DataflowComponentServiceConfig{
					BenthosConfig: dataflowcomponentserviceconfig.BenthosConfig{
						Input: map[string]interface{}{
							"file": map[string]interface{}{
								"paths": []string{"/tmp/input.txt"},
							},
						},
						Output: map[string]interface{}{
							"file": map[string]interface{}{
								"path": "/tmp/output.txt",
							},
						},
						Pipeline: map[string]interface{}{
							"processors": []interface{}{
								map[string]interface{}{
									"text": map[string]interface{}{
										"operator": "to_upper",
									},
								},
							},
						},
					},
				},
			},
		},
	}

	// Convert slice to map required by ManagerSnapshot interface
	instances := make(map[string]*fsm.FSMInstanceSnapshot)
	for i := range instancesSlice {
		instance := instancesSlice[i]
		instances[instance.ID] = &instance
	}

	return &mockManagerSnapshot{
		instances: instances,
	}
}

// Helper function to create a system snapshot with a component that has no observed state
func createMockSystemSnapshotWithMissingState() *fsm.SystemSnapshot {
	// Create a dataflowcomponent manager with an instance that has no observed state
	instanceSlice := []fsm.FSMInstanceSnapshot{
		{
			ID:                "test-component-missing-state",
			DesiredState:      "active",
			CurrentState:      "active",
			LastObservedState: nil, // No observed state
		},
	}

	// Convert slice to map
	instances := make(map[string]*fsm.FSMInstanceSnapshot)
	for i := range instanceSlice {
		instance := instanceSlice[i]
		instances[instance.ID] = &instance
	}

	managerSnapshot := &mockManagerSnapshot{
		instances: instances,
	}

	// Create and return system snapshot
	return &fsm.SystemSnapshot{
		Managers: map[string]fsm.ManagerSnapshot{
			constants.DataflowcomponentManagerName: managerSnapshot,
		},
	}
}

// mockManagerSnapshot is a simple implementation of ManagerSnapshot interface for testing
type mockManagerSnapshot struct {
	instances map[string]*fsm.FSMInstanceSnapshot
}

func (m *mockManagerSnapshot) GetName() string {
	return constants.DataflowcomponentManagerName
}

func (m *mockManagerSnapshot) GetInstances() map[string]*fsm.FSMInstanceSnapshot {
	return m.instances
}

func (m *mockManagerSnapshot) GetSnapshotTime() time.Time {
	return time.Now()
}

func (m *mockManagerSnapshot) GetManagerTick() uint64 {
	return 0
}

// mockObservedState is a fake implementation of ObservedStateSnapshot for testing
type mockObservedState struct{}

func (m *mockObservedState) IsObservedStateSnapshot() {}
>>>>>>> 9c1b4fd4
<|MERGE_RESOLUTION|>--- conflicted
+++ resolved
@@ -436,171 +436,4 @@
 			Expect(response).To(BeEmpty())
 		})
 	})
-<<<<<<< HEAD
-})
-=======
-})
-
-// Helper function to create a mock system snapshot with dataflow components
-func createMockSystemSnapshot() *fsm.SystemSnapshot {
-	// Create a dataflowcomponent manager with test instances
-	managerSnapshot := createManagerSnapshot()
-
-	// Create and return system snapshot
-	return &fsm.SystemSnapshot{
-		Managers: map[string]fsm.ManagerSnapshot{
-			constants.DataflowcomponentManagerName: managerSnapshot,
-		},
-	}
-}
-
-// Helper function to create a manager snapshot with instances
-func createManagerSnapshot() fsm.ManagerSnapshot {
-	// Create instance snapshots
-	instancesSlice := []fsm.FSMInstanceSnapshot{
-		{
-			ID:           "test-component-1",
-			DesiredState: "active",
-			CurrentState: "active",
-			LastObservedState: &dataflowcomponent.DataflowComponentObservedStateSnapshot{
-				Config: dataflowcomponentserviceconfig.DataflowComponentServiceConfig{
-					BenthosConfig: dataflowcomponentserviceconfig.BenthosConfig{
-						Input: map[string]interface{}{
-							"kafka": map[string]interface{}{
-								"addresses": []string{"localhost:9092"},
-								"topics":    []string{"test-topic"},
-							},
-						},
-						Output: map[string]interface{}{
-							"kafka": map[string]interface{}{
-								"addresses": []string{"localhost:9092"},
-								"topic":     "output-topic",
-							},
-						},
-						Pipeline: map[string]interface{}{
-							"processors": []interface{}{
-								map[string]interface{}{
-									"mapping": "root = this",
-								},
-							},
-						},
-						CacheResources: []map[string]interface{}{
-							{
-								"label":  "test-cache",
-								"memory": map[string]interface{}{},
-							},
-						},
-						RateLimitResources: []map[string]interface{}{
-							{
-								"label": "test-rate-limit",
-								"local": map[string]interface{}{},
-							},
-						},
-						Buffer: map[string]interface{}{
-							"memory": map[string]interface{}{},
-						},
-					},
-				},
-			},
-		},
-		{
-			ID:           "test-component-2",
-			DesiredState: "active",
-			CurrentState: "active",
-			LastObservedState: &dataflowcomponent.DataflowComponentObservedStateSnapshot{
-				Config: dataflowcomponentserviceconfig.DataflowComponentServiceConfig{
-					BenthosConfig: dataflowcomponentserviceconfig.BenthosConfig{
-						Input: map[string]interface{}{
-							"file": map[string]interface{}{
-								"paths": []string{"/tmp/input.txt"},
-							},
-						},
-						Output: map[string]interface{}{
-							"file": map[string]interface{}{
-								"path": "/tmp/output.txt",
-							},
-						},
-						Pipeline: map[string]interface{}{
-							"processors": []interface{}{
-								map[string]interface{}{
-									"text": map[string]interface{}{
-										"operator": "to_upper",
-									},
-								},
-							},
-						},
-					},
-				},
-			},
-		},
-	}
-
-	// Convert slice to map required by ManagerSnapshot interface
-	instances := make(map[string]*fsm.FSMInstanceSnapshot)
-	for i := range instancesSlice {
-		instance := instancesSlice[i]
-		instances[instance.ID] = &instance
-	}
-
-	return &mockManagerSnapshot{
-		instances: instances,
-	}
-}
-
-// Helper function to create a system snapshot with a component that has no observed state
-func createMockSystemSnapshotWithMissingState() *fsm.SystemSnapshot {
-	// Create a dataflowcomponent manager with an instance that has no observed state
-	instanceSlice := []fsm.FSMInstanceSnapshot{
-		{
-			ID:                "test-component-missing-state",
-			DesiredState:      "active",
-			CurrentState:      "active",
-			LastObservedState: nil, // No observed state
-		},
-	}
-
-	// Convert slice to map
-	instances := make(map[string]*fsm.FSMInstanceSnapshot)
-	for i := range instanceSlice {
-		instance := instanceSlice[i]
-		instances[instance.ID] = &instance
-	}
-
-	managerSnapshot := &mockManagerSnapshot{
-		instances: instances,
-	}
-
-	// Create and return system snapshot
-	return &fsm.SystemSnapshot{
-		Managers: map[string]fsm.ManagerSnapshot{
-			constants.DataflowcomponentManagerName: managerSnapshot,
-		},
-	}
-}
-
-// mockManagerSnapshot is a simple implementation of ManagerSnapshot interface for testing
-type mockManagerSnapshot struct {
-	instances map[string]*fsm.FSMInstanceSnapshot
-}
-
-func (m *mockManagerSnapshot) GetName() string {
-	return constants.DataflowcomponentManagerName
-}
-
-func (m *mockManagerSnapshot) GetInstances() map[string]*fsm.FSMInstanceSnapshot {
-	return m.instances
-}
-
-func (m *mockManagerSnapshot) GetSnapshotTime() time.Time {
-	return time.Now()
-}
-
-func (m *mockManagerSnapshot) GetManagerTick() uint64 {
-	return 0
-}
-
-// mockObservedState is a fake implementation of ObservedStateSnapshot for testing
-type mockObservedState struct{}
-
-func (m *mockObservedState) IsObservedStateSnapshot() {}
->>>>>>> 9c1b4fd4
+})