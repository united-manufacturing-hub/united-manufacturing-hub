--- conflicted
+++ resolved
@@ -15,31 +15,6 @@
 agent:
   metricsPort: 8080
 
-<<<<<<< HEAD
-redpanda:
-  desiredState: stopped
-  
-services:
-  - name: hello-world
-    desiredState: running
-    s6ServiceConfig:
-      command:
-        - /usr/local/bin/benthos
-        - -c
-        - /run/service/hello-world/config/hello-world.yaml
-      env:
-        LOG_LEVEL: DEBUG
-      configFiles:
-        hello-world.yaml: |
-          ---
-          input:
-            generate:
-              mapping: root = "hello world from Benthos!" 
-              interval: 2s # Output every 2 seconds
-              count: 0 # Set to 0 for unlimited messages
-          output:
-            stdout: {}
-=======
 internal:
   services:
     - name: hello-world
@@ -60,5 +35,4 @@
                 interval: 2s # Output every 2 seconds
                 count: 0 # Set to 0 for unlimited messages
             output:
-              stdout: {}
->>>>>>> af9725f9
+              stdout: {}