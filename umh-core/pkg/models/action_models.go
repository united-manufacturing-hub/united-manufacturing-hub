--- conflicted
+++ resolved
@@ -184,15 +184,12 @@
 	UpdateConfiguration ActionType = "update-configuration"
 	// GetLogs represents the action type for retrieving logs
 	GetLogs ActionType = "get-logs"
-<<<<<<< HEAD
 	// GetMetrics represents the action type for retrieving metrics
 	GetMetrics ActionType = "get-metrics"
-=======
 	// GetConfigFile represents the action type for retrieving the configuration file
 	GetConfigFile ActionType = "get-config-file"
 	// SetConfigFile represents the action type for updating the configuration file
 	SetConfigFile ActionType = "set-config-file"
->>>>>>> 6087781a
 )
 
 // TestNetworkConnectionPayload contains the necessary fields for executing a TestNetworkConnection action.
@@ -539,7 +536,6 @@
 	Logs []string `json:"logs"`
 }
 
-<<<<<<< HEAD
 type MetricResourceType string
 
 const (
@@ -578,8 +574,6 @@
 	Metrics []Metric `json:"metrics"`
 }
 
-// Deprecated: Use GetMetricsRequest instead.
-=======
 // GetConfigFileResponse contains the config file content
 type GetConfigFileResponse struct {
 	Content          string `json:"content"`
@@ -597,7 +591,7 @@
 	Success          bool   `json:"success"`
 }
 
->>>>>>> 6087781a
+// Deprecated: Use GetMetricsRequest instead.
 type GetDataflowcomponentMetricsRequest struct {
 	UUID string `json:"uuid" binding:"required"`
 }
