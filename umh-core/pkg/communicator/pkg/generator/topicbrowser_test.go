--- conflicted
+++ resolved
@@ -123,22 +123,12 @@
 				Expect(result.TopicCount).To(Equal(2))   // Cache size
 				Expect(result.UnsBundles).To(HaveLen(3)) // Cache + 2 new bundles
 
-<<<<<<< HEAD
-				// Verify that the cache bundle contains the correct data
-=======
 				// Verify that the cache bundle contains the correct data (order-agnostic)
->>>>>>> 4d553d7d
 				firstBundle := result.UnsBundles[0]
 				var firstBundleData tbproto.UnsBundle
 				err := proto.Unmarshal(firstBundle, &firstBundleData)
 				Expect(err).ToNot(HaveOccurred())
 				Expect(firstBundleData.Events.Entries).To(HaveLen(2))
-<<<<<<< HEAD
-				Expect(firstBundleData.Events.Entries[0].UnsTreeId).To(Equal("topic1"))
-				Expect(firstBundleData.Events.Entries[0].ProducedAtMs).To(Equal(uint64(1000)))
-				Expect(firstBundleData.Events.Entries[1].UnsTreeId).To(Equal("topic2"))
-				Expect(firstBundleData.Events.Entries[1].ProducedAtMs).To(Equal(uint64(1100)))
-=======
 
 				// Create a map for order-agnostic verification
 				eventsByTreeId := make(map[string]*tbproto.EventTableEntry)
@@ -151,7 +141,6 @@
 				Expect(eventsByTreeId).To(HaveKey("topic2"))
 				Expect(eventsByTreeId["topic1"].ProducedAtMs).To(Equal(uint64(1000)))
 				Expect(eventsByTreeId["topic2"].ProducedAtMs).To(Equal(uint64(1100)))
->>>>>>> 4d553d7d
 				Expect(firstBundleData.UnsMap.Entries).To(HaveLen(2))
 
 				// Verify that the new bundles contain the correct data
@@ -170,12 +159,6 @@
 				Expect(err).ToNot(HaveOccurred())
 				Expect(thirdBundleData.Events.Entries).To(HaveLen(2))
 
-<<<<<<< HEAD
-				Expect(thirdBundleData.Events.Entries[0].UnsTreeId).To(Equal("topic4"))
-				Expect(thirdBundleData.Events.Entries[0].ProducedAtMs).To(Equal(uint64(2100)))
-				Expect(thirdBundleData.Events.Entries[1].UnsTreeId).To(Equal("topic5"))
-				Expect(thirdBundleData.Events.Entries[1].ProducedAtMs).To(Equal(uint64(2200)))
-=======
 				// Create map for order-agnostic verification of third bundle
 				thirdEventsByTreeId := make(map[string]*tbproto.EventTableEntry)
 				for _, entry := range thirdBundleData.Events.Entries {
@@ -186,7 +169,6 @@
 				Expect(thirdEventsByTreeId).To(HaveKey("topic5"))
 				Expect(thirdEventsByTreeId["topic4"].ProducedAtMs).To(Equal(uint64(2100)))
 				Expect(thirdEventsByTreeId["topic5"].ProducedAtMs).To(Equal(uint64(2200)))
->>>>>>> 4d553d7d
 				Expect(thirdBundleData.UnsMap.Entries).To(HaveLen(2))
 
 				// Verify bundle ordering
