# Copyright 2025 UMH Systems GmbH
#
# Licensed under the Apache License, Version 2.0 (the "License");
# you may not use this file except in compliance with the License.
# You may obtain a copy of the License at
#
#     http://www.apache.org/licenses/LICENSE-2.0
#
# Unless required by applicable law or agreed to in writing, software
# distributed under the License is distributed on an "AS IS" BASIS,
# WITHOUT WARRANTIES OR CONDITIONS OF ANY KIND, either express or implied.
# See the License for the specific language governing permissions and
# limitations under the License.

.PHONY: build run clean test help test-graphql

# Show available commands and common usage patterns
help: ## Display available make targets and usage information
	@echo "🏭 UMH Core - Build & Test Commands"
	@echo "=================================="
	@echo ""
	@echo "📊 QUICK START - GraphQL API Demo:"
	@echo "   make test-graphql    # Start GraphQL server with simulator data (port 8090)"
	@echo ""
	@echo "🔨 BUILD COMMANDS:"
	@echo "   make build          # Build Docker image"
	@echo "   make build-debug    # Build with debug support"
	@echo "   make build-pprof    # Build with profiling support"
	@echo ""
	@echo "🧪 TEST COMMANDS:"
	@echo "   make test-graphql      # GraphQL API with real-time simulator data (recommended)"
	@echo "   make test-dfc          # Data Flow Components"
	@echo "   make test-redpanda     # Redpanda message broker"
	@echo "   make test-connection   # Connection services"
	@echo "   make test-debug        # Debug configuration"
	@echo ""
	@echo "🛠️  UTILITY COMMANDS:"
	@echo "   make pod-shell      # Shell into running container"
	@echo "   make stop-all-pods  # Stop all UMH Core containers"
	@echo "   make dump-metrics   # Save metrics to file"
	@echo "   make cleanup-all    # Clean all Docker resources"
	@echo ""
	@echo "💡 NOTES:"
	@echo "   • All test commands run in Docker containers"
	@echo "   • Containers auto-cleanup on restart"
	@echo "   • Check 'docker logs umh-core' for troubleshooting"
	@echo "   • GraphQL playground available at http://localhost:8090/"
	@echo "   • Full GraphQL docs: pkg/communicator/graphql/README.md"
	@echo ""

IMAGE_NAME = umh-core
TAG = latest

# Default to the architecture of the host
TARGETARCH := $(shell go env GOARCH)

# Default values for go tools
GINKGO_VERSION = v2.23.4
NILWAY_VERSION = latest
GOLANGCI_LINT_VERSION = v2.1.6
BETTERALIGN_VERSION = v0.7.1
DLV_VERSION = v1.25.0

# Default values for build arguments
GOLANG_VERSION = 1.24.4
ALPINE_VERSION = 3.21
NMAP_VERSION = 7.95-r1
S6_OVERLAY_VERSION = 3.2.0.2
REDPANDA_VERSION = 24.3.8
## Benthos version is a tag or a sha-<commit hash> (e.g. 0.9.4 or sha-a51a685) to be used in the docker image
BENTHOS_UMH_VERSION = 0.10.1
BUF_VERSION = 1.55.1
PROTOC_GEN_GO_VERSION = 1.36.6


# Note: Redpanda allocates 2GB of memory per core.
# Additionally 1.5GB (or 7% of the total memory, whichever is greater) are required to be available, after this allocation to make seastar happy.
# If you change this, you need to update the integration_test.go file.
MEMORY = 4096m
CPUS = 2

# Determine version based on git
VERSION ?= $(shell git describe --tags --always --dirty 2>/dev/null || echo "0.0.0-dev")

install:
	sudo chown vscode:vscode data || true
	sudo chown vscode:vscode tmp || true
	go install go.uber.org/nilaway/cmd/nilaway@$(NILWAY_VERSION)
	go install github.com/onsi/ginkgo/v2/ginkgo@$(GINKGO_VERSION)
	go install github.com/evilmartians/lefthook@latest
	go install github.com/golangci/golangci-lint/v2/cmd/golangci-lint@$(GOLANGCI_LINT_VERSION)
	go install github.com/dkorunic/betteralign/cmd/betteralign@$(BETTERALIGN_VERSION)

download-docker-binaries:
	@mkdir -p .docker-cache/s6-overlay .docker-cache/benthos .docker-cache/redpanda
	@echo "Downloading binaries with caching..."

	@# Check and update s6-overlay version
	@if [ ! -f .docker-cache/s6-overlay/version ] || [ "$$(cat .docker-cache/s6-overlay/version)" != "$(S6_OVERLAY_VERSION)" ]; then \
		rm -f .docker-cache/s6-overlay/*.tar.xz; \
		echo "$(S6_OVERLAY_VERSION)" > .docker-cache/s6-overlay/version; \
		wget -O .docker-cache/s6-overlay/s6-overlay-noarch.tar.xz "https://github.com/just-containers/s6-overlay/releases/download/v$(S6_OVERLAY_VERSION)/s6-overlay-noarch.tar.xz"; \
		wget -O .docker-cache/s6-overlay/syslogd-overlay-noarch.tar.xz "https://github.com/just-containers/s6-overlay/releases/download/v$(S6_OVERLAY_VERSION)/syslogd-overlay-noarch.tar.xz"; \
		wget -O .docker-cache/s6-overlay/s6-overlay-x86_64.tar.xz "https://github.com/just-containers/s6-overlay/releases/download/v$(S6_OVERLAY_VERSION)/s6-overlay-x86_64.tar.xz"; \
		wget -O .docker-cache/s6-overlay/s6-overlay-aarch64.tar.xz "https://github.com/just-containers/s6-overlay/releases/download/v$(S6_OVERLAY_VERSION)/s6-overlay-aarch64.tar.xz"; \
	fi

	@# Check and update Benthos version
	@if [ ! -f .docker-cache/benthos/version ] || [ "$$(cat .docker-cache/benthos/version)" != "$(BENTHOS_UMH_VERSION)" ]; then \
		rm -f .docker-cache/benthos/benthos-linux-*; \
		echo "$(BENTHOS_UMH_VERSION)" > .docker-cache/benthos/version; \
		echo "Extracting Benthos binary from Docker container for version $(BENTHOS_UMH_VERSION)..."; \
		echo "Pulling ghcr.io/united-manufacturing-hub/benthos-umh:$(BENTHOS_UMH_VERSION) for amd64..."; \
		docker pull --platform linux/amd64 ghcr.io/united-manufacturing-hub/benthos-umh:$(BENTHOS_UMH_VERSION); \
		CONTAINER_AMD64=$$(docker create --platform linux/amd64 ghcr.io/united-manufacturing-hub/benthos-umh:$(BENTHOS_UMH_VERSION)); \
		docker cp $$CONTAINER_AMD64:/benthos .docker-cache/benthos/benthos-linux-amd64; \
		docker rm -v $$CONTAINER_AMD64; \
		echo "Pulling ghcr.io/united-manufacturing-hub/benthos-umh:$(BENTHOS_UMH_VERSION) for arm64..."; \
		docker pull --platform linux/arm64 ghcr.io/united-manufacturing-hub/benthos-umh:$(BENTHOS_UMH_VERSION); \
		CONTAINER_ARM64=$$(docker create --platform linux/arm64 ghcr.io/united-manufacturing-hub/benthos-umh:$(BENTHOS_UMH_VERSION)); \
		docker cp $$CONTAINER_ARM64:/benthos .docker-cache/benthos/benthos-linux-arm64; \
		docker rm -v $$CONTAINER_ARM64; \
		if [ ! -s .docker-cache/benthos/benthos-linux-amd64 ] || [ ! -s .docker-cache/benthos/benthos-linux-arm64 ]; then \
			echo "Error: Extracted Benthos binaries are empty or missing"; \
			rm -f .docker-cache/benthos/benthos-linux-amd64 .docker-cache/benthos/benthos-linux-arm64; \
			rm -f .docker-cache/benthos/version; \
			exit 1; \
		fi; \
	fi

	@# Check and update Redpanda version
	@if [ ! -f .docker-cache/redpanda/version ] || [ "$$(cat .docker-cache/redpanda/version)" != "$(REDPANDA_VERSION)" ]; then \
		rm -rf .docker-cache/redpanda/redpanda-*.tar.gz .docker-cache/redpanda/amd64 .docker-cache/redpanda/arm64; \
		echo "$(REDPANDA_VERSION)" > .docker-cache/redpanda/version; \
		mkdir -p .docker-cache/redpanda/amd64 .docker-cache/redpanda/arm64; \
		echo "Pulling redpandadata/redpanda:$(REDPANDA_VERSION) for amd64..."; \
		docker pull --platform linux/amd64 redpandadata/redpanda:v$(REDPANDA_VERSION); \
		CONTAINER_AMD64=$$(docker create --platform linux/amd64 redpandadata/redpanda:v$(REDPANDA_VERSION)); \
		docker cp $$CONTAINER_AMD64:/opt/redpanda .docker-cache/redpanda/amd64/; \
		docker rm -v $$CONTAINER_AMD64; \
		echo "Pulling redpandadata/redpanda:$(REDPANDA_VERSION) for arm64..."; \
		docker pull --platform linux/arm64 redpandadata/redpanda:v$(REDPANDA_VERSION); \
		CONTAINER_ARM64=$$(docker create --platform linux/arm64 redpandadata/redpanda:v$(REDPANDA_VERSION)); \
		docker cp $$CONTAINER_ARM64:/opt/redpanda .docker-cache/redpanda/arm64/; \
		docker rm -v $$CONTAINER_ARM64; \
	fi

	@# Verify all required files exist
	@echo "Verifying downloaded files..."
	@for f in \
		.docker-cache/s6-overlay/s6-overlay-noarch.tar.xz \
		.docker-cache/s6-overlay/s6-overlay-x86_64.tar.xz \
		.docker-cache/s6-overlay/s6-overlay-aarch64.tar.xz \
		.docker-cache/s6-overlay/syslogd-overlay-noarch.tar.xz \
		.docker-cache/benthos/benthos-linux-amd64 \
		.docker-cache/benthos/benthos-linux-arm64; \
	do \
		if [ ! -f $$f ]; then \
			echo "Missing required file: $$f"; \
			rm -rf .docker-cache/redpanda; \
			rm -rf .docker-cache/benthos; \
			rm -rf .docker-cache/s6-overlay; \
			exit 1; \
		fi; \
	done

	@# Verify redpanda directories exist
	@if [ ! -d .docker-cache/redpanda/amd64/redpanda ] || [ ! -d .docker-cache/redpanda/arm64/redpanda ]; then \
		echo "Missing required Redpanda directories"; \
		rm -rf .docker-cache/redpanda; \
		rm -rf .docker-cache/benthos; \
		rm -rf .docker-cache/s6-overlay; \
		exit 1; \
	fi

	@# Ensure .docker-cache is in the .gitignore file
	@if ! grep -q ".docker-cache" .gitignore; then \
		echo ".docker-cache" >> .gitignore; \
	fi

	@echo "All required files are present and up to date"

.PHONY: build build-pprof build-debug
COMMON_ARGS = \
	--platform linux/$(TARGETARCH) \
	--build-arg GOLANG_VERSION=$(GOLANG_VERSION) \
	--build-arg ALPINE_VERSION=$(ALPINE_VERSION) \
	--build-arg NMAP_VERSION=$(NMAP_VERSION) \
	--build-arg S6_OVERLAY_VERSION=$(S6_OVERLAY_VERSION) \
	--build-arg BENTHOS_UMH_VERSION=$(BENTHOS_UMH_VERSION) \
	--build-arg REDPANDA_VERSION=$(REDPANDA_VERSION) \
	--build-arg DLV_VERSION=$(DLV_VERSION) \
	--build-arg APP_VERSION=$(VERSION) \
	--build-arg TARGETARCH=$(TARGETARCH)

define DOCKER_BUILD
	docker buildx build $(COMMON_ARGS) $(EXTRA_ARGS) \
		--progress=plain --load -f Dockerfile \
		-t $(IMAGE_NAME):$(TAG) .
endef

build:
build-pprof:       EXTRA_ARGS := --build-arg PPROF=true
build-debug:       EXTRA_ARGS := --build-arg DEBUG=true

# Refresh cache and build docker binaries
build build-pprof build-debug: build-protobuf download-docker-binaries
	$(call DOCKER_BUILD)

FLAVOR ?=                         # empty → normal build
BUILD_TARGET = $(if $(FLAVOR),build-$(FLAVOR),build)

stop-and-remove-umh-core-latest:
	docker stop $(IMAGE_NAME) || true
	docker rm $(IMAGE_NAME) || true
	docker rmi $(IMAGE_NAME):$(TAG) || true

# Cleanup Docker, Go build cache and test cache
cleanup-ci:
	echo "Docker cleanup - removing everything"
	echo " - Running containers:"
	docker ps -a || true
	echo " - Stopping all containers"
	docker stop $$(docker ps -aq) 2>/dev/null || true
	echo " - Removing all containers"
	docker rm $$(docker ps -aq) 2>/dev/null || true
	echo " - Removing all images"
	docker rmi $$(docker images -q) 2>/dev/null || true
	echo " - Pruning Docker build cache"
	docker builder prune -a -f || true
	echo " - Pruning Docker system"
	docker system prune -a -f --volumes || true
	echo " - Cleaning Go build cache"
	go clean -cache -modcache || true
	echo " - Cleaning Go test cache"
	go clean -testcache || true

cleanup-tmp:
	rm -rf ./tmp/*

cleanup-data:
	rm -rf ./data/*

cleanup-all: cleanup-ci cleanup-tmp cleanup-data

vet:
	go vet -tags=test ./...

lint:
	golangci-lint run ./...

nilaway:
	# See lefthook.yaml for more details
	nilaway \
		-include-pkgs="github.com/united-manufacturing-hub/united-manufacturing-hub/umh-core" \
		-exclude-pkgs="github.com/united-manufacturing-hub/united-manufacturing-hub/umh-core/pkg/service/redpanda" \
		-exclude-errors-in-files="integration/" \
		./...

betteralign:
	betteralign -test=false ./... || (echo "Consider running 'make betteralign-fix' to fix the issues" && exit 1)
<<<<<<< HEAD

betteralign-fix:
	betteralign -test=false -apply ./...

# Meta target for vet, nilaway, lint, staticcheck and betteralign
vet-nilaway-lint-betteralign: vet nilaway lint betteralign

test: vet-nilaway-lint-betteralign
	go test -race -v -tags=test ./...

unit-test: vet-nilaway-lint-betteralign
	ginkgo -r -v --tags=test --race --label-filter='!integration && !redpanda-extended && !tls' --fail-fast ./...

unit-test-fail-slow: vet-nilaway-lint-betteralign
	ginkgo -r -v --tags=test --race --label-filter='!integration && !redpanda-extended && !tls' ./...
=======

betteralign-fix:
	betteralign -test=false -apply ./...

betteralign-fix-all:
	@echo "Running betteralign-fix in loop until exit code is not 3..."
	@while betteralign -test=false -apply ./...; [ $$? -eq 3 ]; do \
		echo "betteralign-fix returned exit code 3, running again..."; \
	done
	@echo "betteralign-fix-all completed"

# Meta target for vet, nilaway, lint, staticcheck and betteralign
vet-nilaway-lint-betteralign: vet nilaway lint betteralign

test: vet-nilaway-lint-betteralign
	go test -v -tags=test ./...

unit-test: vet-nilaway-lint-betteralign
	ginkgo -r -v --tags=test --label-filter='!integration && !redpanda-extended && !tls' --fail-fast ./...

unit-test-fail-slow: vet-nilaway-lint-betteralign
	ginkgo -r -v --tags=test --label-filter='!integration && !redpanda-extended && !tls' ./...
>>>>>>> 4bfa1492

benchmark:
	@echo "Running benchmarks..."
	go test -race -bench=. -benchmem ./...

benchmark-config:
	@echo "Running config package benchmarks..."
	cd pkg/config && go test -bench=. -benchmem

# More specific benchmarks can be added as needed
benchmark-s6:
	@echo "Running S6 benchmarks..."
	cd pkg/service/s6 && go test -bench=. -benchmem

# More specific benchmarks can be added as needed
benchmark-s6-parse-log:
	@echo "Running S6 parseLogLine benchmarks..."
	cd pkg/service/s6 && go test -bench=ParseLogLine -benchmem

benchmark-benthos-metrics:
	@echo "Running Benthos metrics benchmarks..."
	cd pkg/service/benthos_monitor && go test -bench=. -benchmem

benchmark-redpanda-metrics:
	@echo "Running Redpanda metrics benchmarks..."
	cd pkg/service/redpanda_monitor && go test -bench=. -benchmem

benchmark-s6-time:
	@echo "Running S6 time benchmarks..."
	cd pkg/service/s6 && go test -bench=. -benchmem

benchmark-encoding:
	@echo "Running encoding benchmarks..."
	cd pkg/communicator/pkg/encoding && go test -bench=. -benchmem -benchtime=10s -count=1

integration-test: stop-all-pods vet-nilaway-lint-betteralign

# Meta target to setup the environment for the tests
pre-test: build-protobuf stop-all-pods vet-nilaway-lint-betteralign

# Meta target to setup the environment for the tests in CI environments
pre-test-ci: vet-nilaway-lint-betteralign

integration-test: pre-test
	ginkgo -r -v --tags=test --label-filter='integration' --fail-fast ./...

redpanda-extended-test: pre-test
	ginkgo -r -v --tags=test --label-filter='redpanda-extended' --fail-fast --timeout=1.5h ./...

badssl-test: pre-test
	ginkgo -r -v --tags=test --label-filter='tls' --fail-fast ./...

# integration-test-ci: Runs integration tests in CI environments with proper version tagging
# - Injects VERSION via ldflags into AppVersion for proper error identification in Sentry
# - CI test failures SHOULD be reported to Sentry (unlike local dev failures)
# - Helps identify flaky tests by consistently tracking failures in CI pipelines
integration-test-ci: pre-test-ci
	VERSION=$(VERSION) ginkgo -r -v --tags=test --label-filter='integration' --fail-fast -ldflags="-X 'github.com/united-manufacturing-hub/united-manufacturing-hub/umh-core/version.AppVersion=$(VERSION)'" ./...

update-go-dependencies:
	go get -u ./...
	go mod tidy
	go mod vendor

# Print version variables for use in other scripts/tools
print-versions:
	@echo "GOLANG_VERSION=$(GOLANG_VERSION)"
	@echo "ALPINE_VERSION=$(ALPINE_VERSION)"
	@echo "NMAP_VERSION=$(NMAP_VERSION)"
	@echo "S6_OVERLAY_VERSION=$(S6_OVERLAY_VERSION)"
	@echo "BENTHOS_UMH_VERSION=$(BENTHOS_UMH_VERSION)"
	@echo "REDPANDA_VERSION=$(REDPANDA_VERSION)"
	@echo "DLV_VERSION=$(DLV_VERSION)"

# Print the Go version
## Used by go-analysis.yml
print-golang-version:
	@echo "$(GOLANG_VERSION)"

## Install buf for protobuf generation
install-buf:
	@echo "Installing buf via Go..."
	@go install github.com/bufbuild/buf/cmd/buf@v$(BUF_VERSION)
	@echo "Buf installed via Go"

## Generate go files from protobuf for topic browser
build-protobuf: install-buf
	@echo "Installing protobuf dependencies..."
	@go install google.golang.org/protobuf/cmd/protoc-gen-go@v$(PROTOC_GEN_GO_VERSION)
	@echo "Generating Go from protobuf..."
	@mkdir -p pkg/communicator/models/topicbrowser/pb
	@rm -f pkg/communicator/models/topicbrowser/pb/topic_browser_data.pb.go || true
	buf generate \
		--template='{"version":"v1","plugins":[{"plugin":"go","out":"pkg/communicator/models/topicbrowser/pb","opt":["paths=source_relative"]}]}' \
		pkg/communicator/models/topicbrowser/proto
	@echo "Go protobuf files generated successfully."

###############################################################################
# choose build flavour                                                        #
#   make test-dfc              → uses normal  image (build)                  #
#   make test-dfc FLAVOR=pprof → uses pprof   image (build-pprof)            #
#   make test-dfc FLAVOR=debug → uses delve   image (build-debug)            #
###############################################################################
# To extract pprof data use:
# http://localhost:6060/debug/pprof/profile?seconds=20
# And open it with flamegraph.com

test-empty: stop-and-remove-umh-core-latest $(BUILD_TARGET)
	@mkdir -p $(PWD)/data
	@cp $(PWD)/examples/example-config-empty.yaml $(PWD)/data/config.yaml
	docker run \
		--name $(IMAGE_NAME) \
		-v $(PWD)/data:/data \
		-p 8081:8080 \
		-p 4195:4195 \
		-p 6060:6060 \
		-p 40000:40000 \
		--memory $(MEMORY) \
		--cpus $(CPUS) \
		$(IMAGE_NAME):$(TAG)

test-clean-install: stop-and-remove-umh-core-latest $(BUILD_TARGET)
	docker run \
		--name $(IMAGE_NAME) \
		-v $(PWD)/data:/data \
		-e API_URL=https://management.umh.app/api \
		-e RELEASE_CHANNEL=enterprise \
		-p 8081:8080 \
		-p 4195:4195 \
		-p 6060:6060 \
		-p 40000:40000 \
		--memory $(MEMORY) \
		--cpus $(CPUS) \
		$(IMAGE_NAME):$(TAG)

test-hello: stop-and-remove-umh-core-latest $(BUILD_TARGET)
	@mkdir -p $(PWD)/data
	@cp $(PWD)/examples/example-config.yaml $(PWD)/data/config.yaml
	docker run \
		--name $(IMAGE_NAME) \
		-v $(PWD)/data:/data \
		-p 8081:8080 \
		-p 4195:4195 \
		-p 6060:6060 \
		-p 40000:40000 \
		--memory $(MEMORY) \
		--cpus $(CPUS) \
		-e LOGGING_LEVEL=DEBUG \
		$(IMAGE_NAME):$(TAG)

test-comm: stop-and-remove-umh-core-latest $(BUILD_TARGET)
	@mkdir -p $(PWD)/data
	@cp $(PWD)/examples/example-config-comm.yaml $(PWD)/data/config.yaml
	docker run \
		--name $(IMAGE_NAME) \
		-v $(PWD)/data:/data \
		-p 8081:8080 \
		-p 4195:4195 \
		-p 6060:6060 \
		-p 40000:40000 \
		--memory $(MEMORY) \
		--cpus $(CPUS) \
		-e AUTH_TOKEN=$(AUTH_TOKEN) \
		-e LOGGING_LEVEL=DEBUG \
		$(IMAGE_NAME):$(TAG)

test-broken: stop-and-remove-umh-core-latest $(BUILD_TARGET)
	@mkdir -p $(PWD)/data
	@cp $(PWD)/examples/example-config-broken.yaml $(PWD)/data/config.yaml
	docker run \
		--name $(IMAGE_NAME) \
		-v $(PWD)/data:/data \
		-p 8081:8080 \
		-p 4195:4195 \
		-p 6060:6060 \
		-p 40000:40000 \
		--memory $(MEMORY) \
		--cpus $(CPUS) \
		$(IMAGE_NAME):$(TAG)

test-benthos: stop-and-remove-umh-core-latest $(BUILD_TARGET)
	@mkdir -p $(PWD)/data
	@cp $(PWD)/examples/example-config-benthos.yaml $(PWD)/data/config.yaml
	docker run \
		--name $(IMAGE_NAME) \
		-v $(PWD)/data:/data \
		-e LOGGING_LEVEL=DEBUG \
		-p 8081:8080 \
		-p 4195:4195 \
		-p 6060:6060 \
		-p 40000:40000 \
		--memory $(MEMORY) \
		--cpus $(CPUS) \
		$(IMAGE_NAME):$(TAG)

test-benthos-single: stop-and-remove-umh-core-latest $(BUILD_TARGET)
	@mkdir -p $(PWD)/data
	@cp $(PWD)/examples/example-config-benthos-single.yaml $(PWD)/data/config.yaml
	docker run \
		--name $(IMAGE_NAME) \
		-v $(PWD)/data:/data \
		-e LOGGING_LEVEL=DEBUG \
		-p 8081:8080 \
		-p 4195:4195 \
		-p 6060:6060 \
		-p 40000:40000 \
		--memory $(MEMORY) \
		--cpus $(CPUS) \
		$(IMAGE_NAME):$(TAG)

test-redpanda: stop-and-remove-umh-core-latest $(BUILD_TARGET)
	@mkdir -p $(PWD)/data
	@cp $(PWD)/examples/example-config-redpanda.yaml $(PWD)/data/config.yaml
	docker run \
		--name $(IMAGE_NAME) \
		-v $(PWD)/data:/data \
		-e LOGGING_LEVEL=DEBUG \
		-p 8081:8080 \
		-p 4195:4195 \
		-p 6060:6060 \
		-p 40000:40000 \
		--memory $(MEMORY) \
		--cpus $(CPUS) \
		$(IMAGE_NAME):$(TAG)

test-dfc: stop-and-remove-umh-core-latest $(BUILD_TARGET)
	@mkdir -p $(PWD)/data
	@cp $(PWD)/examples/example-config-dataflow.yaml $(PWD)/data/config.yaml
	docker run \
		--name $(IMAGE_NAME) \
		-v $(PWD)/data:/data \
		-p 8081:8080 \
		-p 4195:4195 \
		-p 6060:6060 \
		-p 40000:40000 \
		--memory $(MEMORY) \
		--cpus $(CPUS) \
		-e LOGGING_LEVEL=DEBUG \
		$(IMAGE_NAME):$(TAG)


test-protocolconverter: stop-and-remove-umh-core-latest $(BUILD_TARGET)
	@mkdir -p $(PWD)/data
	@cp $(PWD)/examples/example-config-protocolconverter.yaml $(PWD)/data/config.yaml
	docker run \
		--name $(IMAGE_NAME) \
		-v $(PWD)/data:/data \
		-p 8081:8080 \
		-p 4195:4195 \
		-p 6060:6060 \
		-p 40000:40000 \
		--memory $(MEMORY) \
		--cpus $(CPUS) \
		-e LOGGING_LEVEL=DEBUG \
		$(IMAGE_NAME):$(TAG)

test-protocolconverter-templated: stop-and-remove-umh-core-latest $(BUILD_TARGET)
	@mkdir -p $(PWD)/data
	@cp $(PWD)/examples/example-config-protocolconverter-templated.yaml $(PWD)/data/config.yaml
	docker run \
		--name $(IMAGE_NAME) \
		-v $(PWD)/data:/data \
		-p 8081:8080 \
		-p 4195:4195 \
		-p 6060:6060 \
		-p 40000:40000 \
		--memory $(MEMORY) \
		--cpus $(CPUS) \
		-e LOGGING_LEVEL=DEBUG \
		$(IMAGE_NAME):$(TAG)

test-connection: stop-and-remove-umh-core-latest $(BUILD_TARGET)
	@mkdir -p $(PWD)/data
	@cp $(PWD)/examples/example-config-connection.yaml $(PWD)/data/config.yaml
	docker run \
		--name $(IMAGE_NAME) \
		-v $(PWD)/data:/data \
		-p 8081:8080 \
		-p 4195:4195 \
		-p 6060:6060 \
		-p 40000:40000 \
		--memory $(MEMORY) \
		--cpus $(CPUS) \
		-e LOGGING_LEVEL=DEBUG \
		$(IMAGE_NAME):$(TAG)

test-benthos-monitor: stop-and-remove-umh-core-latest $(BUILD_TARGET)
	@mkdir -p $(PWD)/data
	@cp $(PWD)/examples/example-config-benthos-monitor.yaml $(PWD)/data/config.yaml
	docker run \
		--name umh-core-staging \
		-v $(PWD)/data:/data \
		-p 8081:8080 \
		-p 4195:4195 \
		-p 6060:6060 \
		-p 40000:40000 \
		--memory $(MEMORY) \
		--cpus $(CPUS) \
		ghcr.io/united-manufacturing-hub/united-manufacturing-hub/umh-core:staging

# GraphQL API Demo: Complete GraphQL server with real-time simulator data
#
# USAGE: cd umh-core && make test-graphql
#
# This target starts UMH Core with GraphQL API enabled and built-in simulator providing real data.
# Perfect for quick testing and development without requiring MQTT/Redis infrastructure.
#
# FEATURES:
# - GraphQL server on port 8090 with Gin framework
# - Real-time UNS topics from built-in simulator (enabled by default in example)
# - GraphiQL Playground for interactive querying
# - CORS enabled for web development
# - No external dependencies required
# - To disable simulator: set agent.simulator=false in config.yaml
#
# ENDPOINTS:
# - http://localhost:8090/graphql    - GraphQL API endpoint
# - http://localhost:8090/           - GraphiQL Playground (interactive UI)
# - http://localhost:8081/metrics    - Prometheus metrics
#
# SAMPLE QUERIES:
# - All topics: { topics { topic metadata { key value } } }
# - With events: { topics { topic lastEvent { ... on TimeSeriesEvent { producedAt stringValue } } } }
# - Filtered:   { topics(filter: {text: "topic1"}) { topic } }
# - Limited:    { topics(limit: 3) { topic } }
# - Single:     { topic(topic: "uns.topic1") { topic } }
#
# TROUBLESHOOTING:
# - If GraphQL server doesn't start, check internal logs: /data/logs/umh-core/current
# - Look for "Starting GraphQL server on port 8090" in logs
# - Ensure ports 8090 and 8081 are not in use
# - Container must have config.yaml with graphql.enabled=true
# - Example config has simulator=true for immediate demo data
# - Set agent.simulator=false to disable simulator in production
#
# TECHNICAL NOTES:
# - Built-in simulator generates realistic UNS topics with proper structure
# - Simulator automatically populates topic browser cache every second
# - GraphQL schema supports both time series and relational events
# - Server uses graceful shutdown with 3-second timeout
# - See pkg/communicator/graphql/README.md for detailed documentation
test-graphql: stop-and-remove-umh-core-latest $(BUILD_TARGET)
	@mkdir -p $(PWD)/data
	@cp $(PWD)/examples/example-config-graphql.yaml $(PWD)/data/config.yaml
	docker run \
		--name $(IMAGE_NAME) \
		-v $(PWD)/data:/data \
		-e LOGGING_LEVEL=DEBUG \
		-p 8081:8080 \
		-p 8090:8090 \
		-p 4195:4195 \
		-p 6060:6060 \
		-p 40000:40000 \
		--memory $(MEMORY) \
		--cpus $(CPUS) \
		$(IMAGE_NAME):$(TAG)

test-debug: stop-and-remove-umh-core-latest $(BUILD_TARGET)
	@mkdir -p $(PWD)/data
	@cp $(PWD)/examples/example-config-benthos-broken.yaml $(PWD)/data/config.yaml
	docker run \
		--name $(IMAGE_NAME) \
		-v $(PWD)/data:/data \
		-p 8081:8080 \
		-p 4195:4195 \
		-p 6060:6060 \
		-p 40000:40000 \
		--memory $(MEMORY) \
		--cpus $(CPUS) \
		-e LOGGING_LEVEL=DEBUG \
		$(IMAGE_NAME):$(TAG)

test-allow-insecure-tls: stop-and-remove-umh-core-latest $(BUILD_TARGET)
	@mkdir -p $(PWD)/data
	@cp $(PWD)/examples/example-config-empty.yaml $(PWD)/data/config.yaml
	docker run \
		--name $(IMAGE_NAME) \
		-v $(PWD)/data:/data \
		-p 8081:8080 \
		-p 4195:4195 \
		-p 6060:6060 \
		-p 40000:40000 \
		--memory $(MEMORY) \
		--cpus $(CPUS) \
		-e LOGGING_LEVEL=DEBUG \
		-e ALLOW_INSECURE_TLS=true \
		$(IMAGE_NAME):$(TAG)

# This run configuration allows easy start without overwriting the config.yaml
test-no-copy: stop-and-remove-umh-core-latest $(BUILD_TARGET)
	@mkdir -p $(PWD)/data
	docker run \
		--name $(IMAGE_NAME) \
		-v $(PWD)/data:/data \
		-e LOGGING_LEVEL=INFO \
		-p 8081:8080 \
		-p 4195:4195 \
		-p 6060:6060 \
		-p 40000:40000 \
		-p 8090:8090 \
		--memory $(MEMORY) \
		--cpus $(CPUS) \
		$(IMAGE_NAME):$(TAG)

# This test runs the UMH Core instance with a proxy (on the host machine) to the backend.
# On the host install mitmproxy (for example via brew install mitmproxy)
# Then run mitmweb --listen-port 6060
test-mitm: stop-and-remove-umh-core-latest $(BUILD_TARGET)
	@mkdir -p $(PWD)/data
	docker run \
		--name $(IMAGE_NAME) \
		-v $(PWD)/data:/data \
		-e LOGGING_LEVEL=DEBUG \
		-e HTTP_PROXY=http://host.docker.internal:6060 \
		-e HTTPS_PROXY=https://host.docker.internal:6060 \
		-p 8081:8080 \
		-p 4195:4195 \
		-p 40000:40000 \
		--memory $(MEMORY) \
		--cpus $(CPUS) \
		$(IMAGE_NAME):$(TAG)


pod-shell:
	docker exec -it $(IMAGE_NAME) /bin/bash

stop-all-pods:
	# Stops all pods starting with $(IMAGE_NAME)
	docker ps -q --filter "name=$(IMAGE_NAME)*" | xargs -r docker stop
	# Remove all pods starting with $(IMAGE_NAME) (also show stopped pods)
	docker ps -a -q --filter "name=$(IMAGE_NAME)*" | xargs -r docker rm

push:
	@echo "Pushing $(IMAGE_NAME):$(TAG) to registry"
	@if [ -z "$(REGISTRY)" ]; then \
		echo "Error: REGISTRY environment variable is not set"; \
		exit 1; \
	fi
	docker tag $(IMAGE_NAME):$(TAG) $(REGISTRY)/$(IMAGE_NAME):$(TAG)
	docker push $(REGISTRY)/$(IMAGE_NAME):$(TAG)

# Push with platform-specific tag (used in CI)
push-platform:
	@echo "Pushing $(IMAGE_NAME):$(TAG) for $(TARGETARCH) to registry"
	@if [ -z "$(REGISTRY)" ]; then \
		echo "Error: REGISTRY environment variable is not set"; \
		exit 1; \
	fi
	@if [ -z "$(TAG)" ]; then \
		echo "Error: TAG environment variable is not set"; \
		exit 1; \
	fi
	@PLATFORM_SHORT="$(TARGETARCH)"; \
	PLATFORM_TAG="$(TAG)-$${PLATFORM_SHORT}"; \
	echo "Tagging $(IMAGE_NAME):$(TAG) as $(REGISTRY)/$(IMAGE_NAME):$${PLATFORM_TAG}"; \
	docker tag $(IMAGE_NAME):$(TAG) $(REGISTRY)/$(IMAGE_NAME):$${PLATFORM_TAG}; \
	echo "Pushing $(REGISTRY)/$(IMAGE_NAME):$${PLATFORM_TAG}"; \
	docker push $(REGISTRY)/$(IMAGE_NAME):$${PLATFORM_TAG}

# Build and push in one command (for CI)
build-push: build push-platform

# Retrieve metrics from the UMH Core instance and save them to a file
dump-metrics:
	curl -s http://localhost:8081/metrics > metrics.txt

run:
	@echo "Running $(IMAGE_NAME):$(TAG)"
	docker rm -f $(IMAGE_NAME)
	docker run \
		--name $(IMAGE_NAME) \
		-v $(PWD)/data:/data \
		-p 8081:8080 \
		-p 4195:4195 \
		-p 6060:6060 \
		-p 40000:40000 \
		--memory $(MEMORY) \
		--cpus $(CPUS) \
		$(IMAGE_NAME):$(TAG)<|MERGE_RESOLUTION|>--- conflicted
+++ resolved
@@ -259,24 +259,6 @@
 
 betteralign:
 	betteralign -test=false ./... || (echo "Consider running 'make betteralign-fix' to fix the issues" && exit 1)
-<<<<<<< HEAD
-
-betteralign-fix:
-	betteralign -test=false -apply ./...
-
-# Meta target for vet, nilaway, lint, staticcheck and betteralign
-vet-nilaway-lint-betteralign: vet nilaway lint betteralign
-
-test: vet-nilaway-lint-betteralign
-	go test -race -v -tags=test ./...
-
-unit-test: vet-nilaway-lint-betteralign
-	ginkgo -r -v --tags=test --race --label-filter='!integration && !redpanda-extended && !tls' --fail-fast ./...
-
-unit-test-fail-slow: vet-nilaway-lint-betteralign
-	ginkgo -r -v --tags=test --race --label-filter='!integration && !redpanda-extended && !tls' ./...
-=======
-
 betteralign-fix:
 	betteralign -test=false -apply ./...
 
@@ -291,14 +273,13 @@
 vet-nilaway-lint-betteralign: vet nilaway lint betteralign
 
 test: vet-nilaway-lint-betteralign
-	go test -v -tags=test ./...
+	go test -race -v -tags=test ./...
 
 unit-test: vet-nilaway-lint-betteralign
-	ginkgo -r -v --tags=test --label-filter='!integration && !redpanda-extended && !tls' --fail-fast ./...
+	ginkgo -r -v --tags=test --race --label-filter='!integration && !redpanda-extended && !tls' --fail-fast ./...
 
 unit-test-fail-slow: vet-nilaway-lint-betteralign
-	ginkgo -r -v --tags=test --label-filter='!integration && !redpanda-extended && !tls' ./...
->>>>>>> 4bfa1492
+	ginkgo -r -v --tags=test --race --label-filter='!integration && !redpanda-extended && !tls' ./...
 
 benchmark:
 	@echo "Running benchmarks..."
