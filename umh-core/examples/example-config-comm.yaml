--- conflicted
+++ resolved
@@ -19,22 +19,9 @@
     authToken: a7caf5d82dacb972c300baf72d76326a3168141975f9e31f077aa28beced1ab7
   releaseChannel: stable
 
-<<<<<<< HEAD
 redpanda:
   desiredState: stopped
   
-benthos:
-  - name: hello-world
-    desiredState: active
-    benthosServiceConfig:
-      input:
-        generate:
-          mapping: root = "hello world from Benthos!"
-          interval: 1s # Output every 2 seconds
-          count: 0 # Set to 0 for unlimited messages
-      output:
-        stdout: {}
-=======
 internal:
   benthos:
     - name: hello-world
@@ -46,5 +33,4 @@
             interval: 1s # Output every 2 seconds
             count: 0 # Set to 0 for unlimited messages
         output:
-          stdout: {}
->>>>>>> ce006ed7
+          stdout: {}