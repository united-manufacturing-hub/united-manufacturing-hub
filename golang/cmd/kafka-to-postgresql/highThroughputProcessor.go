package main

import (
	"github.com/confluentinc/confluent-kafka-go/kafka"
	"github.com/united-manufacturing-hub/united-manufacturing-hub/internal"
	"go.uber.org/zap"
)

// startHighThroughputQueueProcessor starts the kafka processor for the high integrity queue
func startHighThroughputQueueProcessor() {
	if !HighThroughputEnabled {
		return
	}
	zap.S().Debugf("[HT]Starting queue processor")
	for !ShuttingDown {
		var msg *kafka.Message
		msg = <-highThroughputProcessorChannel
		if msg == nil {
			continue
		}
		parsed, parsedMessage := internal.ParseMessage(msg)
		if !parsed {
			continue
		}

		var putback bool

		switch parsedMessage.PayloadType {
		case Prefix.ProcessValueFloat64:
			processValueChannel <- msg
			break
		case Prefix.ProcessValue:
			processValueChannel <- msg
			break
		case Prefix.ProcessValueString:
			processValueStringChannel <- msg
			break
		default:
			zap.S().Warnf("[HT] Prefix not allowed: %s, putting back", parsedMessage.PayloadType)
			putback = true
		}

		if putback {
			payloadStr := string(parsedMessage.Payload)
<<<<<<< HEAD
			zap.S().Errorf("[HT][No-Error KafkaPutback] Failed to execute Kafka message. CustomerID: %s, Location: %s, AssetId: %s, payload: %s. Putting back to queue", parsedMessage.CustomerId, parsedMessage.Location, parsedMessage.AssetId, payloadStr)
			highThroughputPutBackChannel <- internal.PutBackChanMsg{Msg: msg, Reason: "Other", ErrorString: nil}
=======
			zap.S().Debugf("[HT][No-Error Putback] Failed to execute Kafka message. CustomerID: %s, Location: %s, AssetId: %s, payload: %s. Putting back to queue", parsedMessage.CustomerId, parsedMessage.Location, parsedMessage.AssetId, payloadStr)
			highThroughputPutBackChannel <- internal.PutBackChanMsg{Msg: msg, Reason: "Other"}
>>>>>>> 98d2ad61
		}
	}
	zap.S().Debugf("[HT]Processor shutting down")
}<|MERGE_RESOLUTION|>--- conflicted
+++ resolved
@@ -42,13 +42,10 @@
 
 		if putback {
 			payloadStr := string(parsedMessage.Payload)
-<<<<<<< HEAD
-			zap.S().Errorf("[HT][No-Error KafkaPutback] Failed to execute Kafka message. CustomerID: %s, Location: %s, AssetId: %s, payload: %s. Putting back to queue", parsedMessage.CustomerId, parsedMessage.Location, parsedMessage.AssetId, payloadStr)
-			highThroughputPutBackChannel <- internal.PutBackChanMsg{Msg: msg, Reason: "Other", ErrorString: nil}
-=======
+
 			zap.S().Debugf("[HT][No-Error Putback] Failed to execute Kafka message. CustomerID: %s, Location: %s, AssetId: %s, payload: %s. Putting back to queue", parsedMessage.CustomerId, parsedMessage.Location, parsedMessage.AssetId, payloadStr)
 			highThroughputPutBackChannel <- internal.PutBackChanMsg{Msg: msg, Reason: "Other"}
->>>>>>> 98d2ad61
+
 		}
 	}
 	zap.S().Debugf("[HT]Processor shutting down")
