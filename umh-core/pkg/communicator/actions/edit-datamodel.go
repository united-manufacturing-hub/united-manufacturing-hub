// Copyright 2025 UMH Systems GmbH
//
// Licensed under the Apache License, Version 2.0 (the "License");
// you may not use this file except in compliance with the License.
// You may obtain a copy of the License at
//
//     http://www.apache.org/licenses/LICENSE-2.0
//
// Unless required by applicable law or agreed to in writing, software
// distributed under the License is distributed on an "AS IS" BASIS,
// WITHOUT WARRANTIES OR CONDITIONS OF ANY KIND, either express or implied.
// See the License for the specific language governing permissions and
// limitations under the License.

// Package actions contains implementations of the Action interface that edit
// data model configurations in the UMH system.
//
// -----------------------------------------------------------------------------
// BUSINESS CONTEXT
// -----------------------------------------------------------------------------
// A Data Model in UMH defines the structure of data that flows through the system.
// "Editing" a data model means adding a new version to an existing configuration
// entry while preserving all previous versions to maintain data contracts.
//
// The action creates a new version of an existing data model configuration,
// incrementing the version number and preserving backward compatibility.
// Additionally, it automatically creates a corresponding data contract for the
// new version with the naming pattern _{modelName}_{version}.
// -----------------------------------------------------------------------------

package actions

import (
	"context"
	"encoding/base64"
	"errors"
	"fmt"
	"strconv"
	"strings"

	"github.com/google/uuid"
	"github.com/united-manufacturing-hub/united-manufacturing-hub/umh-core/pkg/config"
	"github.com/united-manufacturing-hub/united-manufacturing-hub/umh-core/pkg/constants"
	"github.com/united-manufacturing-hub/united-manufacturing-hub/umh-core/pkg/datamodel"
	"github.com/united-manufacturing-hub/united-manufacturing-hub/umh-core/pkg/logger"
	"github.com/united-manufacturing-hub/united-manufacturing-hub/umh-core/pkg/models"
	"go.uber.org/zap"
	"gopkg.in/yaml.v3"
)

// EditDataModelAction implements the Action interface for editing an existing Data Model.
// All fields are immutable after construction to avoid race conditions.
type EditDataModelAction struct {
	userEmail    string
	actionUUID   uuid.UUID
	instanceUUID uuid.UUID

	outboundChannel chan *models.UMHMessage
	configManager   config.ConfigManager

	// Parsed request payload (only populated after Parse)
	payload models.EditDataModelPayload

	actionLogger *zap.SugaredLogger

	// Shared context for the entire action lifecycle (validate + execute)
	ctx    context.Context
	cancel context.CancelFunc
}

// NewEditDataModelAction returns an un-parsed action instance.
func NewEditDataModelAction(userEmail string, actionUUID uuid.UUID, instanceUUID uuid.UUID, outboundChannel chan *models.UMHMessage, configManager config.ConfigManager) *EditDataModelAction {
	// Create shared context with timeout for the entire action lifecycle
	ctx, cancel := context.WithTimeout(context.Background(), constants.ActionTimeout)

	return &EditDataModelAction{
		userEmail:       userEmail,
		actionUUID:      actionUUID,
		instanceUUID:    instanceUUID,
		outboundChannel: outboundChannel,
		configManager:   configManager,
		actionLogger:    logger.For(logger.ComponentCommunicator),
		ctx:             ctx,
		cancel:          cancel,
	}
}

// Parse implements the Action interface by extracting data model configuration from the payload.
func (a *EditDataModelAction) Parse(payload interface{}) error {
	// Parse the payload to get the data model configuration
	parsedPayload, err := ParseActionPayload[models.EditDataModelPayload](payload)
	if err != nil {
		return fmt.Errorf("failed to parse payload: %v", err)
	}

	a.payload = parsedPayload
	decodedStructure, err := base64.StdEncoding.DecodeString(a.payload.EncodedStructure)
	if err != nil {
		return fmt.Errorf("failed to decode data model version: %v", err)
	}

	var structure map[string]models.Field
	err = yaml.Unmarshal(decodedStructure, &structure)
	if err != nil {
		return fmt.Errorf("failed to unmarshal data model version: %v", err)
	}

	a.payload.Structure = structure

	a.actionLogger.Debugf("Parsed EditDataModel action payload: name=%s, description=%s",
		a.payload.Name, a.payload.Description)

	return nil
}

// Validate performs validation of the parsed payload.
func (a *EditDataModelAction) Validate() error {
	// Validate all required fields
	if a.payload.Name == "" {
		return errors.New("missing required field Name")
	}

	if len(a.payload.Structure) == 0 {
		return errors.New("missing required field Structure")
	}

	// Validate data model structure using our new validator
	validator := datamodel.NewValidator()

	// Convert models structure to config structure for validation
	configStructure := a.convertModelsFieldsToConfigFields(a.payload.Structure)

	dmVersion := config.DataModelVersion{
		Structure: configStructure,
	}

	// Use shared context for validation
	if err := validator.ValidateStructureOnly(a.ctx, dmVersion); err != nil {
		return fmt.Errorf("data model structure validation failed: %v", err)
	}

	return nil
}

// Execute implements the Action interface by creating a new version of the data model configuration.
func (a *EditDataModelAction) Execute() (interface{}, map[string]interface{}, error) {
	// Ensure context is cleaned up when action completes
	defer a.cancel()

	a.actionLogger.Info("Executing EditDataModel action")

	// Send confirmation that action is starting
	SendActionReply(a.instanceUUID, a.userEmail, a.actionUUID, models.ActionConfirmed,
		"Starting to edit data model: "+a.payload.Name, a.outboundChannel, models.EditDataModel)

	// Convert models types to config types
	dmVersion := config.DataModelVersion{
		Structure: a.convertModelsFieldsToConfigFields(a.payload.Structure),
	}

	SendActionReply(a.instanceUUID, a.userEmail, a.actionUUID, models.ActionExecuting,
		"Adding new version to data model configuration...", a.outboundChannel, models.EditDataModel)

	err := a.configManager.AtomicEditDataModel(a.ctx, a.payload.Name, dmVersion, a.payload.Description)
	if err != nil {
		errorMsg := fmt.Sprintf("Failed to edit data model: %v", err)
		SendActionReply(a.instanceUUID, a.userEmail, a.actionUUID, models.ActionFinishedWithFailure,
			errorMsg, a.outboundChannel, models.EditDataModel)
		return nil, nil, fmt.Errorf("%s", errorMsg)
	}

	// Get the updated configuration to determine the new version number
<<<<<<< HEAD
	config, err := a.configManager.GetConfig(a.ctx, 0)
=======
	fullConfig, err := a.configManager.GetConfig(ctx, 0)
>>>>>>> 3c731029
	if err != nil {
		a.actionLogger.Warnf("Failed to get config to determine new version number: %v", err)
		// Continue with execution, just use a placeholder version
	}

	// Find the new version number
	newVersion := uint64(0)
	if err == nil {
		for _, dmc := range fullConfig.DataModels {
			if dmc.Name == a.payload.Name {
				var maxVersion uint64 = 0
				for versionKey := range dmc.Versions {
					if strings.HasPrefix(versionKey, "v") {
						if versionNum, err := strconv.Atoi(versionKey[1:]); err == nil {
							if uint64(versionNum) > maxVersion {
								maxVersion = uint64(versionNum)
							}
						}
					}
				}
				newVersion = maxVersion
				break
			}
		}
	}

	if newVersion == 0 {
		errorMsg := "Failed to edit data model: new version number not found"
		SendActionReply(a.instanceUUID, a.userEmail, a.actionUUID, models.ActionFinishedWithFailure,
			errorMsg, a.outboundChannel, models.EditDataModel)
		return nil, nil, fmt.Errorf("%s", errorMsg)
	}

	SendActionReply(a.instanceUUID, a.userEmail, a.actionUUID, models.ActionExecuting,
		"Creating data contract for new data model version...", a.outboundChannel, models.EditDataModel)

	// Automatically create a data contract for the new version of the data model
	versionStr := fmt.Sprintf("v%d", newVersion)
	dataContractName := fmt.Sprintf("_%s_%s", a.payload.Name, versionStr) // Include version in contract name
	dataContract := config.DataContractsConfig{
		Name: dataContractName,
		Model: &config.ModelRef{
			Name:    a.payload.Name,
			Version: versionStr,
		},
	}

	dataContractErr := a.configManager.AtomicAddDataContract(ctx, dataContract)
	if dataContractErr != nil {
		// Log the error but don't fail the entire operation since the data model was successfully edited
		a.actionLogger.Warnf("Failed to automatically create data contract for data model %s version %s: %v", a.payload.Name, versionStr, dataContractErr)
		SendActionReply(a.instanceUUID, a.userEmail, a.actionUUID, models.ActionExecuting,
			fmt.Sprintf("Data model edited successfully, but failed to create data contract: %v", dataContractErr), a.outboundChannel, models.EditDataModel)
	} else {
		a.actionLogger.Infof("Successfully created data contract %s for data model %s version %s", dataContractName, a.payload.Name, versionStr)
		SendActionReply(a.instanceUUID, a.userEmail, a.actionUUID, models.ActionExecuting,
			"Data contract created successfully", a.outboundChannel, models.EditDataModel)
	}

	// Create response with the data model information
	response := map[string]interface{}{
		"name":        a.payload.Name,
		"description": a.payload.Description,
		"structure":   a.payload.Structure,
		"version":     newVersion,
		"dataContract": map[string]interface{}{
			"name":  dataContractName,
			"model": fmt.Sprintf("%s:%s", a.payload.Name, versionStr),
			"status": func() string {
				if dataContractErr != nil {
					return "failed"
				}
				return "created"
			}(),
		},
	}

	return response, nil, nil
}

// convertModelsFieldsToConfigFields converts models.Field map to config.Field map
func (a *EditDataModelAction) convertModelsFieldsToConfigFields(modelsFields map[string]models.Field) map[string]config.Field {
	if modelsFields == nil {
		return nil
	}

	configFields := make(map[string]config.Field)

	for key, modelsField := range modelsFields {
		var configModelRef *config.ModelRef
		if modelsField.ModelRef != nil {
			configModelRef = &config.ModelRef{
				Name:    modelsField.ModelRef.Name,
				Version: modelsField.ModelRef.Version,
			}
		}

		var subfields map[string]config.Field
		if modelsField.Subfields != nil {
			subfields = a.convertModelsFieldsToConfigFields(modelsField.Subfields)
		}

		configFields[key] = config.Field{
			PayloadShape: modelsField.PayloadShape,
			ModelRef:     configModelRef,
			Subfields:    subfields,
		}
	}

	return configFields
}

// getUserEmail implements the Action interface by returning the user email associated with this action.
func (a *EditDataModelAction) getUserEmail() string {
	return a.userEmail
}

// getUuid implements the Action interface by returning the UUID of this action.
func (a *EditDataModelAction) getUuid() uuid.UUID {
	return a.actionUUID
}

// GetParsedPayload returns the parsed payload - exposed primarily for testing purposes.
func (a *EditDataModelAction) GetParsedPayload() models.EditDataModelPayload {
	return a.payload
}<|MERGE_RESOLUTION|>--- conflicted
+++ resolved
@@ -170,11 +170,7 @@
 	}
 
 	// Get the updated configuration to determine the new version number
-<<<<<<< HEAD
-	config, err := a.configManager.GetConfig(a.ctx, 0)
-=======
-	fullConfig, err := a.configManager.GetConfig(ctx, 0)
->>>>>>> 3c731029
+	fullConfig, err := a.configManager.GetConfig(a.ctx, 0)
 	if err != nil {
 		a.actionLogger.Warnf("Failed to get config to determine new version number: %v", err)
 		// Continue with execution, just use a placeholder version
