{{- if .Values.nodered.enabled -}}

apiVersion: apps/v1
kind: StatefulSet
metadata:
  name: {{ include "factorycube-edge.fullname" . }}-nodered
  labels:
    {{- include "factorycube-edge.labels.nodered" . | nindent 4 }}
spec:
  serviceName: {{ include "factorycube-edge.fullname" . }}-nodered
  replicas: 1
  selector:
    matchLabels:
      {{- include "factorycube-edge.labels.nodered" . | nindent 6 }}
  template:
    metadata:
      labels:
        {{- include "factorycube-edge.labels.nodered" . | nindent 8 }}
    spec:
      securityContext:
        fsGroup: 1000
        runAsNonRoot: true
        runAsUser: 1000
      initContainers:
      - name: {{ include "factorycube-edge.fullname" . }}-nodered-init
        image: busybox:1.28
        command: ['sh', '-c', 'false | cp -ir /data/flows.default /data/flows.json 2>/dev/null']
        volumeMounts:
        - name: {{ include "factorycube-edge.fullname" . }}-nodered-data
          mountPath: /data
        - name: {{ include "factorycube-edge.fullname" . }}-nodered-flows
          mountPath: /data/flows.default
          subPath: nodered-flows 
      {{ if .Values.nodered.pluginInstallEnabled }}
      - name: {{ include "factorycube-edge.fullname" . }}-nodered-init-plugin
        image: node:14
        command: 
        - 'sh'
        - '-c'
        args:
        - if ping -q -w1 -c1 google.com; then echo ONLINE; else echo OFFLINE && exit 0; fi; 
          cd /data;
<<<<<<< HEAD
          npm list node-red-contrib-modbus || npm install node-red-contrib-modbus;
          npm list node-red-contrib-edge-trigger || npm install node-red-contrib-edge-trigger;
          npm list node-red-contrib-opcua || npm install node-red-contrib-opcua;
          npm list node-red-contrib-s7 || npm install node-red-contrib-s7;
          npm list node-red-contrib-opc-da || npm install node-red-contrib-opc-da;
          npm list node-red-contrib-opcda-client || npm install node-red-contrib-opcda-client;
          npm list node-red-contrib-cron-plus || node-red-contrib-cron-plus;
=======
          {{ default "" .Values.nodered.pluginInstallLines | nindent 10}}
>>>>>>> aa58d79b
        volumeMounts:
        - name: {{ include "factorycube-edge.fullname" . }}-nodered-data
          mountPath: /data
      {{- end }}
      containers:
      - name: {{ include "factorycube-edge.fullname" . }}-nodered
        image: nodered/node-red:{{ .Values.nodered.tag }}
        ports:
        - containerPort: 1880
          name: nodered-ui
        livenessProbe:
          httpGet:
            path: /nodered
            port: 1880
        readinessProbe:
          httpGet:
            path: /nodered
            port: 1880
        securityContext:
          runAsUser: 1000
        volumeMounts:
        - name: {{ include "factorycube-edge.fullname" . }}-nodered-data
          mountPath: /data
        - name: {{ include "factorycube-edge.fullname" . }}-nodered-config
          mountPath: /data/settings.js
          subPath: nodered-config 
          readOnly: true  
        env:
        - name: TZ
          value: {{ .Values.nodered.timezone }}
      volumes:
      - name: {{ include "factorycube-edge.fullname" . }}-nodered-data
        persistentVolumeClaim:
          claimName: {{ include "factorycube-edge.fullname" . }}-nodered-claim
      - name: {{ include "factorycube-edge.fullname" . }}-nodered-flows 
        configMap:
          name: {{ include "factorycube-edge.fullname" . }}-nodered-flows 
      - name: {{ include "factorycube-edge.fullname" . }}-nodered-config 
        configMap:
          name: {{ include "factorycube-edge.fullname" . }}-nodered-config 

{{- end }}<|MERGE_RESOLUTION|>--- conflicted
+++ resolved
@@ -40,17 +40,7 @@
         args:
         - if ping -q -w1 -c1 google.com; then echo ONLINE; else echo OFFLINE && exit 0; fi; 
           cd /data;
-<<<<<<< HEAD
-          npm list node-red-contrib-modbus || npm install node-red-contrib-modbus;
-          npm list node-red-contrib-edge-trigger || npm install node-red-contrib-edge-trigger;
-          npm list node-red-contrib-opcua || npm install node-red-contrib-opcua;
-          npm list node-red-contrib-s7 || npm install node-red-contrib-s7;
-          npm list node-red-contrib-opc-da || npm install node-red-contrib-opc-da;
-          npm list node-red-contrib-opcda-client || npm install node-red-contrib-opcda-client;
-          npm list node-red-contrib-cron-plus || node-red-contrib-cron-plus;
-=======
           {{ default "" .Values.nodered.pluginInstallLines | nindent 10}}
->>>>>>> aa58d79b
         volumeMounts:
         - name: {{ include "factorycube-edge.fullname" . }}-nodered-data
           mountPath: /data
