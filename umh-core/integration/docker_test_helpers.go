--- conflicted
+++ resolved
@@ -465,32 +465,20 @@
 	}
 
 	// 6. Copy out ALL logs to a tmp dir (cia docker cp)
-<<<<<<< HEAD
-	// The path is not randomized, so we can easily find in the github actions
-=======
 	// The path is not randomized, so we can easily find in the GitHub Actions workflow
->>>>>>> 9aba546b
 	tmpDir := filepath.Join(getTmpDir(), "logs")
 
 	// If the dir exists, remove it
 	if _, err := os.Stat(tmpDir); err == nil {
 		os.RemoveAll(tmpDir)
 	}
-<<<<<<< HEAD
-
-=======
->>>>>>> 9aba546b
+  
 	// Create the dir
 	err = os.MkdirAll(tmpDir, 0o777)
 	if err != nil {
 		fmt.Printf("Failed to create tmp dir: %v\n", err)
 	} else {
-<<<<<<< HEAD
-		out, err = runDockerCommand("cp", "-r", "/data/logs", tmpDir)
-=======
-		containerName := getContainerName()
 		_, err = runDockerCommand("cp", containerName+":/data/logs", tmpDir)
->>>>>>> 9aba546b
 		if err != nil {
 			fmt.Printf("Failed to copy out logs: %v\n", err)
 		}
