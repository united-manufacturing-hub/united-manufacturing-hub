package main

import (
	"context"
	"database/sql"
	"fmt"
	"time"

	"github.com/heptiolabs/healthcheck"
	"github.com/lib/pq"
	_ "github.com/lib/pq"
	"github.com/omeid/pgerror"
	"github.com/united-manufacturing-hub/united-manufacturing-hub/internal"
	"go.uber.org/zap"
)

var db *sql.DB

var isDryRun bool

type processValue64 struct {
	TimestampMs int64
	DBassetID   int
	Value       float64
	ValueName   string
}

type countStruct struct {
	TimestampMs int64
	DBassetID   int
	Count       int
	Scrap       int
}

var processValue64Channel chan processValue64
var countStructChannel chan countStruct

// SetupDB setups the db and stores the handler in a global variable in database.go
func SetupDB(PQUser string, PQPassword string, PWDBName string, PQHost string, PQPort int, health healthcheck.Handler, sslmode string, dryRun string) {
	psqlInfo := fmt.Sprintf("host=%s port=%d user=%s "+"password=%s dbname=%s sslmode=%s", PQHost, PQPort, PQUser, PQPassword, PWDBName, sslmode)
	var err error
	db, err = sql.Open("postgres", psqlInfo)
	if err != nil {
		PQErrorHandling("sql.Open()", err)
	}

	if dryRun == "True" || dryRun == "true" {
		zap.S().Infof("Running in DRY_RUN mode. ALl statements will be rolled back and printed automatically")
		isDryRun = true
	} else {
		isDryRun = false
	}
	db.SetMaxOpenConns(20)
	// Healthcheck
	health.AddReadinessCheck("database", healthcheck.DatabasePingCheck(db, 1*time.Second))

	processValue64Channel = make(chan processValue64, 1000) //Buffer size of 1000
	countStructChannel = make(chan countStruct, 1000)       //Buffer size of 1000

	go storeProcessValue64BufferIntoDatabase()
	go storeCountBufferIntoDatabase()
}

// ShutdownDB closes all database connections
func ShutdownDB() {
	err := db.Close()
	if err != nil {
		panic(err)
	}
}

// PQErrorHandling logs and handles postgresql errors
func PQErrorHandling(sqlStatement string, err error) {

	if e := pgerror.UniqueViolation(err); e != nil {
		zap.S().Warnf("PostgreSQL failed: UniqueViolation", err, sqlStatement)
		return
	} else if e := pgerror.CheckViolation(err); e != nil {
		zap.S().Warnf("PostgreSQL failed: CheckViolation", err, sqlStatement)
		return
	}

	zap.S().Errorf("PostgreSQL failed.", err, sqlStatement)
	ShutdownApplicationGraceful()
}

func storeIntoTable(timestampMs int64, DBassetID int, tableName string, value int, columnName string) {
	zap.S().Debugf("storeIntoTable called", timestampMs, DBassetID, columnName, value)

	//https://stackoverflow.com/questions/23950025/how-to-write-bigint-timestamp-in-milliseconds-value-as-timestamp-in-postgresql

	ctx := context.Background()
	tx, err := db.BeginTx(ctx, nil)
	if err != nil {
		PQErrorHandling("db.BeginTx()", err)
	}

	// WARNING SQL INJECTION POSSIBLE
	sqlStatement := `
		INSERT INTO ` + tableName + `(timestamp, asset_id, ` + columnName + `) 
		VALUES (to_timestamp($1 / 1000.0),$2,$3) 
		ON CONFLICT DO NOTHING;`

	_, err = tx.ExecContext(ctx, sqlStatement, timestampMs, DBassetID, value)
	if err != nil {
		err2 := tx.Rollback()
		if err2 != nil {
			PQErrorHandling("tx.Rollback()", err2)
		}
		PQErrorHandling(sqlStatement, err)
	}

	// if dry run, print statement and rollback
	if isDryRun {
		zap.S().Debugf("PREPARED STATEMENT", sqlStatement)
		err = tx.Rollback()
		if err != nil {
			PQErrorHandling("tx.Rollback()", err)
		}
		return
	}

	err = tx.Commit()
	if err != nil {
		PQErrorHandling("tx.Commit()", err)
	}
}

// StoreIntoprocessValueTable stores a state into the database
func StoreIntoprocessValueTable(timestampMs int64, DBassetID int, value int, valueName string) {
	zap.S().Debugf("StoreIntoprocessValueTable called", timestampMs, DBassetID, value, valueName)

	ctx := context.Background()
	tx, err := db.BeginTx(ctx, nil)
	if err != nil {
		PQErrorHandling("db.BeginTx()", err)
	}

	sqlStatement := `
		INSERT INTO processValueTable (timestamp, asset_id, value, valuename) 
		VALUES (to_timestamp($1 / 1000.0),$2,$3,$4) 
		ON CONFLICT DO NOTHING;`

	_, err = tx.ExecContext(ctx, sqlStatement, timestampMs, DBassetID, value, valueName)
	if err != nil {
		err2 := tx.Rollback()
		if err2 != nil {
			PQErrorHandling("tx.Rollback()", err2)
		}
		PQErrorHandling(sqlStatement, err)
	}

	// if dry run, print statement and rollback
	if isDryRun {
		zap.S().Debugf("PREPARED STATEMENT", sqlStatement)
		err = tx.Rollback()
		if err != nil {
			PQErrorHandling("tx.Rollback()", err)
		}
		return
	}

	err = tx.Commit()
	if err != nil {
		PQErrorHandling("tx.Commit()", err)
	}
}

// StoreRecommendation stores a recommendation into the database
func StoreRecommendation(timestampMs int64, uid string, recommendationType int, enabled bool, recommendationValues string, recommendationTextEN string, recommendationTextDE string, recommendationDiagnoseTextDE string, recommendationDiagnoseTextEN string) {
	zap.S().Debugf("StoreRecommendation called", timestampMs, uid, recommendationType, enabled, recommendationValues)

	ctx := context.Background()
	tx, err := db.BeginTx(ctx, nil)
	if err != nil {
		PQErrorHandling("db.BeginTx()", err)
	}

	sqlStatement := `
		INSERT INTO recommendationTable (timestamp, uid, recommendationType, enabled, recommendationValues, recommendationTextEN, recommendationTextDE, diagnoseTextEN, diagnoseTextDE) 
		VALUES (to_timestamp($1 / 1000.0),$2,$3,$4,$5,$6,$7,$8,$9) 
		ON CONFLICT (uid) DO UPDATE 
		SET timestamp=to_timestamp($1 / 1000.0), uid=$2, recommendationType=$3, enabled=$4, recommendationValues=$5, recommendationTextEN=$6, recommendationTextDE=$7, diagnoseTextEN=$8, diagnoseTextDE=$9;`

	_, err = tx.ExecContext(ctx, sqlStatement, timestampMs, uid, recommendationType, enabled, recommendationValues, recommendationTextEN, recommendationTextDE, recommendationDiagnoseTextEN, recommendationDiagnoseTextDE)
	if err != nil {
		err2 := tx.Rollback()
		if err2 != nil {
			PQErrorHandling("tx.Rollback()", err2)
		}
		PQErrorHandling(sqlStatement, err)
	}

	// if dry run, print statement and rollback
	if isDryRun {
		zap.S().Debugf("PREPARED STATEMENT", sqlStatement)
		err = tx.Rollback()
		if err != nil {
			PQErrorHandling("tx.Rollback()", err)
		}
		return
	}

	err = tx.Commit()
	if err != nil {
		PQErrorHandling("tx.Commit()", err)
	}
}

// StoreIntoprocessValueTableFloat64 stores a state into the database
func StoreIntoprocessValueTableFloat64(timestampMs int64, DBassetID int, value float64, valueName string) {
	zap.S().Debugf("StoreIntoprocessValueTableFloat64 called", timestampMs, DBassetID, value, valueName)
	processValue := processValue64{
		TimestampMs: timestampMs,
		DBassetID:   DBassetID,
		Value:       value,
		ValueName:   valueName,
	}

	processValue64Channel <- processValue

	/*
		sqlStatement := `
			INSERT INTO processValueTable (timestamp, asset_id, value, valuename)
			VALUES (to_timestamp($1 / 1000.0),$2,$3,$4)
			ON CONFLICT DO NOTHING;`

		_, err := db.Exec(sqlStatement, timestampMs, DBassetID, value, valueName)
		if err != nil {
			zap.S().Errorf("INSERT failed", err, sqlStatement)
			panic(err)
		}
	*/
}

func getProcessValue64BufferAndStore() {
	txn, err := db.Begin()
	if err != nil {
		PQErrorHandling("db.Begin()", err)
	}

	stmt, err := txn.Prepare(pq.CopyIn("processvaluetable", "timestamp", "asset_id", "value", "valuename"))
	if err != nil {
		PQErrorHandling("pq.CopyIn()", err)
	}

	keepRunning := false
	for !keepRunning {
		select {
		case pt := <-processValue64Channel:

			timestamp := time.Unix(0, pt.TimestampMs*int64(1000000)).Format("2006-01-02T15:04:05.000Z")
			zap.S().Debugf("getProcessValue64BufferAndStore called", pt.TimestampMs, timestamp, pt.DBassetID, pt.Value, pt.ValueName)
			_, err = stmt.Exec(timestamp, pt.DBassetID, pt.Value, pt.ValueName)
			if err != nil {
				PQErrorHandling("stmt.Exec()", err)
			}
		default:
			keepRunning = true
			break
		}
	}

	_, err = stmt.Exec()
	if err != nil {
		PQErrorHandling("stmt.Exec()", err)
		return
	}

	err = stmt.Close()
	if err != nil {
		PQErrorHandling("stmt.Close()", err)
		return
	}

	// if dry run, print statement and rollback
	if isDryRun {
		zap.S().Debugf("PREPARED STATEMENT", "getProcessValue64BufferAndStore")
		err = txn.Rollback()
		if err != nil {
			PQErrorHandling("txn.Rollback()", err)
		}
		return
	}

	err = txn.Commit()
	if err != nil {
		PQErrorHandling("txn.Commit()", err)
	}

}

func storeProcessValue64BufferIntoDatabase() { //Send the buffer every second into database
	for range time.Tick(time.Duration(1) * time.Second) {
		getProcessValue64BufferAndStore()
		zap.S().Debugf("getProcessValue64BufferAndStore called")
	}
}

func getCountBufferAndStore() {
	txn, err := db.Begin()
	if err != nil {
		PQErrorHandling("db.Begin()", err)
	}

	stmt, err := txn.Prepare(pq.CopyIn("counttable", "timestamp", "asset_id", "count", "scrap"))
	if err != nil {
		PQErrorHandling("pq.CopyIn()", err)
	}

	keepRunning := false
	for !keepRunning {
		select {
		case pt := <-countStructChannel:

			timestamp := time.Unix(0, pt.TimestampMs*int64(1000000)).Format("2006-01-02T15:04:05.000Z")
			zap.S().Debugf("getCountBufferAndStore called", pt.TimestampMs, timestamp, pt.DBassetID, pt.Count, pt.Scrap)
			_, err = stmt.Exec(timestamp, pt.DBassetID, pt.Count, pt.Scrap)
			if err != nil {
				PQErrorHandling("stmt.Exec()", err)
			}
		default:
			keepRunning = true
			break
		}
	}

	_, err = stmt.Exec()
	if err != nil {
		PQErrorHandling("stmt.Exec()", err)
<<<<<<< HEAD
=======
		return
>>>>>>> 746e5ff6
	}

	err = stmt.Close()
	if err != nil {
		PQErrorHandling("stmt.Close()", err)
<<<<<<< HEAD
=======
		return
>>>>>>> 746e5ff6
	}

	// if dry run, print statement and rollback
	if isDryRun {
		zap.S().Debugf("PREPARED STATEMENT", "getCountBufferAndStore")
		err = txn.Rollback()
		if err != nil {
			PQErrorHandling("txn.Rollback()", err)
		}
		return
	}

	err = txn.Commit()
	if err != nil {
		PQErrorHandling("txn.Commit()", err)
	}

}

func storeCountBufferIntoDatabase() { //Send the buffer every second into database
	for range time.Tick(time.Duration(1) * time.Second) {
		getCountBufferAndStore()
		zap.S().Debugf("getCountBufferAndStore called")
	}
}

// StoreIntoStateTable stores a state into the database
func StoreIntoStateTable(timestampMs int64, DBassetID int, state int) {
	storeIntoTable(timestampMs, DBassetID, "stateTable", state, "state")
}

// StoreIntoCountTable stores a count into the database
func StoreIntoCountTable(timestampMs int64, DBassetID int, count int, scrap int) {
	zap.S().Debugf("StoreIntoCountTable called", timestampMs, DBassetID, count, scrap)

	countElement := countStruct{
		TimestampMs: timestampMs,
		DBassetID:   DBassetID,
		Count:       count,
		Scrap:       scrap,
	}

	countStructChannel <- countElement

	/*
		ctx := context.Background()
		tx, err := db.BeginTx(ctx, nil)
		if err != nil {
			PQErrorHandling("db.BeginTx()", err)
		}

		// WARNING SQL INJECTION POSSIBLE
		sqlStatement := `
			INSERT INTO counttable (timestamp, asset_id, count, scrap)
			VALUES (to_timestamp($1 / 1000.0),$2,$3, $4)
			ON CONFLICT DO NOTHING;`

		_, err = tx.ExecContext(ctx, sqlStatement, timestampMs, DBassetID, count, scrap)
		if err != nil {
			err2 := tx.Rollback()
			if err2 != nil {
				PQErrorHandling("tx.Rollback()", err2)
			}
			PQErrorHandling(sqlStatement, err)
		}

		// if dry run, print statement and rollback
		if isDryRun {
			zap.S().Debugf("PREPARED STATEMENT", sqlStatement)
			err = tx.Rollback()
			if err != nil {
				PQErrorHandling("tx.Rollback()", err)
			}
			return
		}

		err = tx.Commit()
		if err != nil {
			PQErrorHandling("tx.Commit()", err)
		}
	*/
}

// UpdateCountTableWithScrap updates the database to scrap products
func UpdateCountTableWithScrap(timestampMs int64, DBassetID int, scrap int) {
	zap.S().Debugf("UpdateCountTableWithScrap called", timestampMs, DBassetID, scrap)

	ctx := context.Background()
	tx, err := db.BeginTx(ctx, nil)
	if err != nil {
		PQErrorHandling("db.BeginTx()", err)
	}

	sqlStatement := `
		UPDATE counttable 
		SET scrap = count 
		WHERE (timestamp, asset_id) IN
			(SELECT timestamp, asset_id
			FROM (
				SELECT *, sum(count) OVER (ORDER BY timestamp DESC) AS running_total
				FROM countTable
				WHERE timestamp < $1 AND timestamp > ($1::TIMESTAMP - INTERVAL '1 DAY') AND asset_id = $2
			) t
			WHERE running_total <= $3)
		;
	`

	// TODO: # 125

	_, err = tx.ExecContext(ctx, sqlStatement, timestampMs, DBassetID, scrap)
	if err != nil {
		err2 := tx.Rollback()
		if err2 != nil {
			PQErrorHandling("tx.Rollback()", err2)
		}
		PQErrorHandling(sqlStatement, err)
	}

	// if dry run, print statement and rollback
	if isDryRun {
		zap.S().Debugf("PREPARED STATEMENT", sqlStatement)
		err = tx.Rollback()
		if err != nil {
			PQErrorHandling("tx.Rollback()", err)
		}
		return
	}

	err = tx.Commit()
	if err != nil {
		PQErrorHandling("tx.Commit()", err)
	}
}

// StoreIntoShiftTable stores a count into the database
func StoreIntoShiftTable(timestampMs int64, DBassetID int, timestampMsEnd int64) {
	zap.S().Debugf("StoreIntoShiftTable called", timestampMs, DBassetID, timestampMsEnd)

	ctx := context.Background()
	tx, err := db.BeginTx(ctx, nil)
	if err != nil {
		PQErrorHandling("db.BeginTx()", err)
	}

	sqlStatement := `
		INSERT INTO shiftTable (begin_timestamp, end_timestamp, asset_id, type) 
		VALUES (to_timestamp($1 / 1000.0),to_timestamp($2 / 1000.0),$3,$4) 
		ON CONFLICT (begin_timestamp, asset_id) DO UPDATE 
		SET begin_timestamp=to_timestamp($1 / 1000.0), end_timestamp=to_timestamp($2 / 1000.0), asset_id=$3, type=$4;`

	_, err = tx.ExecContext(ctx, sqlStatement, timestampMs, timestampMsEnd, DBassetID, 1) //type is always 1 for now (0 would be no shift)
	if err != nil {
		err2 := tx.Rollback()
		if err2 != nil {
			PQErrorHandling("tx.Rollback()", err2)
		}
		PQErrorHandling(sqlStatement, err)
	}

	// if dry run, print statement and rollback
	if isDryRun {
		zap.S().Debugf("PREPARED STATEMENT", sqlStatement)
		err = tx.Rollback()
		if err != nil {
			PQErrorHandling("tx.Rollback()", err)
		}
		return
	}

	err = tx.Commit()
	if err != nil {
		PQErrorHandling("tx.Commit()", err)
	}
}

// StoreIntoUniqueProductTable stores a unique product into the database
func StoreIntoUniqueProductTable(UID string, DBassetID int, timestampMsBegin int64, timestampMsEnd int64, productID string, isScrap bool, qualityClass string, stationID string) {
	zap.S().Debugf("StoreIntoUniqueProductTable called", UID, DBassetID, timestampMsBegin, timestampMsEnd, productID, isScrap, qualityClass, stationID)

	ctx := context.Background()
	tx, err := db.BeginTx(ctx, nil)
	if err != nil {
		PQErrorHandling("db.BeginTx()", err)
	}

	sqlStatement := `
		INSERT INTO uniqueProductTable (uid, asset_id, begin_timestamp_ms, end_timestamp_ms, product_id, is_scrap, quality_class, station_id) 
		VALUES ($1, $2, to_timestamp($3 / 1000.0),to_timestamp($4 / 1000.0),$5,$6,$7,$8) 
		ON CONFLICT DO NOTHING;`

	_, err = tx.ExecContext(ctx, sqlStatement, UID, DBassetID, timestampMsBegin, timestampMsEnd, productID, isScrap, qualityClass, stationID)
	if err != nil {
		err2 := tx.Rollback()
		if err2 != nil {
			PQErrorHandling("tx.Rollback()", err2)
		}
		PQErrorHandling(sqlStatement, err)
	}

	// if dry run, print statement and rollback
	if isDryRun {
		zap.S().Debugf("PREPARED STATEMENT", sqlStatement)
		err = tx.Rollback()
		if err != nil {
			PQErrorHandling("tx.Rollback()", err)
		}
		return
	}

	err = tx.Commit()
	if err != nil {
		PQErrorHandling("tx.Commit()", err)
	}
}

// UpdateUniqueProductTableWithScrap sets isScrap to true in the database
func UpdateUniqueProductTableWithScrap(UID string, DBassetID int) {
	zap.S().Debugf("UpdateUniqueProductTableWithScrap called", UID, DBassetID)

	ctx := context.Background()
	tx, err := db.BeginTx(ctx, nil)
	if err != nil {
		PQErrorHandling("db.BeginTx()", err)
	}

	sqlStatement := `UPDATE uniqueProductTable SET is_scrap = True WHERE uid = $1 AND asset_id = $2;`

	_, err = tx.ExecContext(ctx, sqlStatement, UID, DBassetID)
	if err != nil {
		err2 := tx.Rollback()
		if err2 != nil {
			PQErrorHandling("tx.Rollback()", err2)
		}
		PQErrorHandling(sqlStatement, err)
	}

	// if dry run, print statement and rollback
	if isDryRun {
		zap.S().Debugf("PREPARED STATEMENT", sqlStatement)
		err = tx.Rollback()
		if err != nil {
			PQErrorHandling("tx.Rollback()", err)
		}
		return
	}

	err = tx.Commit()
	if err != nil {
		PQErrorHandling("tx.Commit()", err)
	}
}

// StoreIntoProductTable stores a product into the database
func StoreIntoProductTable(DBassetID int, productName string, timePerUnitInSeconds float64) {
	zap.S().Debugf("StoreIntoProductTable called", DBassetID, productName, timePerUnitInSeconds)

	ctx := context.Background()
	tx, err := db.BeginTx(ctx, nil)
	if err != nil {
		PQErrorHandling("db.BeginTx()", err)
	}

	sqlStatement := `
		INSERT INTO productTable (asset_id, product_name, time_per_unit_in_seconds) 
		VALUES ($1, $2, $3) 
		ON CONFLICT DO NOTHING;`

	_, err = tx.ExecContext(ctx, sqlStatement, DBassetID, productName, timePerUnitInSeconds)
	if err != nil {
		err2 := tx.Rollback()
		if err2 != nil {
			PQErrorHandling("tx.Rollback()", err2)
		}
		PQErrorHandling(sqlStatement, err)
	}

	// if dry run, print statement and rollback
	if isDryRun {
		zap.S().Debugf("PREPARED STATEMENT", sqlStatement)
		err = tx.Rollback()
		if err != nil {
			PQErrorHandling("tx.Rollback()", err)
		}
		return
	}

	err = tx.Commit()
	if err != nil {
		PQErrorHandling("tx.Commit()", err)
	}
}

// StoreIntoOrderTable stores a order without begin and end timestap into the database
func StoreIntoOrderTable(orderName string, productID int, targetUnits int, DBassetID int) {
	zap.S().Debugf("StoreIntoOrderTable called", orderName, productID, targetUnits, DBassetID)

	ctx := context.Background()
	tx, err := db.BeginTx(ctx, nil)
	if err != nil {
		PQErrorHandling("db.BeginTx()", err)
	}

	sqlStatement := `
		INSERT INTO orderTable (order_name, product_id, target_units, asset_id) 
		VALUES ($1, $2, $3, $4) 
		ON CONFLICT DO NOTHING;`

	_, err = tx.ExecContext(ctx, sqlStatement, orderName, productID, targetUnits, DBassetID)
	if err != nil {
		err2 := tx.Rollback()
		if err2 != nil {
			PQErrorHandling("tx.Rollback()", err2)
		}
		PQErrorHandling(sqlStatement, err)
	}

	// if dry run, print statement and rollback
	if isDryRun {
		zap.S().Debugf("PREPARED STATEMENT", sqlStatement)
		err = tx.Rollback()
		if err != nil {
			PQErrorHandling("tx.Rollback()", err)
		}
		return
	}

	err = tx.Commit()
	if err != nil {
		PQErrorHandling("tx.Commit()", err)
	}
}

// UpdateBeginTimestampInOrderTable updates an order with a given beginTimestamp
func UpdateBeginTimestampInOrderTable(orderName string, beginTimestamp int64, DBassetID int) {
	zap.S().Debugf("UpdateBeginTimestampInOrderTable called", orderName, beginTimestamp, DBassetID)

	ctx := context.Background()
	tx, err := db.BeginTx(ctx, nil)
	if err != nil {
		PQErrorHandling("db.BeginTx()", err)
	}

	sqlStatement := `
		UPDATE orderTable 
		SET begin_timestamp = to_timestamp($1 / 1000.0) 
		WHERE order_name=$2 
			AND asset_id = $3;`

	_, err = tx.ExecContext(ctx, sqlStatement, beginTimestamp, orderName, DBassetID)
	if err != nil {
		err2 := tx.Rollback()
		if err2 != nil {
			PQErrorHandling("tx.Rollback()", err2)
		}
		PQErrorHandling(sqlStatement, err)
	}

	// if dry run, print statement and rollback
	if isDryRun {
		zap.S().Debugf("PREPARED STATEMENT", sqlStatement)
		err = tx.Rollback()
		if err != nil {
			PQErrorHandling("tx.Rollback()", err)
		}
		return
	}

	err = tx.Commit()
	if err != nil {
		PQErrorHandling("tx.Commit()", err)
	}
}

// UpdateEndTimestampInOrderTable an order with a given endTimestamp
func UpdateEndTimestampInOrderTable(orderName string, endTimestamp int64, DBassetID int) {
	zap.S().Debugf("UpdateEndTimestampInOrderTable called", orderName, endTimestamp, DBassetID)

	ctx := context.Background()
	tx, err := db.BeginTx(ctx, nil)
	if err != nil {
		PQErrorHandling("db.BeginTx()", err)
	}

	sqlStatement := `
		UPDATE orderTable 
		SET end_timestamp = to_timestamp($1 / 1000.0) 
		WHERE order_name=$2 
			AND asset_id = $3;`

	_, err = tx.ExecContext(ctx, sqlStatement, endTimestamp, orderName, DBassetID)
	if err != nil {
		err2 := tx.Rollback()
		if err2 != nil {
			PQErrorHandling("tx.Rollback()", err2)
		}
		PQErrorHandling(sqlStatement, err)
	}

	// if dry run, print statement and rollback
	if isDryRun {
		zap.S().Debugf("PREPARED STATEMENT", sqlStatement)
		err = tx.Rollback()
		if err != nil {
			PQErrorHandling("tx.Rollback()", err)
		}
		return
	}

	err = tx.Commit()
	if err != nil {
		PQErrorHandling("tx.Commit()", err)
	}
}

// StoreIntoMaintenancewActivitiesTable stores a new maintenance activity into the database
func StoreIntoMaintenancewActivitiesTable(timestampMs int64, componentID int, activityType int) {
	zap.S().Debugf("StoreIntoMaintenancewActivitiesTable called", timestampMs, componentID, activityType)

	ctx := context.Background()
	tx, err := db.BeginTx(ctx, nil)
	if err != nil {
		PQErrorHandling("db.BeginTx()", err)
	}

	sqlStatement := `
	INSERT INTO maintenanceactivities (component_id, activitytype, timestamp) 
	VALUES ($1, $2, to_timestamp($3 / 1000.0)) 
	ON CONFLICT DO NOTHING;`

	_, err = tx.ExecContext(ctx, sqlStatement, componentID, activityType, timestampMs)
	if err != nil {
		err2 := tx.Rollback()
		if err2 != nil {
			PQErrorHandling("tx.Rollback()", err2)
		}
		PQErrorHandling(sqlStatement, err)
	}

	// if dry run, print statement and rollback
	if isDryRun {
		zap.S().Debugf("PREPARED STATEMENT", sqlStatement)
		err = tx.Rollback()
		if err != nil {
			PQErrorHandling("tx.Rollback()", err)
		}
		return
	}

	err = tx.Commit()
	if err != nil {
		PQErrorHandling("tx.Commit()", err)
	}
}

// AddAssetIfNotExisting adds an asset to the db if it is not existing yet
func AddAssetIfNotExisting(assetID string, location string, customerID string) {

	// Get from cache if possible
	var cacheHit bool
	_, cacheHit = internal.GetAssetIDFromCache(customerID, location, assetID)
	if cacheHit { // data found
		zap.S().Debugf("GetAssetID cache hit")
		return
	}

	// Otherwise, add to table

	ctx := context.Background()
	tx, err := db.BeginTx(ctx, nil)
	if err != nil {
		PQErrorHandling("db.BeginTx()", err)
	}

	sqlStatement := `
		INSERT INTO assetTable(assetID, location, customer) 
		VALUES ($1,$2,$3) 
		ON CONFLICT DO NOTHING;`

	_, err = tx.ExecContext(ctx, sqlStatement, assetID, location, customerID)
	if err != nil {
		err2 := tx.Rollback()
		if err2 != nil {
			PQErrorHandling("tx.Rollback()", err2)
		}
		PQErrorHandling(sqlStatement, err)
	}

	// if dry run, print statement and rollback
	if isDryRun {
		zap.S().Debugf("PREPARED STATEMENT", sqlStatement)
		err = tx.Rollback()
		if err != nil {
			PQErrorHandling("tx.Rollback()", err)
		}
		return
	}

	err = tx.Commit()
	if err != nil {
		PQErrorHandling("tx.Commit()", err)
	}
}

// GetAssetID gets the assetID from the database
func GetAssetID(customerID string, location string, assetID string) (DBassetID int) {
	// Get from cache if possible
	var cacheHit bool
	DBassetID, cacheHit = internal.GetAssetIDFromCache(customerID, location, assetID)
	if cacheHit { // data found
		// zap.S().Debugf("GetAssetID cache hit")
		return
	}

	err := db.QueryRow("SELECT id FROM assetTable WHERE assetid=$1 AND location=$2 AND customer=$3;", assetID, location, customerID).Scan(&DBassetID)
	if err == sql.ErrNoRows {
		zap.S().Errorf("No Results Found")
	} else if err != nil {
		PQErrorHandling("GetAssetID db.QueryRow()", err)
	}

	// Store to cache if not yet existing
	go internal.StoreAssetIDToCache(customerID, location, assetID, DBassetID)
	zap.S().Debugf("Stored AssetID to cache")

	return
}

// GetProductID gets the productID for a asset and a productName from the database
func GetProductID(DBassetID int, productName string) (productID int, err error) {

	err = db.QueryRow("SELECT product_id FROM productTable WHERE asset_id=$1 AND product_name=$2;", DBassetID, productName).Scan(&productID)
	if err == sql.ErrNoRows {
		zap.S().Errorf("No Results Found", DBassetID, productName)
	} else if err != nil {
		PQErrorHandling("GetProductID db.QueryRow()", err)
	}

	return
}

// GetComponentID gets the componentID from the database
func GetComponentID(assetID int, componentName string) (componentID int) {

	err := db.QueryRow("SELECT id FROM componentTable WHERE asset_id=$1 AND componentName=$2;", assetID, componentName).Scan(&componentID)
	if err == sql.ErrNoRows {
		zap.S().Errorf("No Results Found")
	} else if err != nil {
		PQErrorHandling("GetComponentID() db.QueryRow()", err)
	}

	return
}<|MERGE_RESOLUTION|>--- conflicted
+++ resolved
@@ -328,19 +328,13 @@
 	_, err = stmt.Exec()
 	if err != nil {
 		PQErrorHandling("stmt.Exec()", err)
-<<<<<<< HEAD
-=======
-		return
->>>>>>> 746e5ff6
+		return
 	}
 
 	err = stmt.Close()
 	if err != nil {
 		PQErrorHandling("stmt.Close()", err)
-<<<<<<< HEAD
-=======
-		return
->>>>>>> 746e5ff6
+		return
 	}
 
 	// if dry run, print statement and rollback
