# Copyright 2025 UMH Systems GmbH
#
# Licensed under the Apache License, Version 2.0 (the "License");
# you may not use this file except in compliance with the License.
# You may obtain a copy of the License at
#
#     http://www.apache.org/licenses/LICENSE-2.0
#
# Unless required by applicable law or agreed to in writing, software
# distributed under the License is distributed on an "AS IS" BASIS,
# WITHOUT WARRANTIES OR CONDITIONS OF ANY KIND, either express or implied.
# See the License for the specific language governing permissions and
# limitations under the License.

# Copyright 2025 UMH Systems GmbH
#
# Licensed under the Apache License, Version 2.0 (the "License");
# you may not use this file except in compliance with the License.
# You may obtain a copy of the License at
#
#     http://www.apache.org/licenses/LICENSE-2.0
#
# Unless required by applicable law or agreed to in writing, software
# distributed under the License is distributed on an "AS IS" BASIS,
# WITHOUT WARRANTIES OR CONDITIONS OF ANY KIND, either express or implied.
# See the License for the specific language governing permissions and
# limitations under the License.

.PHONY: build run clean test

IMAGE_NAME = umh-core
TAG = latest

GINKGO_VERSION = v2.23.3
NILWAY_VERSION = latest
# Default to the architecture of the host
TARGETARCH := $(shell go env GOARCH)

# Default values for build arguments
S6_OVERLAY_VERSION = 3.2.0.2
BENTHOS_UMH_VERSION = 0.6.2
REDPANDA_VERSION = 24.3.8

# Note: Redpanda allocates 2GB of memory per core.
# Additionally 1.5GB (or 7% of the total memory, whichever is greater) are required to be available, after this allocation to make seastar happy.
# If you change this, you need to update the integration_test.go file.
MEMORY = 4096m
CPUS = 2

# Determine version based on git
VERSION ?= $(shell git describe --tags --always --dirty 2>/dev/null || echo "0.0.0-dev")

install:
	go install go.uber.org/nilaway/cmd/nilaway@$(NILWAY_VERSION)
	go install github.com/onsi/ginkgo/v2/ginkgo@$(GINKGO_VERSION)
	go install github.com/evilmartians/lefthook@latest

download-docker-binaries:
	@mkdir -p .docker-cache/s6-overlay .docker-cache/benthos .docker-cache/redpanda
	@echo "Downloading binaries with caching..."
	
	@# Check and update s6-overlay version
	@if [ ! -f .docker-cache/s6-overlay/version ] || [ "$$(cat .docker-cache/s6-overlay/version)" != "$(S6_OVERLAY_VERSION)" ]; then \
		rm -f .docker-cache/s6-overlay/*.tar.xz; \
		echo "$(S6_OVERLAY_VERSION)" > .docker-cache/s6-overlay/version; \
		wget -O .docker-cache/s6-overlay/s6-overlay-noarch.tar.xz "https://github.com/just-containers/s6-overlay/releases/download/v$(S6_OVERLAY_VERSION)/s6-overlay-noarch.tar.xz"; \
		wget -O .docker-cache/s6-overlay/syslogd-overlay-noarch.tar.xz "https://github.com/just-containers/s6-overlay/releases/download/v$(S6_OVERLAY_VERSION)/syslogd-overlay-noarch.tar.xz"; \
		wget -O .docker-cache/s6-overlay/s6-overlay-x86_64.tar.xz "https://github.com/just-containers/s6-overlay/releases/download/v$(S6_OVERLAY_VERSION)/s6-overlay-x86_64.tar.xz"; \
		wget -O .docker-cache/s6-overlay/s6-overlay-aarch64.tar.xz "https://github.com/just-containers/s6-overlay/releases/download/v$(S6_OVERLAY_VERSION)/s6-overlay-aarch64.tar.xz"; \
	fi
	
	@# Check and update Benthos version
	@if [ ! -f .docker-cache/benthos/version ] || [ "$$(cat .docker-cache/benthos/version)" != "$(BENTHOS_UMH_VERSION)" ]; then \
		rm -f .docker-cache/benthos/benthos-linux-*; \
		echo "$(BENTHOS_UMH_VERSION)" > .docker-cache/benthos/version; \
		wget -O .docker-cache/benthos/benthos-linux-amd64 "https://github.com/united-manufacturing-hub/benthos-umh/releases/download/v$(BENTHOS_UMH_VERSION)/benthos-linux-amd64"; \
		wget -O .docker-cache/benthos/benthos-linux-arm64 "https://github.com/united-manufacturing-hub/benthos-umh/releases/download/v$(BENTHOS_UMH_VERSION)/benthos-linux-arm64"; \
	fi
	
	@# Check and update Redpanda version
	@if [ ! -f .docker-cache/redpanda/version ] || [ "$$(cat .docker-cache/redpanda/version)" != "$(REDPANDA_VERSION)" ]; then \
		rm -rf .docker-cache/redpanda/redpanda-*.tar.gz .docker-cache/redpanda/amd64 .docker-cache/redpanda/arm64; \
		echo "$(REDPANDA_VERSION)" > .docker-cache/redpanda/version; \
		mkdir -p .docker-cache/redpanda/amd64 .docker-cache/redpanda/arm64; \
		echo "Pulling redpandadata/redpanda:$(REDPANDA_VERSION) for amd64..."; \
		docker pull --platform linux/amd64 redpandadata/redpanda:v$(REDPANDA_VERSION); \
		CONTAINER_AMD64=$$(docker create --platform linux/amd64 redpandadata/redpanda:v$(REDPANDA_VERSION)); \
		docker cp $$CONTAINER_AMD64:/opt/redpanda .docker-cache/redpanda/amd64/; \
		docker rm -v $$CONTAINER_AMD64; \
		echo "Pulling redpandadata/redpanda:$(REDPANDA_VERSION) for arm64..."; \
		docker pull --platform linux/arm64 redpandadata/redpanda:v$(REDPANDA_VERSION); \
		CONTAINER_ARM64=$$(docker create --platform linux/arm64 redpandadata/redpanda:v$(REDPANDA_VERSION)); \
		docker cp $$CONTAINER_ARM64:/opt/redpanda .docker-cache/redpanda/arm64/; \
		docker rm -v $$CONTAINER_ARM64; \
	fi
	
	@# Verify all required files exist
	@echo "Verifying downloaded files..."
	@for f in \
		.docker-cache/s6-overlay/s6-overlay-noarch.tar.xz \
		.docker-cache/s6-overlay/s6-overlay-x86_64.tar.xz \
		.docker-cache/s6-overlay/s6-overlay-aarch64.tar.xz \
		.docker-cache/s6-overlay/syslogd-overlay-noarch.tar.xz \
		.docker-cache/benthos/benthos-linux-amd64 \
		.docker-cache/benthos/benthos-linux-arm64; \
	do \
		if [ ! -f $$f ]; then \
			echo "Missing required file: $$f"; \
			rm -rf .docker-cache/redpanda; \
			rm -rf .docker-cache/benthos; \
			rm -rf .docker-cache/s6-overlay; \
			exit 1; \
		fi; \
	done
	
	@# Verify redpanda directories exist
	@if [ ! -d .docker-cache/redpanda/amd64/redpanda ] || [ ! -d .docker-cache/redpanda/arm64/redpanda ]; then \
		echo "Missing required Redpanda directories"; \
		rm -rf .docker-cache/redpanda; \
		rm -rf .docker-cache/benthos; \
		rm -rf .docker-cache/s6-overlay; \
		exit 1; \
	fi

	@# Ensure .docker-cache is in the .gitignore file
	@if ! grep -q ".docker-cache" .gitignore; then \
		echo ".docker-cache" >> .gitignore; \
	fi

	@echo "All required files are present and up to date"

build: download-docker-binaries
	docker buildx build \
		--platform linux/$(TARGETARCH) \
		--build-arg S6_OVERLAY_VERSION=$(S6_OVERLAY_VERSION) \
		--build-arg BENTHOS_UMH_VERSION=$(BENTHOS_UMH_VERSION) \
		--build-arg REDPANDA_VERSION=$(REDPANDA_VERSION) \
		--build-arg APP_VERSION=$(VERSION) \
		-t $(IMAGE_NAME):$(TAG) \
		-f Dockerfile .
<<<<<<< HEAD

# build-debug: launches delve inside the container.
# This allows you to use vscode's "Connect to umh-core" feature and use breakpoints, etc inside the container.
# To use this, modify one of the build-<type> targets to use this target instead of build.
build-debug: download-docker-binaries
	docker buildx build \
		--platform linux/$(TARGETARCH) \
		--build-arg S6_OVERLAY_VERSION=$(S6_OVERLAY_VERSION) \
		--build-arg BENTHOS_UMH_VERSION=$(BENTHOS_UMH_VERSION) \
		--build-arg REDPANDA_VERSION=$(REDPANDA_VERSION) \
		--build-arg APP_VERSION=$(VERSION) \
		--build-arg DEBUG=true \
		--progress=plain \
		-t $(IMAGE_NAME):$(TAG)-debug \
		-f Dockerfile .
=======
	
stop-all-containers:
	docker stop $(docker ps -a -q) || true
	docker rm $(docker ps -a -q) || true
>>>>>>> 690d7cb6

clean:
	docker stop $(IMAGE_NAME) || true
	docker rm $(IMAGE_NAME) || true
	docker rmi $(IMAGE_NAME):$(TAG) || true

# Clean up Docker build cache and unused objects for CI environments
cleanup-ci: clean stop-all-containers
	docker builder prune -f
	docker system prune -f --volumes

vet:
	go vet -tags=test ./...

nilaway:
	nilaway -include-pkgs="github.com/united-manufacturing-hub/united-manufacturing-hub/umh-core" -tags=test ./...

test: vet nilaway
	go test -v -tags=test ./...

unit-test: vet nilaway
	ginkgo -r -v --tags=test --label-filter='!integration' --fail-fast ./...


integration-test: stop-all-pods vet nilaway
	ginkgo -r -v --tags=test --label-filter='integration' --fail-fast ./...

# Manual tests that run specific test scenarios with their own lifecycle
# These tests require the test-manual build tag and run long-running performance tests
test-manual: stop-all-pods vet nilaway
	ginkgo -r -v --tags=testmanual --timeout=2h --fail-on-pending ./test/manual/...

# integration-test-ci: Runs integration tests in CI environments with proper version tagging
# - Injects VERSION via ldflags into AppVersion for proper error identification in Sentry
# - CI test failures SHOULD be reported to Sentry (unlike local dev failures)
# - Helps identify flaky tests by consistently tracking failures in CI pipelines
integration-test-ci: vet nilaway
	VERSION=$(VERSION) ginkgo -r -v --tags=test --label-filter='integration' --fail-fast -ldflags="-X 'github.com/united-manufacturing-hub/united-manufacturing-hub/umh-core/version.AppVersion=$(VERSION)'" ./...

update-go-dependencies:
	go get -u ./...
	go mod tidy
	go mod vendor

test-empty: clean build
	@mkdir -p $(PWD)/data
	@cp $(PWD)/examples/example-config-empty.yaml $(PWD)/data/config.yaml
	docker run \
		--name $(IMAGE_NAME) \
		-v $(PWD)/data:/data \
		-p 8081:8080 \
		--memory $(MEMORY) \
		--cpus $(CPUS) \
		$(IMAGE_NAME):$(TAG)

test-clean-install: clean build
	docker run \
		--name $(IMAGE_NAME) \
		-v $(PWD)/data:/data \
		-e API_URL=https://management.umh.app/api \
		-e RELEASE_CHANNEL=enterprise \
		--memory $(MEMORY) \
		--cpus $(CPUS) \
		$(IMAGE_NAME):$(TAG)

test-hello: clean build
	@mkdir -p $(PWD)/data
	@cp $(PWD)/examples/example-config.yaml $(PWD)/data/config.yaml
	docker run \
		--name $(IMAGE_NAME) \
		-v $(PWD)/data:/data \
		-p 8081:8080 \
		-p 4195:4195 \
		--memory $(MEMORY) \
		--cpus $(CPUS) \
		-e LOGGING_LEVEL=DEBUG \
		$(IMAGE_NAME):$(TAG)

test-comm: clean build
	@mkdir -p $(PWD)/data
	@cp $(PWD)/examples/example-config-comm.yaml $(PWD)/data/config.yaml
	docker run \
		--name $(IMAGE_NAME) \
		-v $(PWD)/data:/data \
		-p 8081:8080 \
		--memory $(MEMORY) \
		--cpus $(CPUS) \
		$(IMAGE_NAME):$(TAG)

test-broken: clean build
	@mkdir -p $(PWD)/data
	@cp $(PWD)/examples/example-config-broken.yaml $(PWD)/data/config.yaml
	docker run \
		--name $(IMAGE_NAME) \
		-v $(PWD)/data:/data \
		-p 8081:8080 \
		-p 4195:4195 \
		--memory $(MEMORY) \
		--cpus $(CPUS) \
		$(IMAGE_NAME):$(TAG)

test-benthos: clean build
	@mkdir -p $(PWD)/data
	@cp $(PWD)/examples/example-config-benthos-broken.yaml $(PWD)/data/config.yaml
	docker run \
		--name $(IMAGE_NAME) \
		-v $(PWD)/data:/data \
		-e LOGGING_LEVEL=DEBUG \
		-p 8081:8080 \
		-p 4195:4195 \
		--memory $(MEMORY) \
		--cpus $(CPUS) \
		$(IMAGE_NAME):$(TAG)

test-benthos-tmp: clean build
	docker run \
		--name $(IMAGE_NAME) \
		-v $(PWD)/examples/example-config-benthos.yaml:/data/config.yaml \
		-e LOGGING_LEVEL=DEBUG \
		-p 8081:8080 \
		-p 4195:4195 \
		--memory $(MEMORY) \
		--cpus $(CPUS) \
		$(IMAGE_NAME):$(TAG)


test-redpanda: clean build
	@mkdir -p $(PWD)/data
	@cp $(PWD)/examples/example-config-redpanda.yaml $(PWD)/data/config.yaml
	docker run \
		--name $(IMAGE_NAME) \
		-v $(PWD)/data:/data \
		-e LOGGING_LEVEL=DEBUG \
		-p 8081:8080 \
		--memory $(MEMORY) \
		--cpus $(CPUS) \
		$(IMAGE_NAME):$(TAG)

test-dfc: clean build
	@mkdir -p $(PWD)/data
	@cp $(PWD)/examples/example-config-dataflow.yaml $(PWD)/data/config.yaml
	docker run \
		--name $(IMAGE_NAME) \
		-v $(PWD)/data:/data \
		-e LOGGING_LEVEL=DEBUG \
		--memory $(MEMORY) \
		--cpus $(CPUS) \
		$(IMAGE_NAME):$(TAG)

test-debug: clean build-debug
	@mkdir -p $(PWD)/data
	@cp $(PWD)/examples/example-config-benthos-broken.yaml $(PWD)/data/config.yaml
	docker run \
		--name $(IMAGE_NAME) \
		-v $(PWD)/data:/data \
		-p 8081:8080 \
		-p 4195:4195 \
		-p 40000:40000 \
		--memory $(MEMORY) \
		--cpus $(CPUS) \
		-e LOGGING_LEVEL=DEBUG \
		$(IMAGE_NAME):$(TAG)-debug

pod-shell:
	docker exec -it $(IMAGE_NAME) /bin/bash

stop-all-pods:
	# Stops all pods starting with $(IMAGE_NAME)
	docker ps -q --filter "name=$(IMAGE_NAME)*" | xargs -r docker stop
	# Remove all pods starting with $(IMAGE_NAME) (also show stopped pods)
	docker ps -a -q --filter "name=$(IMAGE_NAME)*" | xargs -r docker rm<|MERGE_RESOLUTION|>--- conflicted
+++ resolved
@@ -138,8 +138,6 @@
 		--build-arg APP_VERSION=$(VERSION) \
 		-t $(IMAGE_NAME):$(TAG) \
 		-f Dockerfile .
-<<<<<<< HEAD
-
 # build-debug: launches delve inside the container.
 # This allows you to use vscode's "Connect to umh-core" feature and use breakpoints, etc inside the container.
 # To use this, modify one of the build-<type> targets to use this target instead of build.
@@ -154,12 +152,10 @@
 		--progress=plain \
 		-t $(IMAGE_NAME):$(TAG)-debug \
 		-f Dockerfile .
-=======
-	
+    
 stop-all-containers:
 	docker stop $(docker ps -a -q) || true
 	docker rm $(docker ps -a -q) || true
->>>>>>> 690d7cb6
 
 clean:
 	docker stop $(IMAGE_NAME) || true
