--- conflicted
+++ resolved
@@ -38,7 +38,6 @@
 }
 
 type prefixRegistry struct {
-<<<<<<< HEAD
 	AddMaintenanceActivity string
 	AddOrder               string
 	AddParentToChild       string
@@ -47,7 +46,7 @@
 	Count                  string
 	DeleteShift            string
 	EndOrder               string
-	ModifyProducesPieces   string
+	ModifyProducedPieces   string
 	ModifyState            string
 	ProcessValue           string
 	ProcessValueFloat64    string
@@ -60,28 +59,4 @@
 	State                  string
 	UniqueProduct          string
 	ScrapUniqueProduct     string
-=======
-	AddMaintenanceActivity                string
-	AddOrder                              string
-	AddParentToChild                      string
-	AddProduct                            string
-	AddShift                              string
-	Count                                 string
-	DeleteShiftByAssetIdAndBeginTimestamp string
-	DeleteShiftById                       string
-	EndOrder                              string
-	ModifyProducedPieces                  string
-	ModifyState                           string
-	ProcessValue                          string
-	ProcessValueFloat64                   string
-	ProcessValueString                    string
-	ProductTag                            string
-	ProductTagString                      string
-	Recommendation                        string
-	ScrapCount                            string
-	StartOrder                            string
-	State                                 string
-	UniqueProduct                         string
-	ScrapUniqueProduct                    string
->>>>>>> 2b16ae53
 }