--- conflicted
+++ resolved
@@ -9,9 +9,5 @@
 | API\_URL         | https://management.umh.app/api, https://staging.management.umh.app/api | Management Console API endpoint. Use staging for testing environments |
 | RELEASE\_CHANNEL | enterprise, stable, nightly                                            | Auto-update channel. Enterprise = most stable, nightly = latest features |
 | ALLOW\_INSECURE\_TLS | true, false                                                        | Skip TLS certificate verification. Use for corporate firewalls with MITM proxies |
-<<<<<<< HEAD
-| LOCATION\_<0-6>  | (string values)                                                        | Sets Agent location hierarchy levels 0-6. Example: LOCATION_0=factory, LOCATION_1=line1 |
 | S6\_PERSIST\_DIRECTORY | true/1/TRUE/True, (unset/false/other)                           | Controls S6 service directory persistence. Truthy values (true, 1, TRUE, etc.) = /data/services (persist across container restarts for debugging). Default/false = /tmp/umh-core-services (cleared on container restart for fresh state) |
-=======
 | LOCATION\_<0-6>  | (string values)                                                        | Sets Agent location path levels 0-6. Example: LOCATION_0=factory, LOCATION_1=line1 |
->>>>>>> 761887ab
