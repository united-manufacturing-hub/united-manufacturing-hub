// Copyright 2025 UMH Systems GmbH
//
// Licensed under the Apache License, Version 2.0 (the "License");
// you may not use this file except in compliance with the License.
// You may obtain a copy of the License at
//
//     http://www.apache.org/licenses/LICENSE-2.0
//
// Unless required by applicable law or agreed to in writing, software
// distributed under the License is distributed on an "AS IS" BASIS,
// WITHOUT WARRANTIES OR CONDITIONS OF ANY KIND, either express or implied.
// See the License for the specific language governing permissions and
// limitations under the License.

package actions_test

import (
	"errors"
	"time"

	"github.com/google/uuid"
	. "github.com/onsi/ginkgo/v2"
	. "github.com/onsi/gomega"
	"github.com/united-manufacturing-hub/united-manufacturing-hub/umh-core/pkg/communicator/actions"
	"github.com/united-manufacturing-hub/united-manufacturing-hub/umh-core/pkg/communicator/pkg/encoding"
	"github.com/united-manufacturing-hub/united-manufacturing-hub/umh-core/pkg/config"
	"github.com/united-manufacturing-hub/united-manufacturing-hub/umh-core/pkg/models"
)

// DeployDataflowComponent tests verify the behavior of the DeployDataflowComponentAction.
// This test suite ensures the action correctly handles different component types,
// validates configuration, and properly deploys valid components to the system.
// It tests both the success path and various error conditions.
var _ = Describe("DeployDataflowComponent", func() {
	// Variables used across tests
	var (
		action          *actions.DeployDataflowComponentAction
		userEmail       string
		actionUUID      uuid.UUID
		instanceUUID    uuid.UUID
		outboundChannel chan *models.UMHMessage
		mockConfig      *config.MockConfigManager
		stateMocker     *actions.StateMocker
	)

	// Setup before each test
	BeforeEach(func() {
		// Initialize test variables
		userEmail = "test@example.com"
		actionUUID = uuid.New()
		instanceUUID = uuid.New()
		outboundChannel = make(chan *models.UMHMessage, 10) // Buffer to prevent blocking

		// Create initial config
		initialConfig := config.FullConfig{
			Agent: config.AgentConfig{
				MetricsPort: 8080,
				CommunicatorConfig: config.CommunicatorConfig{
					APIURL:    "https://example.com",
					AuthToken: "test-token",
				},
				ReleaseChannel: config.ReleaseChannelStable,
			},
			DataFlow: []config.DataFlowComponentConfig{},
		}

		mockConfig = config.NewMockConfigManager().WithConfig(initialConfig)
<<<<<<< HEAD

		// Startup the state mocker and get the mock snapshot
		stateMocker = actions.NewStateMocker(mockConfig)
		stateMocker.UpdateDfcState()
		mockSnapshot := stateMocker.GetSystemState()
		systemMu := stateMocker.GetMutex()

		action = actions.NewDeployDataflowComponentAction(userEmail, actionUUID, instanceUUID, outboundChannel, mockConfig, mockSnapshot, systemMu)
=======
		action = actions.NewDeployDataflowComponentAction(userEmail, actionUUID, instanceUUID, outboundChannel, mockConfig, nil)
>>>>>>> 47b7dd7d
	})

	// Cleanup after each test
	AfterEach(func() {
		// Drain the outbound channel to prevent goroutine leaks
		for len(outboundChannel) > 0 {
			<-outboundChannel
		}
		close(outboundChannel)
	})

	Describe("Parse", func() {
		It("should parse valid custom dataflow component payload", func() {
			// Valid payload with complete custom dataflow component information
			payload := map[string]interface{}{
				"name": "test-component",
				"meta": map[string]interface{}{
					"type": "custom",
				},
				"ignoreHealthCheck": false,
				"payload": map[string]interface{}{
					"customDataFlowComponent": map[string]interface{}{
						"inputs": map[string]interface{}{
							"type": "yaml",
							"data": "input: something\nformat: json",
						},
						"outputs": map[string]interface{}{
							"type": "yaml",
							"data": "output: something\nformat: json",
						},
						"pipeline": map[string]interface{}{
							"processors": map[string]interface{}{
								"proc1": map[string]interface{}{
									"type": "yaml",
									"data": "type: mapping\nprocs: []",
								},
							},
						},
					},
				},
			}

			// Call Parse method
			err := action.Parse(payload)
			Expect(err).NotTo(HaveOccurred())
		})

		It("should parse valid custom dataflow component payload with inject data", func() {
			// Valid payload with complete custom dataflow component information including inject data
			payload := map[string]interface{}{
				"name": "test-component-with-inject",
				"meta": map[string]interface{}{
					"type": "custom",
				},
				"ignoreHealthCheck": false,
				"payload": map[string]interface{}{
					"customDataFlowComponent": map[string]interface{}{
						"inputs": map[string]interface{}{
							"type": "yaml",
							"data": "input: something\nformat: json",
						},
						"outputs": map[string]interface{}{
							"type": "yaml",
							"data": "output: something\nformat: json",
						},
						"inject": map[string]interface{}{
							"type": "yaml",
							"data": "cache_resources:\n- label: my_cache\n  memory: {}\nrate_limit_resources:\n- label: limiter\n  local: {}\nbuffer:\n  memory: {}\n",
						},
						"pipeline": map[string]interface{}{
							"processors": map[string]interface{}{
								"proc1": map[string]interface{}{
									"type": "yaml",
									"data": "type: mapping\nprocs: []",
								},
							},
						},
					},
				},
			}

			// Call Parse method
			err := action.Parse(payload)
			Expect(err).NotTo(HaveOccurred())
			Expect(action.GetParsedPayload().Inject.Data).To(Equal("cache_resources:\n- label: my_cache\n  memory: {}\nrate_limit_resources:\n- label: limiter\n  local: {}\nbuffer:\n  memory: {}\n"))

		})

		It("should return error for invalid YAML in inject data", func() {
			// Payload with invalid YAML in inject data
			payload := map[string]interface{}{
				"name": "test-component-with-bad-inject",
				"meta": map[string]interface{}{
					"type": "custom",
				},
				"ignoreHealthCheck": false,
				"payload": map[string]interface{}{
					"customDataFlowComponent": map[string]interface{}{
						"inputs": map[string]interface{}{
							"type": "yaml",
							"data": "input: something\nformat: json",
						},
						"outputs": map[string]interface{}{
							"type": "yaml",
							"data": "output: something\nformat: json",
						},
						"inject": map[string]interface{}{
							"type": "yaml",
							"data": "cache_resources: [test: {missing: bracket}", // This is truly invalid YAML syntax
						},
						"pipeline": map[string]interface{}{
							"processors": map[string]interface{}{
								"proc1": map[string]interface{}{
									"type": "yaml",
									"data": "type: mapping\nprocs: []",
								},
							},
						},
					},
				},
			}

			err := action.Parse(payload)
			Expect(err).NotTo(HaveOccurred())

			// Call Validate method - this should fail
			err = action.Validate()
			Expect(err).To(HaveOccurred())
			Expect(err.Error()).To(ContainSubstring("inject.data is not valid YAML"))
		})

		It("should return error for missing name", func() {
			// Payload with missing required name field
			payload := map[string]interface{}{
				"meta": map[string]interface{}{
					"type": "custom",
				},
				"payload": map[string]interface{}{
					"customDataFlowComponent": map[string]interface{}{
						"inputs": map[string]interface{}{
							"type": "yaml",
							"data": "input: something\nformat: json",
						},
						"outputs": map[string]interface{}{
							"type": "yaml",
							"data": "output: something\nformat: json",
						},
					},
				},
			}

			// Call Parse method
			err := action.Parse(payload)
			Expect(err).To(HaveOccurred())
			Expect(err.Error()).To(ContainSubstring("missing required field Name"))
		})

		It("should return error for missing meta type", func() {
			// Payload with missing meta.type field
			payload := map[string]interface{}{
				"name": "test-component",
				"meta": map[string]interface{}{},
				"payload": map[string]interface{}{
					"customDataFlowComponent": map[string]interface{}{
						"inputs": map[string]interface{}{
							"type": "yaml",
							"data": "input: something\nformat: json",
						},
						"outputs": map[string]interface{}{
							"type": "yaml",
							"data": "output: something\nformat: json",
						},
					},
				},
			}

			// Call Parse method
			err := action.Parse(payload)
			Expect(err).To(HaveOccurred())
			Expect(err.Error()).To(ContainSubstring("missing required field Meta.Type"))
		})

		It("should return error for unsupported component type", func() {
			// Payload with unsupported meta.type
			payload := map[string]interface{}{
				"name": "test-component",
				"meta": map[string]interface{}{
					"type": "unsupported-type",
				},
				"payload": map[string]interface{}{},
			}

			// Call Parse method
			err := action.Parse(payload)
			Expect(err).To(HaveOccurred())
			Expect(err.Error()).To(ContainSubstring("unsupported component type"))
		})

		It("should return error for missing customDataFlowComponent", func() {
			// Payload with missing customDataFlowComponent in custom type
			payload := map[string]interface{}{
				"name": "test-component",
				"meta": map[string]interface{}{
					"type": "custom",
				},
				"payload": map[string]interface{}{
					// Missing customDataFlowComponent
				},
			}

			// Call Parse method
			err := action.Parse(payload)
			Expect(err).To(HaveOccurred())
			Expect(err.Error()).To(ContainSubstring("missing customDataFlowComponent in payload"))
		})

		It("should return error for missing inputs", func() {
			// Payload with missing inputs in customDataFlowComponent
			payload := map[string]interface{}{
				"name": "test-component",
				"meta": map[string]interface{}{
					"type": "custom",
				},
				"payload": map[string]interface{}{
					"customDataFlowComponent": map[string]interface{}{
						// Missing inputs
						"outputs": map[string]interface{}{
							"type": "yaml",
							"data": "output: something\nformat: json",
						},
						"pipeline": map[string]interface{}{
							"processors": map[string]interface{}{
								"proc1": map[string]interface{}{
									"type": "yaml",
									"data": "type: mapping\nprocs: []",
								},
							},
						},
					},
				},
			}

			// Call Parse method
			err := action.Parse(payload)
			Expect(err).To(HaveOccurred())
			Expect(err.Error()).To(ContainSubstring("missing required field inputs"))
		})

		It("should return error for missing pipeline.processors", func() {
			// Payload with missing pipeline.processors in customDataFlowComponent
			payload := map[string]interface{}{
				"name": "test-component",
				"meta": map[string]interface{}{
					"type": "custom",
				},
				"payload": map[string]interface{}{
					"customDataFlowComponent": map[string]interface{}{
						"inputs": map[string]interface{}{
							"type": "yaml",
							"data": "input: something\nformat: json",
						},
						"outputs": map[string]interface{}{
							"type": "yaml",
							"data": "output: something\nformat: json",
						},
						"pipeline": map[string]interface{}{
							// Missing processors
						},
					},
				},
			}

			// Call Parse method - this should now succeed with structural parsing
			err := action.Parse(payload)
			Expect(err).NotTo(HaveOccurred())

			// Call Validate method - this should fail with field validation
			err = action.Validate()
			Expect(err).To(HaveOccurred())
			Expect(err.Error()).To(ContainSubstring("missing required field pipeline.processors"))
		})

		It("should reject flattened payload structure without customDataFlowComponent", func() {
			// Payload with flattened structure (incorrect format)
			payload := map[string]interface{}{
				"name": "test-component",
				"meta": map[string]interface{}{
					"type": "custom",
				},
				"payload": map[string]interface{}{
					// Direct inputs without customDataFlowComponent wrapper
					"inputs": map[string]interface{}{
						"type": "yaml",
						"data": "input: something\nformat: json",
					},
					"outputs": map[string]interface{}{
						"type": "yaml",
						"data": "output: something\nformat: json",
					},
					"pipeline": map[string]interface{}{
						"processors": map[string]interface{}{
							"proc1": map[string]interface{}{
								"type": "yaml",
								"data": "type: mapping\nprocs: []",
							},
						},
					},
				},
			}

			// Call Parse method - should fail with appropriate error
			err := action.Parse(payload)
			Expect(err).To(HaveOccurred())
			Expect(err.Error()).To(ContainSubstring("missing customDataFlowComponent in payload"))
		})
	})

	Describe("Validate", func() {
		It("should pass validation after valid parse", func() {
			// First parse valid data
			payload := map[string]interface{}{
				"name": "test-component",
				"meta": map[string]interface{}{
					"type": "custom",
				},
				"ignoreHealthCheck": false,
				"payload": map[string]interface{}{
					"customDataFlowComponent": map[string]interface{}{
						"inputs": map[string]interface{}{
							"type": "yaml",
							"data": "input: something\nformat: json",
						},
						"outputs": map[string]interface{}{
							"type": "yaml",
							"data": "output: something\nformat: json",
						},
						"pipeline": map[string]interface{}{
							"processors": map[string]interface{}{
								"proc1": map[string]interface{}{
									"type": "yaml",
									"data": "type: mapping\nprocs: []",
								},
							},
						},
					},
				},
			}

			err := action.Parse(payload)
			Expect(err).NotTo(HaveOccurred())

			// Then validate
			err = action.Validate()
			Expect(err).NotTo(HaveOccurred())
		})
	})

	Describe("Execute", func() {
		It("should add dataflow component to configuration successfully", func() {
			// Setup - parse valid payload first
			payload := map[string]interface{}{
				"name": "test-component",
				"meta": map[string]interface{}{
					"type": "custom",
				},
				"ignoreHealthCheck": false,
				"payload": map[string]interface{}{
					"customDataFlowComponent": map[string]interface{}{
						"inputs": map[string]interface{}{
							"type": "yaml",
							"data": "input: something\nformat: json",
						},
						"outputs": map[string]interface{}{
							"type": "yaml",
							"data": "output: something\nformat: json",
						},
						"pipeline": map[string]interface{}{
							"processors": map[string]interface{}{
								"proc1": map[string]interface{}{
									"type": "yaml",
									"data": "type: mapping\nprocs: []",
								},
							},
						},
					},
				},
			}

			err := action.Parse(payload)
			Expect(err).NotTo(HaveOccurred())

			// Reset tracking for this test
			mockConfig.ResetCalls()

			// ------------------------------------------------------------------------------------------------
			// Now, we test the action execution with the state mocker
			// The action has a pointer to the config manager and the system state
			// During the execution of the action, it will modify the config via an atomic operation
			// The state mocker has access to the same config manager. Also, the system state is shared
			// between the action and the state mocker.
			// The stateMocker.Start() starts the state mocker in a separate goroutine in which it continuously
			// updates the system state according to the config.
			// ------------------------------------------------------------------------------------------------

			// start the state mocker
			err = stateMocker.Start()
			Expect(err).NotTo(HaveOccurred())

			// Execute the action
			result, metadata, err := action.Execute()
			Expect(err).NotTo(HaveOccurred())
			Expect(result).To(ContainSubstring("Successfully deployed dataflow component"))
			Expect(metadata).To(BeNil())

			// Stop the state mocker
			stateMocker.Stop()

			// Only expect the Confirmed message in the channel
			// Success message is sent by HandleActionMessage, not by Execute
			var messages []*models.UMHMessage
			for i := 0; i < 1; i++ {
				select {
				case msg := <-outboundChannel:
					messages = append(messages, msg)
				case <-time.After(100 * time.Millisecond):
					Fail("Timed out waiting for message")
				}
			}
			Expect(messages).To(HaveLen(1))

			// Verify AtomicAddDataflowcomponent was called
			Expect(mockConfig.AddDataflowcomponentCalled).To(BeTrue())

			// Verify expected configuration changes
			Expect(mockConfig.Config.DataFlow).To(HaveLen(1))
			Expect(mockConfig.Config.DataFlow[0].Name).To(Equal("test-component"))
			Expect(mockConfig.Config.DataFlow[0].DesiredFSMState).To(Equal("active"))
		})

		It("should handle AtomicAddDataflowcomponent failure", func() {
			// Set up mock to fail on AtomicAddDataflowcomponent
			mockConfig.WithAddDataflowcomponentError(errors.New("mock add dataflow component failure"))

			// Parse with valid payload
			payload := map[string]interface{}{
				"name": "test-component",
				"meta": map[string]interface{}{
					"type": "custom",
				},
				"ignoreHealthCheck": false,
				"payload": map[string]interface{}{
					"customDataFlowComponent": map[string]interface{}{
						"inputs": map[string]interface{}{
							"type": "yaml",
							"data": "input: something\nformat: json",
						},
						"outputs": map[string]interface{}{
							"type": "yaml",
							"data": "output: something\nformat: json",
						},
						"pipeline": map[string]interface{}{
							"processors": map[string]interface{}{
								"proc1": map[string]interface{}{
									"type": "yaml",
									"data": "type: mapping\nprocs: []",
								},
							},
						},
					},
				},
			}

			err := action.Parse(payload)
			Expect(err).NotTo(HaveOccurred())

			// Start the state mocker
			err = stateMocker.Start()
			Expect(err).NotTo(HaveOccurred())

			// Execute the action - should fail
			result, metadata, err := action.Execute()
			Expect(err).To(HaveOccurred())
			Expect(err.Error()).To(ContainSubstring("Failed to add dataflow component: mock add dataflow component failure"))
			Expect(result).To(BeNil())
			Expect(metadata).To(BeNil())

			// Stop the state mocker
			stateMocker.Stop()

			// Expect Confirmed and Failure messages
			var messages []*models.UMHMessage
			for i := 0; i < 2; i++ {
				select {
				case msg := <-outboundChannel:
					messages = append(messages, msg)
				case <-time.After(100 * time.Millisecond):
					Fail("Timed out waiting for message")
				}
			}
			Expect(messages).To(HaveLen(2))

			// Verify the failure message content
			decodedMessage, err := encoding.DecodeMessageFromUMHInstanceToUser(messages[1].Content)
			Expect(err).NotTo(HaveOccurred())

			// Extract the ActionReplyPayload from the decoded message
			actionReplyPayload, ok := decodedMessage.Payload.(map[string]interface{})
			Expect(ok).To(BeTrue(), "Failed to cast Payload to map[string]interface{}")

			actionReplyPayloadStr, ok := actionReplyPayload["actionReplyPayload"].(string)
			Expect(ok).To(BeTrue(), "Failed to extract actionReplyPayload as string")
			Expect(actionReplyPayloadStr).To(ContainSubstring("Adding dataflow component 'test-component' to configuration.."))
		})

		It("should process inject data with cache resources, rate limit resources, and buffer", func() {
			// Setup - parse valid payload with inject data
			payload := map[string]interface{}{
				"name": "test-component-with-inject",
				"meta": map[string]interface{}{
					"type": "custom",
				},
				"ignoreHealthCheck": false,
				"payload": map[string]interface{}{
					"customDataFlowComponent": map[string]interface{}{
						"inputs": map[string]interface{}{
							"type": "yaml",
							"data": "input: something\nformat: json",
						},
						"outputs": map[string]interface{}{
							"type": "yaml",
							"data": "output: something\nformat: json",
						},
						"inject": map[string]interface{}{
							"type": "yaml",
							"data": `cache_resources:
- label: my_cache
  memory: {}
rate_limit_resources:
- label: limiter
  local: {}
buffer:
  memory: {}`,
						},
						"pipeline": map[string]interface{}{
							"processors": map[string]interface{}{
								"proc1": map[string]interface{}{
									"type": "yaml",
									"data": "type: mapping\nprocs: []",
								},
							},
						},
					},
				},
			}

			err := action.Parse(payload)
			Expect(err).NotTo(HaveOccurred())

			// Reset tracking for this test
			mockConfig.ResetCalls()

			// start the state mocker
			err = stateMocker.Start()
			Expect(err).NotTo(HaveOccurred())

			// Execute the action
			result, metadata, err := action.Execute()
			Expect(err).NotTo(HaveOccurred())
			Expect(result).To(ContainSubstring("Successfully deployed dataflow component: test-component-with-inject"))
			Expect(metadata).To(BeNil())

			// Stop the state mocker
			stateMocker.Stop()

			// Only expect the Confirmed message in the channel
			// Success message is sent by HandleActionMessage, not by Execute
			var messages []*models.UMHMessage
			for i := 0; i < 1; i++ {
				select {
				case msg := <-outboundChannel:
					messages = append(messages, msg)
				case <-time.After(100 * time.Millisecond):
					Fail("Timed out waiting for message")
				}
			}
			Expect(messages).To(HaveLen(1))

			// Verify AtomicAddDataflowcomponent was called
			Expect(mockConfig.AddDataflowcomponentCalled).To(BeTrue())

			// Verify the component was added with correct configuration
			Expect(mockConfig.Config.DataFlow).To(HaveLen(1))
			Expect(mockConfig.Config.DataFlow[0].Name).To(Equal("test-component-with-inject"))
			Expect(mockConfig.Config.DataFlow[0].DesiredFSMState).To(Equal("active"))

			// Verify inject configuration was properly processed
			Expect(mockConfig.Config.DataFlow[0].DataFlowComponentServiceConfig.BenthosConfig.CacheResources).To(HaveLen(1))
			Expect(mockConfig.Config.DataFlow[0].DataFlowComponentServiceConfig.BenthosConfig.CacheResources[0]["label"]).To(Equal("my_cache"))
			Expect(mockConfig.Config.DataFlow[0].DataFlowComponentServiceConfig.BenthosConfig.RateLimitResources).To(HaveLen(1))
			Expect(mockConfig.Config.DataFlow[0].DataFlowComponentServiceConfig.BenthosConfig.RateLimitResources[0]["label"]).To(Equal("limiter"))
			Expect(mockConfig.Config.DataFlow[0].DataFlowComponentServiceConfig.BenthosConfig.Buffer).To(HaveLen(1))
			Expect(mockConfig.Config.DataFlow[0].DataFlowComponentServiceConfig.BenthosConfig.Buffer["memory"]).To(Equal(map[string]interface{}{}))
		})
	})
})<|MERGE_RESOLUTION|>--- conflicted
+++ resolved
@@ -65,18 +65,13 @@
 		}
 
 		mockConfig = config.NewMockConfigManager().WithConfig(initialConfig)
-<<<<<<< HEAD
 
 		// Startup the state mocker and get the mock snapshot
 		stateMocker = actions.NewStateMocker(mockConfig)
 		stateMocker.UpdateDfcState()
-		mockSnapshot := stateMocker.GetSystemState()
-		systemMu := stateMocker.GetMutex()
-
-		action = actions.NewDeployDataflowComponentAction(userEmail, actionUUID, instanceUUID, outboundChannel, mockConfig, mockSnapshot, systemMu)
-=======
-		action = actions.NewDeployDataflowComponentAction(userEmail, actionUUID, instanceUUID, outboundChannel, mockConfig, nil)
->>>>>>> 47b7dd7d
+		mockStateManager := stateMocker.GetStateManager()
+
+		action = actions.NewDeployDataflowComponentAction(userEmail, actionUUID, instanceUUID, outboundChannel, mockConfig, mockStateManager)
 	})
 
 	// Cleanup after each test
