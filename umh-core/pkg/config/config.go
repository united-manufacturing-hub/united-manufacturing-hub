// Copyright 2025 UMH Systems GmbH
//
// Licensed under the Apache License, Version 2.0 (the "License");
// you may not use this file except in compliance with the License.
// You may obtain a copy of the License at
//
//     http://www.apache.org/licenses/LICENSE-2.0
//
// Unless required by applicable law or agreed to in writing, software
// distributed under the License is distributed on an "AS IS" BASIS,
// WITHOUT WARRANTIES OR CONDITIONS OF ANY KIND, either express or implied.
// See the License for the specific language governing permissions and
// limitations under the License.

package config

import (
	"reflect"

	"github.com/united-manufacturing-hub/united-manufacturing-hub/umh-core/pkg/config/benthosserviceconfig"
	"github.com/united-manufacturing-hub/united-manufacturing-hub/umh-core/pkg/config/redpandaserviceconfig"
	"github.com/united-manufacturing-hub/united-manufacturing-hub/umh-core/pkg/config/s6serviceconfig"

	"github.com/tiendc/go-deepcopy"
)

type FullConfig struct {
<<<<<<< HEAD
	Agent              AgentConfig               `yaml:"agent"`                        // Agent config, requires restart to take effect
	Services           []S6FSMConfig             `yaml:"services,omitempty"`           // Services to manage, can be updated while running
	Benthos            []BenthosConfig           `yaml:"benthos,omitempty"`            // Benthos services to manage, can be updated while running
	Nmap               []NmapConfig              `yaml:"nmap,omitempty"`               // Nmap services to manage, can be updated while running
	Redpanda           RedpandaConfig            `yaml:"redpanda,omitempty"`           // Redpanda config, can be updated while running
	DataFlowComponents []DataFlowComponentConfig `yaml:"dataFlowComponents,omitempty"` // DataFlowComponent services to manage
=======
	Agent    AgentConfig    `yaml:"agent"`    // Agent config, requires restart to take effect
	Internal InternalConfig `yaml:"internal"` // Internal config, not to be used by the user, only to be used for testing internal components
}

type InternalConfig struct {
	Services []S6FSMConfig   `yaml:"services"` // Services to manage, can be updated while running
	Benthos  []BenthosConfig `yaml:"benthos"`  // Benthos services to manage, can be updated while running
	Nmap     []NmapConfig    `yaml:"nmap"`     // Nmap services to manage, can be updated while running
>>>>>>> ce006ed7
}

type AgentConfig struct {
	MetricsPort        int `yaml:"metricsPort"` // Port to expose metrics on
	CommunicatorConfig `yaml:"communicator,omitempty"`
	ReleaseChannel     ReleaseChannel `yaml:"releaseChannel,omitempty"`
	Location           map[int]string `yaml:"location,omitempty"`
}

type CommunicatorConfig struct {
	APIURL    string `yaml:"apiUrl,omitempty"`
	AuthToken string `yaml:"authToken,omitempty"`
}

// FSMInstanceConfig is the config for a FSM instance
type FSMInstanceConfig struct {
	Name            string `yaml:"name"`
	DesiredFSMState string `yaml:"desiredState"`
}

type ReleaseChannel string

const (
	ReleaseChannelNightly    ReleaseChannel = "nightly"
	ReleaseChannelStable     ReleaseChannel = "stable"
	ReleaseChannelEnterprise ReleaseChannel = "enterprise"
)

// S6FSMConfig contains configuration for creating a service
type S6FSMConfig struct {
	// For the FSM
	FSMInstanceConfig `yaml:",inline"`

	S6ServiceConfig s6serviceconfig.S6ServiceConfig `yaml:"s6ServiceConfig"`
}

// BenthosConfig contains configuration for creating a Benthos service
type BenthosConfig struct {
	// For the FSM
	FSMInstanceConfig `yaml:",inline"`

	// For the Benthos service
	BenthosServiceConfig benthosserviceconfig.BenthosServiceConfig `yaml:"benthosServiceConfig"`
}

// NmapConfig contains configuration for creating a Nmap service
type NmapConfig struct {
	// For the FSM
	FSMInstanceConfig `yaml:",inline"`

	// For the Nmap service
	NmapServiceConfig NmapServiceConfig `yaml:"nmapServiceConfig"`
}

// NmapServiceConfig represents the configuration for a Nmap service
type NmapServiceConfig struct {
	// Target to scan (hostname or IP)
	Target string `yaml:"target"`
	// Port to scan (single port number)
	Port int `yaml:"port"`
}

// Equal checks if two NmapServiceConfigs are equal
func (c NmapServiceConfig) Equal(other NmapServiceConfig) bool {
	return reflect.DeepEqual(c, other)
}

// RedpandaConfig contains configuration for a Redpanda service
type RedpandaConfig struct {
	// For the FSM
	FSMInstanceConfig `yaml:",inline"`

	// For the Redpanda service
	RedpandaServiceConfig redpandaserviceconfig.RedpandaServiceConfig `yaml:"redpandaServiceConfig"`
}

// DataFlowComponentConfig contains configuration for a DataFlowComponent
type DataFlowComponentConfig struct {
	// Basic component configuration
	Name         string `yaml:"name"`
	DesiredState string `yaml:"desiredState"`

	// Service configuration similar to BenthosServiceConfig
	ServiceConfig benthosserviceconfig.BenthosServiceConfig `yaml:"serviceConfig"`
}

// Clone creates a deep copy of FullConfig
func (c FullConfig) Clone() FullConfig {
<<<<<<< HEAD
	clone := FullConfig{
		Agent:              c.Agent,
		Services:           make([]S6FSMConfig, len(c.Services)),
		Benthos:            make([]BenthosConfig, len(c.Benthos)),
		Nmap:               make([]NmapConfig, len(c.Nmap)),
		DataFlowComponents: make([]DataFlowComponentConfig, len(c.DataFlowComponents)),
	}
	// deep copy the location map if it exists
	if c.Agent.Location != nil {
		clone.Agent.Location = make(map[int]string)
		for k, v := range c.Agent.Location {
			clone.Agent.Location[k] = v
		}
	}
	deepcopy.Copy(&clone.Services, &c.Services)
	deepcopy.Copy(&clone.Benthos, &c.Benthos)
	deepcopy.Copy(&clone.Nmap, &c.Nmap)
	deepcopy.Copy(&clone.DataFlowComponents, &c.DataFlowComponents)
=======
	var clone FullConfig
	deepcopy.Copy(&clone.Agent, &c.Agent)
	deepcopy.Copy(&clone.Internal, &c.Internal)
>>>>>>> ce006ed7
	return clone
}<|MERGE_RESOLUTION|>--- conflicted
+++ resolved
@@ -25,23 +25,16 @@
 )
 
 type FullConfig struct {
-<<<<<<< HEAD
 	Agent              AgentConfig               `yaml:"agent"`                        // Agent config, requires restart to take effect
-	Services           []S6FSMConfig             `yaml:"services,omitempty"`           // Services to manage, can be updated while running
-	Benthos            []BenthosConfig           `yaml:"benthos,omitempty"`            // Benthos services to manage, can be updated while running
-	Nmap               []NmapConfig              `yaml:"nmap,omitempty"`               // Nmap services to manage, can be updated while running
 	Redpanda           RedpandaConfig            `yaml:"redpanda,omitempty"`           // Redpanda config, can be updated while running
 	DataFlowComponents []DataFlowComponentConfig `yaml:"dataFlowComponents,omitempty"` // DataFlowComponent services to manage
-=======
-	Agent    AgentConfig    `yaml:"agent"`    // Agent config, requires restart to take effect
-	Internal InternalConfig `yaml:"internal"` // Internal config, not to be used by the user, only to be used for testing internal components
+	Internal InternalConfig `yaml:"internal,omitempty""` // Internal config, not to be used by the user, only to be used for testing internal components
 }
 
 type InternalConfig struct {
-	Services []S6FSMConfig   `yaml:"services"` // Services to manage, can be updated while running
-	Benthos  []BenthosConfig `yaml:"benthos"`  // Benthos services to manage, can be updated while running
-	Nmap     []NmapConfig    `yaml:"nmap"`     // Nmap services to manage, can be updated while running
->>>>>>> ce006ed7
+	Services []S6FSMConfig   `yaml:"services,omitempty""` // Services to manage, can be updated while running
+	Benthos  []BenthosConfig `yaml:"benthos,omitempty""`  // Benthos services to manage, can be updated while running
+	Nmap     []NmapConfig    `yaml:"nmap,omitempty""`     // Nmap services to manage, can be updated while running
 }
 
 type AgentConfig struct {
@@ -130,7 +123,6 @@
 
 // Clone creates a deep copy of FullConfig
 func (c FullConfig) Clone() FullConfig {
-<<<<<<< HEAD
 	clone := FullConfig{
 		Agent:              c.Agent,
 		Services:           make([]S6FSMConfig, len(c.Services)),
@@ -145,14 +137,8 @@
 			clone.Agent.Location[k] = v
 		}
 	}
-	deepcopy.Copy(&clone.Services, &c.Services)
-	deepcopy.Copy(&clone.Benthos, &c.Benthos)
-	deepcopy.Copy(&clone.Nmap, &c.Nmap)
 	deepcopy.Copy(&clone.DataFlowComponents, &c.DataFlowComponents)
-=======
-	var clone FullConfig
 	deepcopy.Copy(&clone.Agent, &c.Agent)
 	deepcopy.Copy(&clone.Internal, &c.Internal)
->>>>>>> ce006ed7
 	return clone
 }