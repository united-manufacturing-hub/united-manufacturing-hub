# Copyright 2025 UMH Systems GmbH
#
# Licensed under the Apache License, Version 2.0 (the "License");
# you may not use this file except in compliance with the License.
# You may obtain a copy of the License at
#
#     http://www.apache.org/licenses/LICENSE-2.0
#
# Unless required by applicable law or agreed to in writing, software
# distributed under the License is distributed on an "AS IS" BASIS,
# WITHOUT WARRANTIES OR CONDITIONS OF ANY KIND, either express or implied.
# See the License for the specific language governing permissions and
# limitations under the License.

# Copyright 2025 UMH Systems GmbH
#
# Licensed under the Apache License, Version 2.0 (the "License");
# you may not use this file except in compliance with the License.
# You may obtain a copy of the License at
#
#     http://www.apache.org/licenses/LICENSE-2.0
#
# Unless required by applicable law or agreed to in writing, software
# distributed under the License is distributed on an "AS IS" BASIS,
# WITHOUT WARRANTIES OR CONDITIONS OF ANY KIND, either express or implied.
# See the License for the specific language governing permissions and
# limitations under the License.

.PHONY: build run clean test

IMAGE_NAME = umh-core
TAG = latest

GINKGO_VERSION = v2.23.3
NILWAY_VERSION = latest
# Default to the architecture of the host
TARGETARCH := $(shell go env GOARCH)

# Default values for build arguments
S6_OVERLAY_VERSION = 3.2.0.2
BENTHOS_UMH_VERSION = 0.6.2
REDPANDA_VERSION = 24.3.8

# Debug values
DLV_VERSION = v1.24.2

# Note: Redpanda allocates 2GB of memory per core.
# Additionally 1.5GB (or 7% of the total memory, whichever is greater) are required to be available, after this allocation to make seastar happy.
# If you change this, you need to update the integration_test.go file.
MEMORY = 4096m
CPUS = 2

# Determine version based on git
VERSION ?= $(shell git describe --tags --always --dirty 2>/dev/null || echo "0.0.0-dev")

install:
	sudo chown vscode:vscode data || true
	sudo chown vscode:vscode tmp || true
	go install go.uber.org/nilaway/cmd/nilaway@$(NILWAY_VERSION)
	go install github.com/onsi/ginkgo/v2/ginkgo@$(GINKGO_VERSION)
	go install github.com/evilmartians/lefthook@latest
	go install github.com/golangci/golangci-lint/v2/cmd/golangci-lint@v2.1.2

download-docker-binaries:
	@mkdir -p .docker-cache/s6-overlay .docker-cache/benthos .docker-cache/redpanda
	@echo "Downloading binaries with caching..."
	
	@# Check and update s6-overlay version
	@if [ ! -f .docker-cache/s6-overlay/version ] || [ "$$(cat .docker-cache/s6-overlay/version)" != "$(S6_OVERLAY_VERSION)" ]; then \
		rm -f .docker-cache/s6-overlay/*.tar.xz; \
		echo "$(S6_OVERLAY_VERSION)" > .docker-cache/s6-overlay/version; \
		wget -O .docker-cache/s6-overlay/s6-overlay-noarch.tar.xz "https://github.com/just-containers/s6-overlay/releases/download/v$(S6_OVERLAY_VERSION)/s6-overlay-noarch.tar.xz"; \
		wget -O .docker-cache/s6-overlay/syslogd-overlay-noarch.tar.xz "https://github.com/just-containers/s6-overlay/releases/download/v$(S6_OVERLAY_VERSION)/syslogd-overlay-noarch.tar.xz"; \
		wget -O .docker-cache/s6-overlay/s6-overlay-x86_64.tar.xz "https://github.com/just-containers/s6-overlay/releases/download/v$(S6_OVERLAY_VERSION)/s6-overlay-x86_64.tar.xz"; \
		wget -O .docker-cache/s6-overlay/s6-overlay-aarch64.tar.xz "https://github.com/just-containers/s6-overlay/releases/download/v$(S6_OVERLAY_VERSION)/s6-overlay-aarch64.tar.xz"; \
	fi
	
	@# Check and update Benthos version
	@if [ ! -f .docker-cache/benthos/version ] || [ "$$(cat .docker-cache/benthos/version)" != "$(BENTHOS_UMH_VERSION)" ]; then \
		rm -f .docker-cache/benthos/benthos-linux-*; \
		echo "$(BENTHOS_UMH_VERSION)" > .docker-cache/benthos/version; \
		wget -O .docker-cache/benthos/benthos-linux-amd64 "https://github.com/united-manufacturing-hub/benthos-umh/releases/download/v$(BENTHOS_UMH_VERSION)/benthos-linux-amd64"; \
		wget -O .docker-cache/benthos/benthos-linux-arm64 "https://github.com/united-manufacturing-hub/benthos-umh/releases/download/v$(BENTHOS_UMH_VERSION)/benthos-linux-arm64"; \
	fi
	
	@# Check and update Redpanda version
	@if [ ! -f .docker-cache/redpanda/version ] || [ "$$(cat .docker-cache/redpanda/version)" != "$(REDPANDA_VERSION)" ]; then \
		rm -rf .docker-cache/redpanda/redpanda-*.tar.gz .docker-cache/redpanda/amd64 .docker-cache/redpanda/arm64; \
		echo "$(REDPANDA_VERSION)" > .docker-cache/redpanda/version; \
		mkdir -p .docker-cache/redpanda/amd64 .docker-cache/redpanda/arm64; \
		echo "Pulling redpandadata/redpanda:$(REDPANDA_VERSION) for amd64..."; \
		docker pull --platform linux/amd64 redpandadata/redpanda:v$(REDPANDA_VERSION); \
		CONTAINER_AMD64=$$(docker create --platform linux/amd64 redpandadata/redpanda:v$(REDPANDA_VERSION)); \
		docker cp $$CONTAINER_AMD64:/opt/redpanda .docker-cache/redpanda/amd64/; \
		docker rm -v $$CONTAINER_AMD64; \
		echo "Pulling redpandadata/redpanda:$(REDPANDA_VERSION) for arm64..."; \
		docker pull --platform linux/arm64 redpandadata/redpanda:v$(REDPANDA_VERSION); \
		CONTAINER_ARM64=$$(docker create --platform linux/arm64 redpandadata/redpanda:v$(REDPANDA_VERSION)); \
		docker cp $$CONTAINER_ARM64:/opt/redpanda .docker-cache/redpanda/arm64/; \
		docker rm -v $$CONTAINER_ARM64; \
	fi
	
	@# Verify all required files exist
	@echo "Verifying downloaded files..."
	@for f in \
		.docker-cache/s6-overlay/s6-overlay-noarch.tar.xz \
		.docker-cache/s6-overlay/s6-overlay-x86_64.tar.xz \
		.docker-cache/s6-overlay/s6-overlay-aarch64.tar.xz \
		.docker-cache/s6-overlay/syslogd-overlay-noarch.tar.xz \
		.docker-cache/benthos/benthos-linux-amd64 \
		.docker-cache/benthos/benthos-linux-arm64; \
	do \
		if [ ! -f $$f ]; then \
			echo "Missing required file: $$f"; \
			rm -rf .docker-cache/redpanda; \
			rm -rf .docker-cache/benthos; \
			rm -rf .docker-cache/s6-overlay; \
			exit 1; \
		fi; \
	done
	
	@# Verify redpanda directories exist
	@if [ ! -d .docker-cache/redpanda/amd64/redpanda ] || [ ! -d .docker-cache/redpanda/arm64/redpanda ]; then \
		echo "Missing required Redpanda directories"; \
		rm -rf .docker-cache/redpanda; \
		rm -rf .docker-cache/benthos; \
		rm -rf .docker-cache/s6-overlay; \
		exit 1; \
	fi

	@# Ensure .docker-cache is in the .gitignore file
	@if ! grep -q ".docker-cache" .gitignore; then \
		echo ".docker-cache" >> .gitignore; \
	fi

	@echo "All required files are present and up to date"

.PHONY: build build-pprof build-debug
COMMON_ARGS = \
	--platform linux/$(TARGETARCH) \
	--build-arg S6_OVERLAY_VERSION=$(S6_OVERLAY_VERSION) \
	--build-arg BENTHOS_UMH_VERSION=$(BENTHOS_UMH_VERSION) \
	--build-arg REDPANDA_VERSION=$(REDPANDA_VERSION) \
	--build-arg APP_VERSION=$(VERSION) \
	--build-arg TARGETARCH=$(TARGETARCH)

define DOCKER_BUILD
	docker buildx build $(COMMON_ARGS) $(EXTRA_ARGS) \
		--progress=plain --load -f Dockerfile \
		-t $(IMAGE_NAME):$(TAG) .
endef

build:
build-pprof:       EXTRA_ARGS := --build-arg PPROF=true
build-debug:       EXTRA_ARGS := --build-arg DLV_VERSION=$(DLV_VERSION) --build-arg DEBUG=true

build build-pprof build-debug:
	$(call DOCKER_BUILD)

FLAVOR ?=                         # empty → normal build
BUILD_TARGET = $(if $(FLAVOR),build-$(FLAVOR),build)

stop-and-remove-umh-core-latest:
	docker stop $(IMAGE_NAME) || true
	docker rm $(IMAGE_NAME) || true
	docker rmi $(IMAGE_NAME):$(TAG) || true

# Clean up Docker build cache and unused objects for CI environments & stop all containers
cleanup-ci:
	echo "Cleaning up Docker build cache and unused objects for CI environments & stop all containers"
	echo "Running containers:"
	docker ps -a || true
	echo "Stopping all containers"
	docker ps -a -q | xargs -r docker stop || true
	echo "Removing all containers"
	docker ps -a -q | xargs -r docker rm || true
	echo "Pruning Docker build cache"
	docker builder prune -f || true
	echo "Pruning Docker system"
	docker system prune -f --volumes || true

cleanup-tmp:
	rm -rf ./tmp/*

cleanup-data:
	rm -rf ./data/*

vet:
	go vet -tags=test ./...

lint:
	golangci-lint run ./...

nilaway:
	nilaway -include-pkgs="github.com/united-manufacturing-hub/united-manufacturing-hub/umh-core" -tags=test ./...

test: vet nilaway lint
	go test -v -tags=test ./...

unit-test: vet nilaway lint
	ginkgo -r -v --tags=test --label-filter='!integration && !redpanda-extended' --fail-fast ./...

benchmark: 
	@echo "Running benchmarks..."
	go test -bench=. -benchmem ./...

benchmark-config:
	@echo "Running config package benchmarks..."
	cd pkg/config && go test -bench=. -benchmem

# More specific benchmarks can be added as needed
benchmark-s6:
	@echo "Running S6 benchmarks..."
	cd pkg/service/s6 && go test -bench=. -benchmem

# More specific benchmarks can be added as needed
benchmark-s6-parse-log:
	@echo "Running S6 parseLogLine benchmarks..."
	cd pkg/service/s6 && go test -bench=ParseLogLine -benchmem

<<<<<<< HEAD
benchmark-benthos-metrics:
	@echo "Running Benthos metrics benchmarks..."
	cd pkg/service/benthos_monitor && go test -bench=. -benchmem

benchmark-redpanda-metrics:
	@echo "Running Redpanda metrics benchmarks..."
	cd pkg/service/redpanda_monitor && go test -bench=. -benchmem

benchmark-s6-time:
	@echo "Running S6 time benchmarks..."
	cd pkg/service/s6 && go test -bench=. -benchmem

integration-test: stop-all-pods vet nilaway lint
=======
# Meta target to setup the environment for the tests
pre-test: stop-all-pods vet nilaway lint

# Meta target to setup the environment for the tests in CI environments
pre-test-ci: vet nilaway lint

integration-test: pre-test
>>>>>>> 2cd51e1f
	ginkgo -r -v --tags=test --label-filter='integration' --fail-fast ./...

redpanda-extended-test: pre-test
	ginkgo -r -v --tags=test --label-filter='redpanda-extended' --fail-fast --timeout=1.5h ./...


# integration-test-ci: Runs integration tests in CI environments with proper version tagging
# - Injects VERSION via ldflags into AppVersion for proper error identification in Sentry
# - CI test failures SHOULD be reported to Sentry (unlike local dev failures)
# - Helps identify flaky tests by consistently tracking failures in CI pipelines
integration-test-ci: pre-test-ci
	VERSION=$(VERSION) ginkgo -r -v --tags=test --label-filter='integration' --fail-fast -ldflags="-X 'github.com/united-manufacturing-hub/united-manufacturing-hub/umh-core/version.AppVersion=$(VERSION)'" ./...

update-go-dependencies:
	go get -u ./...
	go mod tidy
	go mod vendor



###############################################################################
# choose build flavour                                                        #
#   make test-dfc              → uses normal  image (build)                  #
#   make test-dfc FLAVOR=pprof → uses pprof   image (build-pprof)            #
#   make test-dfc FLAVOR=debug → uses delve   image (build-debug)            #
###############################################################################
# To extract pprof data use:
# http://localhost:6060/debug/pprof/profile?seconds=20
# And open it with flamegraph.com

test-empty: stop-and-remove-umh-core-latest $(BUILD_TARGET)
	@mkdir -p $(PWD)/data
	@cp $(PWD)/examples/example-config-empty.yaml $(PWD)/data/config.yaml
	docker run \
		--name $(IMAGE_NAME) \
		-v $(PWD)/data:/data \
		-p 8081:8080 \
		-p 4195:4195 \
		-p 6060:6060 \
		-p 40000:40000 \
		--memory $(MEMORY) \
		--cpus $(CPUS) \
		$(IMAGE_NAME):$(TAG)

test-clean-install: stop-and-remove-umh-core-latest $(BUILD_TARGET)
	docker run \
		--name $(IMAGE_NAME) \
		-v $(PWD)/data:/data \
		-e API_URL=https://management.umh.app/api \
		-e RELEASE_CHANNEL=enterprise \
		-p 8081:8080 \
		-p 4195:4195 \
		-p 6060:6060 \
		-p 40000:40000 \
		--memory $(MEMORY) \
		--cpus $(CPUS) \
		$(IMAGE_NAME):$(TAG)

test-hello: stop-and-remove-umh-core-latest $(BUILD_TARGET)
	@mkdir -p $(PWD)/data
	@cp $(PWD)/examples/example-config.yaml $(PWD)/data/config.yaml
	docker run \
		--name $(IMAGE_NAME) \
		-v $(PWD)/data:/data \
		-p 8081:8080 \
		-p 4195:4195 \
		-p 6060:6060 \
		-p 40000:40000 \
		--memory $(MEMORY) \
		--cpus $(CPUS) \
		-e LOGGING_LEVEL=DEBUG \
		$(IMAGE_NAME):$(TAG)

test-comm: stop-and-remove-umh-core-latest $(BUILD_TARGET)
	@mkdir -p $(PWD)/data
	@cp $(PWD)/examples/example-config-comm.yaml $(PWD)/data/config.yaml
	docker run \
		--name $(IMAGE_NAME) \
		-v $(PWD)/data:/data \
		-p 8081:8080 \
		-p 4195:4195 \
		-p 6060:6060 \
		-p 40000:40000 \
		--memory $(MEMORY) \
		--cpus $(CPUS) \
		-e AUTH_TOKEN=$(AUTH_TOKEN) \
		-e LOGGING_LEVEL=DEBUG \
		$(IMAGE_NAME):$(TAG)

test-broken: stop-and-remove-umh-core-latest $(BUILD_TARGET)
	@mkdir -p $(PWD)/data
	@cp $(PWD)/examples/example-config-broken.yaml $(PWD)/data/config.yaml
	docker run \
		--name $(IMAGE_NAME) \
		-v $(PWD)/data:/data \
		-p 8081:8080 \
		-p 4195:4195 \
		-p 6060:6060 \
		-p 40000:40000 \
		--memory $(MEMORY) \
		--cpus $(CPUS) \
		$(IMAGE_NAME):$(TAG)

test-benthos: stop-and-remove-umh-core-latest $(BUILD_TARGET)
	@mkdir -p $(PWD)/data
	@cp $(PWD)/examples/example-config-benthos.yaml $(PWD)/data/config.yaml
	docker run \
		--name $(IMAGE_NAME) \
		-v $(PWD)/data:/data \
		-e LOGGING_LEVEL=DEBUG \
		-p 8081:8080 \
		-p 4195:4195 \
		-p 6060:6060 \
		-p 40000:40000 \
		--memory $(MEMORY) \
		--cpus $(CPUS) \
		$(IMAGE_NAME):$(TAG)

test-benthos-single: stop-and-remove-umh-core-latest $(BUILD_TARGET)
	@mkdir -p $(PWD)/data
	@cp $(PWD)/examples/example-config-benthos-single.yaml $(PWD)/data/config.yaml
	docker run \
		--name $(IMAGE_NAME) \
		-v $(PWD)/data:/data \
		-e LOGGING_LEVEL=DEBUG \
		-p 8081:8080 \
		-p 4195:4195 \
		-p 6060:6060 \
		-p 40000:40000 \
		--memory $(MEMORY) \
		--cpus $(CPUS) \
		$(IMAGE_NAME):$(TAG)

test-redpanda: stop-and-remove-umh-core-latest $(BUILD_TARGET)
	@mkdir -p $(PWD)/data
	@cp $(PWD)/examples/example-config-redpanda.yaml $(PWD)/data/config.yaml
	docker run \
		--name $(IMAGE_NAME) \
		-v $(PWD)/data:/data \
		-e LOGGING_LEVEL=DEBUG \
		-p 8081:8080 \
		-p 4195:4195 \
		-p 6060:6060 \
		-p 40000:40000 \
		--memory $(MEMORY) \
		--cpus $(CPUS) \
		$(IMAGE_NAME):$(TAG)

test-dfc: stop-and-remove-umh-core-latest $(BUILD_TARGET)
	@mkdir -p $(PWD)/data
	@cp $(PWD)/examples/example-config-dataflow.yaml $(PWD)/data/config.yaml
	docker run \
		--name $(IMAGE_NAME) \
		-v $(PWD)/data:/data \
		-p 8081:8080 \
		-p 4195:4195 \
		-p 6060:6060 \
		-p 40000:40000 \
		--memory $(MEMORY) \
		--cpus $(CPUS) \
		-e LOGGING_LEVEL=DEBUG \
		$(IMAGE_NAME):$(TAG)

test-benthos-monitor: stop-and-remove-umh-core-latest $(BUILD_TARGET)
	@mkdir -p $(PWD)/data
	@cp $(PWD)/examples/example-config-benthos-monitor.yaml $(PWD)/data/config.yaml
	docker run \
		--name umh-core-staging \
		-v $(PWD)/data:/data \
		-p 8081:8080 \
		-p 4195:4195 \
		-p 6060:6060 \
		-p 40000:40000 \
		--memory $(MEMORY) \
		--cpus $(CPUS) \
		ghcr.io/united-manufacturing-hub/united-manufacturing-hub/umh-core:staging

test-debug: stop-and-remove-umh-core-latest $(BUILD_TARGET)
	@mkdir -p $(PWD)/data
	@cp $(PWD)/examples/example-config-benthos-broken.yaml $(PWD)/data/config.yaml
	docker run \
		--name $(IMAGE_NAME) \
		-v $(PWD)/data:/data \
		-p 8081:8080 \
		-p 4195:4195 \
		-p 6060:6060 \
		-p 40000:40000 \
		--memory $(MEMORY) \
		--cpus $(CPUS) \
		-e LOGGING_LEVEL=DEBUG \
		$(IMAGE_NAME):$(TAG)

pod-shell:
	docker exec -it $(IMAGE_NAME) /bin/bash

stop-all-pods:
	# Stops all pods starting with $(IMAGE_NAME)
	docker ps -q --filter "name=$(IMAGE_NAME)*" | xargs -r docker stop
	# Remove all pods starting with $(IMAGE_NAME) (also show stopped pods)
	docker ps -a -q --filter "name=$(IMAGE_NAME)*" | xargs -r docker rm

push:
	@echo "Pushing $(IMAGE_NAME):$(TAG) to registry"
	@if [ -z "$(REGISTRY)" ]; then \
		echo "Error: REGISTRY environment variable is not set"; \
		exit 1; \
	fi
	docker tag $(IMAGE_NAME):$(TAG) $(REGISTRY)/$(IMAGE_NAME):$(TAG)
	docker push $(REGISTRY)/$(IMAGE_NAME):$(TAG)

# Push with platform-specific tag (used in CI)
push-platform:
	@echo "Pushing $(IMAGE_NAME):$(TAG) for $(TARGETARCH) to registry"
	@if [ -z "$(REGISTRY)" ]; then \
		echo "Error: REGISTRY environment variable is not set"; \
		exit 1; \
	fi
	@if [ -z "$(TAG)" ]; then \
		echo "Error: TAG environment variable is not set"; \
		exit 1; \
	fi
	@PLATFORM_SHORT="$(TARGETARCH)"; \
	PLATFORM_TAG="$(TAG)-$${PLATFORM_SHORT}"; \
	echo "Tagging $(IMAGE_NAME):$(TAG) as $(REGISTRY)/$(IMAGE_NAME):$${PLATFORM_TAG}"; \
	docker tag $(IMAGE_NAME):$(TAG) $(REGISTRY)/$(IMAGE_NAME):$${PLATFORM_TAG}; \
	echo "Pushing $(REGISTRY)/$(IMAGE_NAME):$${PLATFORM_TAG}"; \
	docker push $(REGISTRY)/$(IMAGE_NAME):$${PLATFORM_TAG}

# Build and push in one command (for CI)
build-push: build push-platform<|MERGE_RESOLUTION|>--- conflicted
+++ resolved
@@ -218,7 +218,6 @@
 	@echo "Running S6 parseLogLine benchmarks..."
 	cd pkg/service/s6 && go test -bench=ParseLogLine -benchmem
 
-<<<<<<< HEAD
 benchmark-benthos-metrics:
 	@echo "Running Benthos metrics benchmarks..."
 	cd pkg/service/benthos_monitor && go test -bench=. -benchmem
@@ -232,7 +231,7 @@
 	cd pkg/service/s6 && go test -bench=. -benchmem
 
 integration-test: stop-all-pods vet nilaway lint
-=======
+
 # Meta target to setup the environment for the tests
 pre-test: stop-all-pods vet nilaway lint
 
@@ -240,7 +239,6 @@
 pre-test-ci: vet nilaway lint
 
 integration-test: pre-test
->>>>>>> 2cd51e1f
 	ginkgo -r -v --tags=test --label-filter='integration' --fail-fast ./...
 
 redpanda-extended-test: pre-test
