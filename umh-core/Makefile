--- conflicted
+++ resolved
@@ -139,17 +139,28 @@
 		--build-arg BENTHOS_UMH_VERSION=$(BENTHOS_UMH_VERSION) \
 		--build-arg REDPANDA_VERSION=$(REDPANDA_VERSION) \
 		--build-arg APP_VERSION=$(VERSION) \
-<<<<<<< HEAD
 		--build-arg TARGETARCH=$(TARGETARCH) \
 		--build-arg DLV_VERSION=$(DLV_VERSION) \
 		--build-arg DEBUG=true \
 		--progress=plain \
 		-t $(IMAGE_NAME):$(TAG) \
-=======
+		--progress=plain \
+		-f Dockerfile .
+    
+# build-debug: launches delve inside the container.
+# This allows you to use vscode's "Connect to umh-core" feature and use breakpoints, etc inside the container.
+# To use this, modify one of the build-<type> targets to use this target instead of build.
+# You also need to add -p 40000:40000 to the docker run command to expose the Delve port.
+build-debug: download-docker-binaries
+	docker buildx build \
+		--platform linux/$(TARGETARCH) \
+		--build-arg S6_OVERLAY_VERSION=$(S6_OVERLAY_VERSION) \
+		--build-arg BENTHOS_UMH_VERSION=$(BENTHOS_UMH_VERSION) \
+		--build-arg REDPANDA_VERSION=$(REDPANDA_VERSION) \
+		--build-arg APP_VERSION=$(VERSION) \
 		--build-arg DEBUG=true \
 		--progress=plain \
 		-t $(IMAGE_NAME):$(TAG)-debug \
->>>>>>> 20622a69
 		-f Dockerfile .
     
 stop-all-containers:
