--- conflicted
+++ resolved
@@ -98,16 +98,13 @@
 
 		mockConfig = config.NewMockConfigManager().WithConfig(initialConfig)
 
-<<<<<<< HEAD
 		// Startup the state mocker and get the mock snapshot
 		stateMocker = actions.NewStateMocker(mockConfig)
 		stateMocker.UpdateDfcState()
 		mockManagerSnapshot := stateMocker.GetStateManager()
 
 		action = actions.NewEditDataflowComponentAction(userEmail, actionUUID, instanceUUID, outboundChannel, mockConfig, mockManagerSnapshot)
-=======
-		action = actions.NewEditDataflowComponentAction(userEmail, actionUUID, instanceUUID, outboundChannel, mockConfig, nil)
->>>>>>> 6445ac7b
+
 	})
 
 	// Cleanup after each test
