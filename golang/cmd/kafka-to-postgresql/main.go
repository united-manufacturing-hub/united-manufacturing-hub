package main

import (
	"github.com/confluentinc/confluent-kafka-go/kafka"
	"github.com/heptiolabs/healthcheck"
	"github.com/prometheus/client_golang/prometheus/promhttp"
	"github.com/united-manufacturing-hub/united-manufacturing-hub/internal"
	"go.uber.org/zap"
	r "k8s.io/apimachinery/pkg/api/resource"
	"math"
	"net/http"
	"os"
	"os/signal"
	"runtime/debug"
	"strings"
	"syscall"
	"time"
)

var buildtime string

// HighIntegrityEnabled is true, when a high integrity topic has been configured (KAFKA_HIGH_INTEGRITY_LISTEN_TOPIC)
var HighIntegrityEnabled = false

// HighThroughputEnabled is true, when a high throughput topic has been configured (KAFKA_HIGH_THROUGHPUT_LISTEN_TOPIC)
var HighThroughputEnabled = false

func main() {
	// Setup logger and set as global
	var logger *zap.Logger
	if os.Getenv("LOGGING_LEVEL") == "DEVELOPMENT" {
		logger, _ = zap.NewDevelopment()
	} else {

		logger, _ = zap.NewProduction()
	}
	zap.ReplaceGlobals(logger)
	defer logger.Sync()

	zap.S().Infof("This is kafka-to-postgresql build date: %s", buildtime)

	dryRun := os.Getenv("DRY_RUN")

	// Prometheus
	metricsPath := "/metrics"
	metricsPort := ":2112"
	zap.S().Debugf("Setting up metrics %s %v", metricsPath, metricsPort)

	http.Handle(metricsPath, promhttp.Handler())
	go http.ListenAndServe(metricsPort, nil)

	// Prometheus
	zap.S().Debugf("Setting up healthcheck")

	health := healthcheck.NewHandler()
	health.AddLivenessCheck("goroutine-threshold", healthcheck.GoroutineCountCheck(1000000))
	go http.ListenAndServe("0.0.0.0:8086", health)

	// Postgres
	PQHost := os.Getenv("POSTGRES_HOST")
	PQPort := 5432
	PQUser := os.Getenv("POSTGRES_USER")
	PQPassword := os.Getenv("POSTGRES_PASSWORD")
	PWDBName := os.Getenv("POSTGRES_DATABASE")
	PQSSLMode := os.Getenv("POSTGRES_SSLMODE")
	if PQSSLMode == "" {
		PQSSLMode = "require"
	} else {
		zap.S().Warnf("Postgres SSL mode is set to %s", PQSSLMode)
	}

	SetupDB(PQUser, PQPassword, PWDBName, PQHost, PQPort, health, dryRun, PQSSLMode)

	zap.S().Debugf("Setting up Kafka")
	// Read environment variables for Kafka
	KafkaBoostrapServer := os.Getenv("KAFKA_BOOSTRAP_SERVER")
	if KafkaBoostrapServer == "" {
		panic("KAFKA_BOOSTRAP_SERVER not set")
	}
	HITopic := os.Getenv("KAFKA_HIGH_INTEGRITY_LISTEN_TOPIC")
	if HITopic == "" {
		zap.S().Warnf("KAFKA_HIGH_INTEGRITY_LISTEN_TOPIC not set")
	} else {
		HighIntegrityEnabled = true
		HITopic = strings.ReplaceAll(HITopic, `\\`, `\`)
		zap.S().Infof("High integrity topic is set to %s", HITopic)
	}
	HTTopic := os.Getenv("KAFKA_HIGH_THROUGHPUT_LISTEN_TOPIC")
	if HTTopic == "" {
		zap.S().Warnf("KAFKA_HIGH_THROUGHPUT_LISTEN_TOPIC not set")
	} else {
		HighThroughputEnabled = true
		HTTopic = strings.ReplaceAll(HTTopic, `\\`, `\`)
		zap.S().Infof("High throughput topic is set to %s", HTTopic)
	}

	// If neither high-integrity nor high-throughput topic is configured, panic
	if !HighThroughputEnabled && !HighIntegrityEnabled {
		panic("No topics enabled")
	}

	// Combining enable.auto.commit and enable.auto.offset.store
	// leads to better performance.
	// Processed message now will be stored locally and then automatically committed to Kafka.
	// This still provides the at-least-once guarantee.
	if HighIntegrityEnabled {
		SetupHIKafka(kafka.ConfigMap{
			"bootstrap.servers":        KafkaBoostrapServer,
			"security.protocol":        "plaintext",
			"group.id":                 "kafka-to-postgresql-hi-processor",
			"enable.auto.commit":       true,
			"enable.auto.offset.store": false,
			"auto.offset.reset":        "earliest",
		})
	}

	// HT uses enable.auto.commit=true for increased performance.
	if HighThroughputEnabled {
		SetupHTKafka(kafka.ConfigMap{
			"bootstrap.servers":  KafkaBoostrapServer,
			"security.protocol":  "plaintext",
			"group.id":           "kafka-to-postgresql-ht-processor",
			"enable.auto.commit": true,
			"auto.offset.reset":  "earliest",
		})
	}

	allowedMemorySize := 1073741824 // 1GB
	if os.Getenv("MEMORY_REQUEST") != "" {
		memoryRequest := r.MustParse(os.Getenv("MEMORY_REQUEST"))
		i, b := memoryRequest.AsInt64()
		if b {
			allowedMemorySize = int(i) //truncated !
		}
	}
	zap.S().Infof("Allowed memory size is %d", allowedMemorySize)

	// InitCache is initialized with 1Gb of memory for each cache
	InitCache(allowedMemorySize / 4)
	internal.InitMessageCache(allowedMemorySize / 4)

	zap.S().Debugf("Starting queue processor")

	// Start HI related processors
	if HighIntegrityEnabled {
		zap.S().Debugf("Starting HI queue processor")
		highIntegrityProcessorChannel = make(chan *kafka.Message, 100)
		highIntegrityPutBackChannel = make(chan internal.PutBackChanMsg, 200)
		highIntegrityCommitChannel = make(chan *kafka.Message)
		highIntegrityEventChannel := HIKafkaProducer.Events()
<<<<<<< HEAD
		go internal.KafkaStartPutbackProcessor("[HI]", highIntegrityPutBackChannel, HIKafkaProducer,highIntegrityCommitChannel)
		go internal.KafkaProcessQueue("[HI]", HITopic, highIntegrityProcessorChannel, HIKafkaConsumer, highIntegrityPutBackChannel)
		go internal.KafkaStartCommitProcessor("[HI]", highIntegrityCommitChannel, HIKafkaConsumer)
=======
		go internal.StartPutbackProcessor("[HI]", highIntegrityPutBackChannel, HIKafkaProducer, highIntegrityCommitChannel)
		go internal.ProcessKafkaQueue("[HI]", HITopic, highIntegrityProcessorChannel, HIKafkaConsumer, highIntegrityPutBackChannel, ShutdownApplicationGraceful)
		go internal.StartCommitProcessor("[HI]", highIntegrityCommitChannel, HIKafkaConsumer)
>>>>>>> 98d2ad61
		go startHighIntegrityQueueProcessor()
		go internal.StartEventHandler("[HI]", highIntegrityEventChannel, highIntegrityPutBackChannel)
		zap.S().Debugf("Started HI queue processor")
	}

	// Start HT related processors
	if HighThroughputEnabled {
		zap.S().Debugf("Starting HT queue processor")
		highThroughputProcessorChannel = make(chan *kafka.Message, 1000)
		highThroughputPutBackChannel = make(chan internal.PutBackChanMsg, 200)
		highThroughputEventChannel := HIKafkaProducer.Events()
		// HT has no commit channel, it uses auto commit
<<<<<<< HEAD
		go internal.KafkaStartPutbackProcessor("[HT]", highThroughputPutBackChannel, HTKafkaProducer,nil)
		go internal.KafkaProcessQueue("[HT]", HTTopic, highThroughputProcessorChannel, HTKafkaConsumer, highThroughputPutBackChannel)
=======
		go internal.StartPutbackProcessor("[HT]", highThroughputPutBackChannel, HTKafkaProducer, nil)
		go internal.ProcessKafkaQueue("[HT]", HTTopic, highThroughputProcessorChannel, HTKafkaConsumer, highThroughputPutBackChannel, nil)
>>>>>>> 98d2ad61
		go startHighThroughputQueueProcessor()
		go internal.StartEventHandler("[HI]", highThroughputEventChannel, highIntegrityPutBackChannel)

		go startProcessValueQueueAggregator()
		go startProcessValueStringQueueAggregator()
		zap.S().Debugf("Started HT queue processor")
	}

	// Allow graceful shutdown
	sigs := make(chan os.Signal, 1)
	// It's important to handle both signals, allowing Kafka to shut down gracefully !
	// If this is not possible, it will attempt to rebalance itself, which will increase startup time
	signal.Notify(sigs, syscall.SIGTERM, syscall.SIGINT)

	go func() {
		// Kubernetes sends SIGTERM 30 seconds before
		// shutting down the pod.

		sig := <-sigs

		// Log the received signal
		zap.S().Infof("Recieved SIG %v", sig)

		// ... close TCP connections here.
		ShutdownApplicationGraceful()

	}()

	// The following code keeps the memory usage low
	debug.SetGCPercent(10)
<<<<<<< HEAD
	go func() {
		allowedSeventyFivePerc := uint64(float64(allowedMemorySize) * 0.9)
		allowedNintyPerc := uint64(float64(allowedMemorySize) * 0.75)
		for {
			var m runtime.MemStats
			runtime.ReadMemStats(&m)
			if m.Alloc > allowedNintyPerc {
				zap.S().Errorf("Memory usage is too high: %d bytes, slowing ingress !", m.TotalAlloc)
				internal.NearMemoryLimit = true
				debug.FreeOSMemory()
				time.Sleep(internal.FiveSeconds)
			}
			if m.Alloc > allowedSeventyFivePerc {
				zap.S().Errorf("Memory usage is high: %d bytes !", m.TotalAlloc)
				internal.NearMemoryLimit = false
				runtime.GC()
				time.Sleep(internal.FiveSeconds)
			} else {
				internal.NearMemoryLimit = false
				time.Sleep(internal.OneSecond)
			}
		}
	}()
=======
	go internal.MemoryLimiter(allowedMemorySize)
>>>>>>> 98d2ad61

	go PerformanceReport()
	select {
	case <-internal.ShutdownMainChan:
		zap.S().Info("Shutdown signal received from kafka")
		ShutdownApplicationGraceful()
		return
	} // block forever
}

var ShuttingDown bool

// ShutdownApplicationGraceful shutsdown the entire application including MQTT and database
func ShutdownApplicationGraceful() {
	if ShuttingDown {
		// Already shutting down
		return
	}

	zap.S().Infof("Shutting down application")
	ShuttingDown = true
<<<<<<< HEAD
	internal.KafkaShuttingDown = true
=======
	internal.ShuttingDownKafka = true
>>>>>>> 98d2ad61
	// Important, allows high load processors to finish
	time.Sleep(time.Second * 5)

	if HighIntegrityEnabled {
		zap.S().Debugf("Cleaning up high integrity processor channel (%d)", len(highIntegrityProcessorChannel))
<<<<<<< HEAD
		if !internal.DrainChannel("[HT]", highIntegrityProcessorChannel, highIntegrityPutBackChannel) {
=======
		if !internal.DrainChannelSimple(highIntegrityProcessorChannel, highIntegrityPutBackChannel) {
>>>>>>> 98d2ad61
			time.Sleep(internal.FiveSeconds)
		}

		time.Sleep(internal.OneSecond)

		maxAttempts := 50
		attempt := 0

		for len(highIntegrityPutBackChannel) > 0 {
			zap.S().Infof("Waiting for putback channel to empty: %d", len(highIntegrityPutBackChannel))
			time.Sleep(internal.OneSecond)
			attempt++
			if attempt > maxAttempts {
				zap.S().Errorf("Putback channel is not empty after %d attempts, exiting", maxAttempts)
				break
			}
		}
	}

	// This is behind HI to allow a higher chance of a clean shutdown
	if HighThroughputEnabled {
		zap.S().Debugf("Cleaning up high throughput processor channel (%d)", len(highThroughputProcessorChannel))
<<<<<<< HEAD
		if !internal.DrainChannel("[HIGH_THROUGHPUT]", highThroughputProcessorChannel, highThroughputPutBackChannel) {
			time.Sleep(internal.FiveSeconds)
		}
		if !internal.DrainChannel("[HIGH_THROUGHPUT]", processValueChannel, highThroughputPutBackChannel) {
			time.Sleep(internal.FiveSeconds)
		}
		if !internal.DrainChannel("[HIGH_THROUGHPUT]", processValueStringChannel, highThroughputPutBackChannel) {
=======
		if !internal.DrainChannelSimple(highThroughputProcessorChannel, highThroughputPutBackChannel) {
			time.Sleep(internal.FiveSeconds)
		}
		if !internal.DrainChannelSimple(processValueChannel, highThroughputPutBackChannel) {
			time.Sleep(internal.FiveSeconds)
		}
		if !internal.DrainChannelSimple(processValueStringChannel, highThroughputPutBackChannel) {
>>>>>>> 98d2ad61
			time.Sleep(internal.FiveSeconds)
		}

		time.Sleep(internal.OneSecond)

		maxAttempts := 50
		attempt := 0

		for len(highThroughputPutBackChannel) > 0 {
			zap.S().Infof("Waiting for putback channel to empty: %d", len(highThroughputPutBackChannel))
			time.Sleep(internal.OneSecond)
			attempt++
			if attempt > maxAttempts {
				zap.S().Errorf("Putback channel is not empty after %d attempts, exiting", maxAttempts)
				break
			}
		}
	}
<<<<<<< HEAD
	internal.KafkaShutdownPutback = true
=======
	internal.ShutdownPutback = true
>>>>>>> 98d2ad61

	time.Sleep(internal.OneSecond)

	if HighIntegrityEnabled {
		CloseHIKafka()
	}
	if HighThroughputEnabled {
		CloseHTKafka()
	}

	ShutdownDB()

	zap.S().Infof("Successfull shutdown. Exiting.")

	// Gracefully exit.
	// (Use runtime.GoExit() if you need to call defers)
	os.Exit(0)
}

func PerformanceReport() {
	lastCommits := float64(0)
	lastMessages := float64(0)
	lastPutbacks := float64(0)
	lastConfirmed := float64(0)
	sleepS := 10.0
	for !ShuttingDown {
		preExecutionTime := time.Now()
		commitsPerSecond := (internal.KafkaCommits - lastCommits) / sleepS
		messagesPerSecond := (internal.KafkaMessages - lastMessages) / sleepS
		putbacksPerSecond := (internal.KafkaPutBacks - lastPutbacks) / sleepS
		confirmedPerSecond := (internal.KafkaConfirmed - lastConfirmed) / sleepS
		lastCommits = internal.KafkaCommits
		lastMessages = internal.KafkaMessages
		lastPutbacks = internal.KafkaPutBacks
		lastConfirmed = internal.KafkaConfirmed

		zap.S().Infof("Performance report"+
<<<<<<< HEAD
			"\nKafkaCommits: %f, KafkaCommits/s: %f"+
			"\nKafkaMessages: %f, KafkaMessages/s: %f"+
			"\nKafkaPutBacks: %f, KafkaPutBacks/s: %f"+
			"\nKafkaConfirmed: %f, KafkaConfirmed/s: %f"+
			"\n[HI] Processor queue length: %d"+
			"\n[HI] PutBack queue length: %d"+
			"\n[HI] Commit queue length: %d"+
			"\nMessagecache hitrate %f"+
			"\nDbcache hitrate %f"+
			"\n[HT] ProcessValue queue lenght: %d"+
			"\n[HT] ProcessValueString queue lenght: %d"+
			"\n[HT] Processor queue length: %d"+
			"\n[HT] PutBack queue length: %d",
=======
			"| Commits: %f, Commits/s: %f"+
			"| Messages: %f, Messages/s: %f"+
			"| PutBacks: %f, PutBacks/s: %f"+
			"| Confirmed: %f, Confirmed/s: %f"+
			"| [HI] Processor queue length: %d"+
			"| [HI] PutBack queue length: %d"+
			"| [HI] Commit queue length: %d"+
			"| Messagecache hitrate %f"+
			"| Dbcache hitrate %f"+
			"| [HT] ProcessValue queue lenght: %d"+
			"| [HT] ProcessValueString queue lenght: %d"+
			"| [HT] Processor queue length: %d"+
			"| [HT] PutBack queue length: %d",
>>>>>>> 98d2ad61
			internal.KafkaCommits, commitsPerSecond,
			internal.KafkaMessages, messagesPerSecond,
			internal.KafkaPutBacks, putbacksPerSecond,
			internal.KafkaConfirmed, confirmedPerSecond,
			len(highIntegrityProcessorChannel),
			len(highIntegrityPutBackChannel),
			len(highIntegrityCommitChannel),
			internal.Messagecache.HitRate(),
			dbcache.HitRate(),
			len(processValueChannel),
			len(processValueStringChannel),
			len(highThroughputProcessorChannel),
			len(highThroughputPutBackChannel),
		)

		if internal.KafkaCommits > math.MaxFloat64/2 || lastCommits > math.MaxFloat64/2 {
			internal.KafkaCommits = 0
			lastCommits = 0
			zap.S().Warnf("Resetting commit statistics")
		}

		if internal.KafkaMessages > math.MaxFloat64/2 || lastMessages > math.MaxFloat64/2 {
			internal.KafkaMessages = 0
			lastMessages = 0
			zap.S().Warnf("Resetting message statistics")
		}

		if internal.KafkaPutBacks > math.MaxFloat64/2 || lastPutbacks > math.MaxFloat64/2 {
			internal.KafkaPutBacks = 0
			lastPutbacks = 0
			zap.S().Warnf("Resetting putback statistics")
		}

		if internal.KafkaConfirmed > math.MaxFloat64/2 || lastConfirmed > math.MaxFloat64/2 {
			internal.KafkaConfirmed = 0
			lastConfirmed = 0
			zap.S().Warnf("Resetting confirmed statistics")
		}
		postExecutionTime := time.Now()
		ExecutionTimeDiff := postExecutionTime.Sub(preExecutionTime).Seconds()
		if ExecutionTimeDiff <= 0 {
			continue
		}
		time.Sleep(time.Second * time.Duration(sleepS-ExecutionTimeDiff))
	}
}<|MERGE_RESOLUTION|>--- conflicted
+++ resolved
@@ -148,15 +148,11 @@
 		highIntegrityPutBackChannel = make(chan internal.PutBackChanMsg, 200)
 		highIntegrityCommitChannel = make(chan *kafka.Message)
 		highIntegrityEventChannel := HIKafkaProducer.Events()
-<<<<<<< HEAD
-		go internal.KafkaStartPutbackProcessor("[HI]", highIntegrityPutBackChannel, HIKafkaProducer,highIntegrityCommitChannel)
-		go internal.KafkaProcessQueue("[HI]", HITopic, highIntegrityProcessorChannel, HIKafkaConsumer, highIntegrityPutBackChannel)
-		go internal.KafkaStartCommitProcessor("[HI]", highIntegrityCommitChannel, HIKafkaConsumer)
-=======
+
 		go internal.StartPutbackProcessor("[HI]", highIntegrityPutBackChannel, HIKafkaProducer, highIntegrityCommitChannel)
 		go internal.ProcessKafkaQueue("[HI]", HITopic, highIntegrityProcessorChannel, HIKafkaConsumer, highIntegrityPutBackChannel, ShutdownApplicationGraceful)
 		go internal.StartCommitProcessor("[HI]", highIntegrityCommitChannel, HIKafkaConsumer)
->>>>>>> 98d2ad61
+
 		go startHighIntegrityQueueProcessor()
 		go internal.StartEventHandler("[HI]", highIntegrityEventChannel, highIntegrityPutBackChannel)
 		zap.S().Debugf("Started HI queue processor")
@@ -169,13 +165,10 @@
 		highThroughputPutBackChannel = make(chan internal.PutBackChanMsg, 200)
 		highThroughputEventChannel := HIKafkaProducer.Events()
 		// HT has no commit channel, it uses auto commit
-<<<<<<< HEAD
-		go internal.KafkaStartPutbackProcessor("[HT]", highThroughputPutBackChannel, HTKafkaProducer,nil)
-		go internal.KafkaProcessQueue("[HT]", HTTopic, highThroughputProcessorChannel, HTKafkaConsumer, highThroughputPutBackChannel)
-=======
+
 		go internal.StartPutbackProcessor("[HT]", highThroughputPutBackChannel, HTKafkaProducer, nil)
 		go internal.ProcessKafkaQueue("[HT]", HTTopic, highThroughputProcessorChannel, HTKafkaConsumer, highThroughputPutBackChannel, nil)
->>>>>>> 98d2ad61
+
 		go startHighThroughputQueueProcessor()
 		go internal.StartEventHandler("[HI]", highThroughputEventChannel, highIntegrityPutBackChannel)
 
@@ -206,33 +199,9 @@
 
 	// The following code keeps the memory usage low
 	debug.SetGCPercent(10)
-<<<<<<< HEAD
-	go func() {
-		allowedSeventyFivePerc := uint64(float64(allowedMemorySize) * 0.9)
-		allowedNintyPerc := uint64(float64(allowedMemorySize) * 0.75)
-		for {
-			var m runtime.MemStats
-			runtime.ReadMemStats(&m)
-			if m.Alloc > allowedNintyPerc {
-				zap.S().Errorf("Memory usage is too high: %d bytes, slowing ingress !", m.TotalAlloc)
-				internal.NearMemoryLimit = true
-				debug.FreeOSMemory()
-				time.Sleep(internal.FiveSeconds)
-			}
-			if m.Alloc > allowedSeventyFivePerc {
-				zap.S().Errorf("Memory usage is high: %d bytes !", m.TotalAlloc)
-				internal.NearMemoryLimit = false
-				runtime.GC()
-				time.Sleep(internal.FiveSeconds)
-			} else {
-				internal.NearMemoryLimit = false
-				time.Sleep(internal.OneSecond)
-			}
-		}
-	}()
-=======
+
 	go internal.MemoryLimiter(allowedMemorySize)
->>>>>>> 98d2ad61
+
 
 	go PerformanceReport()
 	select {
@@ -254,21 +223,17 @@
 
 	zap.S().Infof("Shutting down application")
 	ShuttingDown = true
-<<<<<<< HEAD
-	internal.KafkaShuttingDown = true
-=======
+
 	internal.ShuttingDownKafka = true
->>>>>>> 98d2ad61
+
 	// Important, allows high load processors to finish
 	time.Sleep(time.Second * 5)
 
 	if HighIntegrityEnabled {
 		zap.S().Debugf("Cleaning up high integrity processor channel (%d)", len(highIntegrityProcessorChannel))
-<<<<<<< HEAD
-		if !internal.DrainChannel("[HT]", highIntegrityProcessorChannel, highIntegrityPutBackChannel) {
-=======
+
 		if !internal.DrainChannelSimple(highIntegrityProcessorChannel, highIntegrityPutBackChannel) {
->>>>>>> 98d2ad61
+
 			time.Sleep(internal.FiveSeconds)
 		}
 
@@ -291,15 +256,7 @@
 	// This is behind HI to allow a higher chance of a clean shutdown
 	if HighThroughputEnabled {
 		zap.S().Debugf("Cleaning up high throughput processor channel (%d)", len(highThroughputProcessorChannel))
-<<<<<<< HEAD
-		if !internal.DrainChannel("[HIGH_THROUGHPUT]", highThroughputProcessorChannel, highThroughputPutBackChannel) {
-			time.Sleep(internal.FiveSeconds)
-		}
-		if !internal.DrainChannel("[HIGH_THROUGHPUT]", processValueChannel, highThroughputPutBackChannel) {
-			time.Sleep(internal.FiveSeconds)
-		}
-		if !internal.DrainChannel("[HIGH_THROUGHPUT]", processValueStringChannel, highThroughputPutBackChannel) {
-=======
+
 		if !internal.DrainChannelSimple(highThroughputProcessorChannel, highThroughputPutBackChannel) {
 			time.Sleep(internal.FiveSeconds)
 		}
@@ -307,7 +264,7 @@
 			time.Sleep(internal.FiveSeconds)
 		}
 		if !internal.DrainChannelSimple(processValueStringChannel, highThroughputPutBackChannel) {
->>>>>>> 98d2ad61
+
 			time.Sleep(internal.FiveSeconds)
 		}
 
@@ -326,11 +283,9 @@
 			}
 		}
 	}
-<<<<<<< HEAD
-	internal.KafkaShutdownPutback = true
-=======
+
 	internal.ShutdownPutback = true
->>>>>>> 98d2ad61
+
 
 	time.Sleep(internal.OneSecond)
 
@@ -368,21 +323,6 @@
 		lastConfirmed = internal.KafkaConfirmed
 
 		zap.S().Infof("Performance report"+
-<<<<<<< HEAD
-			"\nKafkaCommits: %f, KafkaCommits/s: %f"+
-			"\nKafkaMessages: %f, KafkaMessages/s: %f"+
-			"\nKafkaPutBacks: %f, KafkaPutBacks/s: %f"+
-			"\nKafkaConfirmed: %f, KafkaConfirmed/s: %f"+
-			"\n[HI] Processor queue length: %d"+
-			"\n[HI] PutBack queue length: %d"+
-			"\n[HI] Commit queue length: %d"+
-			"\nMessagecache hitrate %f"+
-			"\nDbcache hitrate %f"+
-			"\n[HT] ProcessValue queue lenght: %d"+
-			"\n[HT] ProcessValueString queue lenght: %d"+
-			"\n[HT] Processor queue length: %d"+
-			"\n[HT] PutBack queue length: %d",
-=======
 			"| Commits: %f, Commits/s: %f"+
 			"| Messages: %f, Messages/s: %f"+
 			"| PutBacks: %f, PutBacks/s: %f"+
@@ -396,7 +336,6 @@
 			"| [HT] ProcessValueString queue lenght: %d"+
 			"| [HT] Processor queue length: %d"+
 			"| [HT] PutBack queue length: %d",
->>>>>>> 98d2ad61
 			internal.KafkaCommits, commitsPerSecond,
 			internal.KafkaMessages, messagesPerSecond,
 			internal.KafkaPutBacks, putbacksPerSecond,
