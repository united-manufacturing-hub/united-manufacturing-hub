--- conflicted
+++ resolved
@@ -261,20 +261,11 @@
 
 	// If we're stopped, we need to start first
 	if currentState == OperationalStateStopped {
-<<<<<<< HEAD
 		// Send event to transition from Stopped to StartingConnection
 		// The connection will be started by StartConnectionInstance in the starting_connection state
 		// This prevents Benthos from connecting and sending data when the connection is flaky or filtered
 		p.ObservedState.ServiceInfo.StatusReason = "starting"
-=======
-		// Attempt to initiate start
-		if err := p.StartInstance(ctx, services.GetFileSystem()); err != nil {
-			return err, false
-		}
-
-		p.ObservedState.ServiceInfo.StatusReason = "started"
-		// Send event to transition from Stopped to Starting
->>>>>>> 10f8e15a
+
 		return p.baseFSMInstance.SendEvent(ctx, EventStart), true
 	}
 
@@ -307,6 +298,7 @@
 		// Start the connection component first
 		if err := p.StartConnectionInstance(ctx, services.GetFileSystem()); err != nil {
 			p.baseFSMInstance.GetLogger().Debugf("Failed to start connection: %v", err)
+
 			return err, false
 		}
 
@@ -365,6 +357,7 @@
 		// Start the DFC components now that prerequisites are met
 		if err := p.StartDFCInstance(ctx, services.GetFileSystem()); err != nil {
 			p.baseFSMInstance.GetLogger().Debugf("Failed to start DFC: %v", err)
+
 			return err, false
 		}
 
