// Copyright 2025 UMH Systems GmbH
//
// Licensed under the Apache License, Version 2.0 (the "License");
// you may not use this file except in compliance with the License.
// You may obtain a copy of the License at
//
//     http://www.apache.org/licenses/LICENSE-2.0
//
// Unless required by applicable law or agreed to in writing, software
// distributed under the License is distributed on an "AS IS" BASIS,
// WITHOUT WARRANTIES OR CONDITIONS OF ANY KIND, either express or implied.
// See the License for the specific language governing permissions and
// limitations under the License.

package connection

import (
	"context"
	"errors"
	"fmt"
	"time"

	. "github.com/onsi/ginkgo/v2"
	. "github.com/onsi/gomega"
	"github.com/united-manufacturing-hub/united-manufacturing-hub/umh-core/pkg/config"
	"github.com/united-manufacturing-hub/united-manufacturing-hub/umh-core/pkg/config/connectionserviceconfig"
	"github.com/united-manufacturing-hub/united-manufacturing-hub/umh-core/pkg/config/nmapserviceconfig"
	"github.com/united-manufacturing-hub/united-manufacturing-hub/umh-core/pkg/fsm"
	nmapfsm "github.com/united-manufacturing-hub/united-manufacturing-hub/umh-core/pkg/fsm/nmap"
	s6fsm "github.com/united-manufacturing-hub/united-manufacturing-hub/umh-core/pkg/fsm/s6"
	"github.com/united-manufacturing-hub/united-manufacturing-hub/umh-core/pkg/service/nmap"
	s6svc "github.com/united-manufacturing-hub/united-manufacturing-hub/umh-core/pkg/service/s6"
	"github.com/united-manufacturing-hub/united-manufacturing-hub/umh-core/pkg/serviceregistry"
)

const (
	targetHost = "localhost"
	targetPort = 502
)

var _ = Describe("ConnectionService", func() {
	var (
		service        *ConnectionService
		mockNmap       *nmap.MockNmapService
		ctx            context.Context
		tick           uint64
		connectionName string
		cancelFunc     context.CancelFunc
		mockServices   *serviceregistry.Registry
	)

	BeforeEach(func() {
		ctx, cancelFunc = context.WithDeadline(context.Background(), time.Now().Add(500*time.Second))
		tick = 1
		connectionName = "test-connection"

		// Set up mock nmap service
		mockNmap = nmap.NewMockNmapService()

		// Set up a real service with mocked dependencies
		service = NewDefaultConnectionService(connectionName,
			WithNmapService(mockNmap))
		mockServices = serviceregistry.NewMockRegistry()
	})

	AfterEach(func() {
		// Clean up if necessary
		cancelFunc()
	})

	Describe("AddConnection", func() {
		var (
			cfg *connectionserviceconfig.ConnectionServiceConfig
		)

		BeforeEach(func() {
			// Create a basic config for testing
			cfg = &connectionserviceconfig.ConnectionServiceConfig{
				NmapServiceConfig: nmapserviceconfig.NmapServiceConfig{
					Target: targetHost,
					Port:   targetPort,
				},
			}

			// Set up mock to return a valid NmapServiceConfig when generating config
			mockNmap.ServiceExistsResult = false
		})

		It("should add a new connection to the nmap manager", func() {

			err := service.AddConnectionToNmapManager(ctx, mockServices, cfg, connectionName)
			Expect(err).NotTo(HaveOccurred())

			// Verify that a Nmap config was added to the service
			Expect(service.nmapConfigs).To(HaveLen(1))

			// Verify the name follows the expected pattern
			nmapName := service.getNmapName(connectionName)
			Expect(service.nmapConfigs[0].Name).To(Equal(nmapName))

			// Verify the desired state is set correctly
			Expect(service.nmapConfigs[0].DesiredFSMState).To(Equal(nmapfsm.OperationalStateOpen))
		})

		It("should return error when connection already exists", func() {

			err := service.AddConnectionToNmapManager(ctx, mockServices, cfg, connectionName)
			Expect(err).NotTo(HaveOccurred())

			// Try to add it again
			err = service.AddConnectionToNmapManager(ctx, mockServices, cfg, connectionName)

			Expect(err).To(MatchError(ErrServiceAlreadyExists))
		})

		It("should set up the connection for reconciliation with the nmap manager", func() {
			// Act
			err := service.AddConnectionToNmapManager(ctx, mockServices, cfg, connectionName)
			Expect(err).NotTo(HaveOccurred())

			// Reconcile to ensure the component is passed to nmap manager
			mockNmap.ReconcileManagerReconciled = true
			_, reconciled := service.ReconcileManager(ctx, mockServices, tick)

			// Assert
			Expect(reconciled).To(BeTrue())
			Expect(service.nmapConfigs).To(HaveLen(1))
		})
	})

	Describe("Status", func() {
		var (
			cfg             *connectionserviceconfig.ConnectionServiceConfig
			manager         *nmapfsm.NmapManager
			mockNmapService *nmap.MockNmapService
			statusService   *ConnectionService
			nmapName        string
		)

		BeforeEach(func() {
			cfg = &connectionserviceconfig.ConnectionServiceConfig{
				NmapServiceConfig: nmapserviceconfig.NmapServiceConfig{
					Target: targetHost,
					Port:   targetPort,
				},
			}

			// Use the official mock manager from the FSM package
			manager, mockNmapService = nmapfsm.NewNmapManagerWithMockedService("test")

			// Create service with our official mock nmap manager
			statusService = NewDefaultConnectionService(connectionName,
				WithNmapService(mockNmapService),
				WithNmapManager(manager))

			// Add the component to the service
			err := statusService.AddConnectionToNmapManager(ctx, mockServices, cfg, connectionName)
			Expect(err).NotTo(HaveOccurred())

			nmapName = statusService.getNmapName(connectionName)

			// Set up the mock to say the component exists
			mockNmapService.ServiceExistsResult = true
			if mockNmapService.ExistingServices == nil {
				mockNmapService.ExistingServices = make(map[string]bool)
			}
			mockNmapService.ExistingServices[nmapName] = true
		})

		It("should report status correctly for an existing component", func() {
			fullCfg := config.FullConfig{
				Internal: config.InternalConfig{
					Nmap: statusService.nmapConfigs,
				},
			}

			// Configure nmap service for proper transitions
			// First configure for creating -> created -> stopped
			ConfigureNmapManagerForState(mockNmapService, nmapName, nmapfsm.OperationalStateStopped)

			// Wait for the instance to be created and reach stopped state
			newTick, err := WaitForNmapManagerInstanceState(
				ctx,
				fsm.SystemSnapshot{CurrentConfig: fullCfg, Tick: tick},
				manager,
				mockServices,
				nmapName,
				nmapfsm.OperationalStateStopped,
				10,
			)
			Expect(err).NotTo(HaveOccurred())
			tick = newTick

			// Now configure for transition to starting -> running
			ConfigureNmapManagerForState(mockNmapService, nmapName, nmapfsm.OperationalStateOpen)

			// Wait for the instance to reach running state
			By("before WaitForNmapManagerInstanceState 2")
			newTick, err = WaitForNmapManagerInstanceState(
				ctx,
				fsm.SystemSnapshot{CurrentConfig: fullCfg, Tick: tick},
				manager,
				mockServices,
				nmapName,
				nmapfsm.OperationalStateOpen,
				15,
			)
			Expect(err).NotTo(HaveOccurred())
			tick = newTick

			mockNmapService.ServiceStates[nmapName].NmapStatus.IsRunning = true
			mockNmapService.ServiceStates[nmapName].NmapStatus.LastScan.PortResult.State = "open"

			// Reconcile once to ensure that serviceInfo is used to update the observed state
			_, reconciled := statusService.ReconcileManager(ctx, mockServices, tick)
			Expect(reconciled).To(BeFalse())

			// Call Status
			status, err := statusService.Status(ctx, mockServices, connectionName, tick)

			// Assert
			Expect(err).NotTo(HaveOccurred())
			Expect(status.NmapFSMState).To(Equal(nmapfsm.OperationalStateOpen))
			Expect(status.NmapObservedState.ServiceInfo.S6ObservedState.ServiceInfo.Status).To(Equal(s6svc.ServiceUp))
			Expect(status.NmapObservedState.ServiceInfo.NmapStatus.IsRunning).To(BeTrue())
			Expect(status.NmapObservedState.ServiceInfo.NmapStatus.LastScan.PortResult.State).To(Equal("open"))

			statusService.recentNmapStates[connectionName] = []string{"open", "closed", "open"}

			status, err = statusService.Status(ctx, mockServices, connectionName, tick)
			Expect(err).NotTo(HaveOccurred())
			Expect(status.IsFlaky).To(BeTrue())

		})

		It("should return error for non-existent component", func() {
			// Set up the mock to say the service doesn't exist
			mockNmapService.ServiceExistsResult = false
			mockNmapService.ExistingServices = make(map[string]bool)

			// Call Status for a non-existent component
			_, err := statusService.Status(ctx, mockServices, connectionName, tick)

			// Assert - check for "not found" in the error message
			Expect(err).To(HaveOccurred())
			Expect(err.Error()).To(ContainSubstring(ErrServiceNotExist.Error()))
		})
	})

	Describe("UpdateConnection", func() {
		var (
			cfg        *connectionserviceconfig.ConnectionServiceConfig
			updatedCfg *connectionserviceconfig.ConnectionServiceConfig
		)

		BeforeEach(func() {
			// Initial config
			cfg = &connectionserviceconfig.ConnectionServiceConfig{
				NmapServiceConfig: nmapserviceconfig.NmapServiceConfig{
					Target: targetHost,
					Port:   targetPort,
				},
			}

			// Updated config with different settings
			updatedCfg = &connectionserviceconfig.ConnectionServiceConfig{
				NmapServiceConfig: nmapserviceconfig.NmapServiceConfig{
					Target: targetHost,
					Port:   444,
				},
			}

			// Add the component first
			err := service.AddConnectionToNmapManager(ctx, mockServices, cfg, connectionName)
			Expect(err).NotTo(HaveOccurred())
		})

		It("should update an existing connection", func() {
			// Act - update the component
			err := service.UpdateConnectionInNmapManager(ctx, mockServices, updatedCfg, connectionName)

			// Assert
			Expect(err).NotTo(HaveOccurred())

			// Verify the config was updated but the desired state was preserved
			nmapName := service.getNmapName(connectionName)
			var found bool
			for _, config := range service.nmapConfigs {
				if config.Name == nmapName {
					found = true
					Expect(config.DesiredFSMState).To(Equal(nmapfsm.OperationalStateOpen))
					// In a real test, we'd verify the ConnectionServiceConfig was updated as expected
					break
				}
			}
			Expect(found).To(BeTrue())
		})

		It("should return error when component doesn't exist", func() {
			// Act - try to update a non-existent component
			err := service.UpdateConnectionInNmapManager(ctx, mockServices, updatedCfg, "non-existent")

			// Assert
			Expect(err).To(MatchError(ErrServiceNotExist))
		})
	})

	Describe("StartAndStopConnection", func() {
		var (
			cfg *connectionserviceconfig.ConnectionServiceConfig
		)

		BeforeEach(func() {
			// Create a basic config for testing
			cfg = &connectionserviceconfig.ConnectionServiceConfig{
				NmapServiceConfig: nmapserviceconfig.NmapServiceConfig{
					Target: targetHost,
					Port:   targetPort,
				},
			}

			// Add the component first
			err := service.AddConnectionToNmapManager(ctx, mockServices, cfg, connectionName)
			Expect(err).NotTo(HaveOccurred())
		})

		It("should start a connection by changing its desired state", func() {
			// First stop the component
			err := service.StopConnection(ctx, mockServices, connectionName)
			Expect(err).NotTo(HaveOccurred())

			// Verify the desired state was changed to stopped
			nmapName := service.getNmapName(connectionName)
			var foundStopped bool
			for _, config := range service.nmapConfigs {
				if config.Name == nmapName {
					foundStopped = true
					Expect(config.DesiredFSMState).To(Equal(nmapfsm.OperationalStateStopped))
					break
				}
			}
			Expect(foundStopped).To(BeTrue())

			// Now start the component
			err = service.StartConnection(ctx, mockServices, connectionName)
			Expect(err).NotTo(HaveOccurred())

			// Verify the desired state was changed to active
			var foundStarted bool
			for _, config := range service.nmapConfigs {
				if config.Name == nmapName {
					foundStarted = true
					Expect(config.DesiredFSMState).To(Equal(nmapfsm.OperationalStateOpen))
					break
				}
			}
			Expect(foundStarted).To(BeTrue())
		})

		It("should return error when trying to start/stop non-existent connection", func() {
			// Try to start a non-existent component
			err := service.StartConnection(ctx, mockServices, "non-existent")
			Expect(err).To(MatchError(ErrServiceNotExist))

			// Try to stop a non-existent component
			err = service.StopConnection(ctx, mockServices, "non-existent")
			Expect(err).To(MatchError(ErrServiceNotExist))
		})
	})

	Describe("RemoveConnection", func() {
		var (
			cfg *connectionserviceconfig.ConnectionServiceConfig
		)

		BeforeEach(func() {
			// Create a basic config for testing
			cfg = &connectionserviceconfig.ConnectionServiceConfig{
				NmapServiceConfig: nmapserviceconfig.NmapServiceConfig{
					Target: targetHost,
					Port:   targetPort,
				},
			}

			// Add the component first
			err := service.AddConnectionToNmapManager(ctx, mockServices, cfg, connectionName)
			Expect(err).NotTo(HaveOccurred())
		})

		It("should remove a connection from the nmap manager", func() {
			// Get the initial count
			initialCount := len(service.nmapConfigs)

			// Act - remove the component
			err := service.RemoveConnectionFromNmapManager(ctx, mockServices, connectionName)

			// Assert
			Expect(err).NotTo(HaveOccurred())
			Expect(service.nmapConfigs).To(HaveLen(initialCount - 1))

			// Verify the component is no longer in the list
			nmapName := service.getNmapName(connectionName)
			for _, config := range service.nmapConfigs {
				Expect(config.Name).NotTo(Equal(nmapName))
			}
		})

<<<<<<< HEAD
		// Note: removing a non-existent component should not result in an error
		// the remove action will be called multiple times until the component is gone it returns nil
=======
		It("should return error when removing non-existent component", func() {
			// Act - try to remove a non-existent component
			err := service.RemoveConnectionFromNmapManager(ctx, mockServices, "non-existent")

			// Assert
			Expect(err).To(MatchError(ErrServiceNotExist))
		})
>>>>>>> 89ec7b38
	})

	Describe("ReconcileManager", func() {
		It("should pass configs to the nmap manager for reconciliation", func() {
			// Add a test component to have something to reconcile
			cfg := &connectionserviceconfig.ConnectionServiceConfig{
				NmapServiceConfig: nmapserviceconfig.NmapServiceConfig{
					Target: targetHost,
					Port:   targetPort,
				},
			}
			err := service.AddConnectionToNmapManager(ctx, mockServices, cfg, connectionName)
			Expect(err).NotTo(HaveOccurred())

			// Use the real mock from the FSM package
			manager, _ := nmapfsm.NewNmapManagerWithMockedService("test")
			service.nmapManager = manager

			// Configure the mock to return true for reconciled
			mockNmap.ReconcileManagerReconciled = true

			// Act
			err, reconciled := service.ReconcileManager(ctx, mockServices, tick)

			// Assert
			Expect(err).NotTo(HaveOccurred())
			// Change expectation to match the actual behavior
			Expect(reconciled).To(BeTrue()) // The mock is configured to return true
		})

		It("should handle errors from the nmap manager", func() {
			// Create a custom mock that returns an error
			mockError := errors.New("test reconcile error")

			// Create a real manager with mocked services
			mockManager, mockNmapService := nmapfsm.NewNmapManagerWithMockedService("test-error")

			// Create a service with our mocked manager
			testService := NewDefaultConnectionService("test-error-service",
				WithNmapService(mockNmapService),
				WithNmapManager(mockManager))

			// Add a test component to have something to reconcile (just like in the other test)
			testComponentName := "test-error-component"
			cfg := &connectionserviceconfig.ConnectionServiceConfig{
				NmapServiceConfig: nmapserviceconfig.NmapServiceConfig{
					Target: targetHost,
					Port:   targetPort,
				},
			}
			err := testService.AddConnectionToNmapManager(ctx, mockServices, cfg, testComponentName)
			Expect(err).NotTo(HaveOccurred())

			// First reconcile - this will just create the instance in the manager
			firstErr, reconciled := testService.ReconcileManager(ctx, mockServices, tick)
			Expect(firstErr).NotTo(HaveOccurred())
			Expect(reconciled).To(BeTrue()) // Should be true because we created a new instance

			// Now set up the mock service to fail during the actual instance reconciliation
			mockNmapService.ReconcileManagerError = mockError

			// Second reconcile - now that the instance exists, it will try to reconcile it
			err, reconciled = testService.ReconcileManager(ctx, mockServices, tick+1)

			// Assert
			Expect(err).ToNot(HaveOccurred()) // it should not return an error
			Expect(reconciled).To(BeFalse())  // it should not be reconciled
			// it should throw the "error reconciling s6Manager: test reconcile error" error through the logs

			// Skip the error checking part as it's not accessible directly
			// The test has already verified that the error is handled properly
			// by checking that reconciled is false

			// Alternatively, we could check for side effects of the error
			// but for a unit test, verifying that reconciled is false is sufficient
		})
	})
})

// TransitionToNmapState is a helper to configure a service for a given high-level state
func TransitionToNmapState(mockService *nmap.MockNmapService, serviceName string, state string) {
	switch state {
	case nmapfsm.OperationalStateStopped,
		nmapfsm.OperationalStateStarting:
		SetupNmapServiceState(mockService, serviceName, nmap.ServiceStateFlags{
			IsS6Running: false,
			S6FSMState:  s6fsm.OperationalStateStopped,
		})
	case nmapfsm.OperationalStateDegraded:
		SetupNmapServiceState(mockService, serviceName, nmap.ServiceStateFlags{
			IsS6Running: true,
			IsRunning:   false,
			S6FSMState:  s6fsm.OperationalStateRunning,
			IsDegraded:  true,
			PortState:   "",
		})
	case nmapfsm.OperationalStateOpen:
		SetupNmapServiceState(mockService, serviceName, nmap.ServiceStateFlags{
			IsS6Running: true,
			IsRunning:   true,
			S6FSMState:  s6fsm.OperationalStateRunning,
			PortState:   string(nmapfsm.PortStateOpen),
		})
	case nmapfsm.OperationalStateOpenFiltered:
		SetupNmapServiceState(mockService, serviceName, nmap.ServiceStateFlags{
			IsS6Running: true,
			IsRunning:   true,
			S6FSMState:  s6fsm.OperationalStateRunning,
			PortState:   string(nmapfsm.PortStateOpenFiltered),
		})
	case nmapfsm.OperationalStateFiltered:
		SetupNmapServiceState(mockService, serviceName, nmap.ServiceStateFlags{
			IsS6Running: true,
			IsRunning:   true,
			S6FSMState:  s6fsm.OperationalStateRunning,
			PortState:   string(nmapfsm.PortStateFiltered),
		})
	case nmapfsm.OperationalStateUnfiltered:
		SetupNmapServiceState(mockService, serviceName, nmap.ServiceStateFlags{
			IsS6Running: true,
			IsRunning:   true,
			S6FSMState:  s6fsm.OperationalStateRunning,
			PortState:   string(nmapfsm.PortStateUnfiltered),
		})
	case nmapfsm.OperationalStateClosed:
		SetupNmapServiceState(mockService, serviceName, nmap.ServiceStateFlags{
			IsS6Running: true,
			IsRunning:   true,
			S6FSMState:  s6fsm.OperationalStateRunning,
			PortState:   string(nmapfsm.PortStateClosed),
		})
	case nmapfsm.OperationalStateClosedFiltered:
		SetupNmapServiceState(mockService, serviceName, nmap.ServiceStateFlags{
			IsS6Running: true,
			IsRunning:   true,
			S6FSMState:  s6fsm.OperationalStateRunning,
			PortState:   string(nmapfsm.PortStateClosedFiltered),
		})
	case nmapfsm.OperationalStateStopping:
		SetupNmapServiceState(mockService, serviceName, nmap.ServiceStateFlags{
			IsS6Running: false,
			IsRunning:   false,
			S6FSMState:  s6fsm.OperationalStateStopping,
		})
	}
}

// SetupNmapServiceState configures the mock service state for Nmap instance tests
func SetupNmapServiceState(
	mockService *nmap.MockNmapService,
	serviceName string,
	flags nmap.ServiceStateFlags,
) {
	// Ensure service exists in mock
	mockService.ExistingServices[serviceName] = true

	// Create service info if it doesn't exist
	if mockService.ServiceStates[serviceName] == nil {
		mockService.ServiceStates[serviceName] = &nmap.ServiceInfo{}
	}

	// Set S6 FSM state
	if flags.S6FSMState != "" {
		mockService.ServiceStates[serviceName].S6FSMState = flags.S6FSMState
	}

	// Update S6 observed state
	if flags.IsS6Running {
		mockService.ServiceStates[serviceName].S6ObservedState.ServiceInfo = s6svc.ServiceInfo{
			Status: s6svc.ServiceUp,
			Uptime: 10, // Set uptime to 10s to simulate config loaded
			Pid:    1234,
		}
	} else {
		mockService.ServiceStates[serviceName].S6ObservedState.ServiceInfo = s6svc.ServiceInfo{
			Status: s6svc.ServiceDown,
		}
	}

	// Update health check status
	if flags.IsRunning {
		mockService.ServiceStates[serviceName].NmapStatus.IsRunning = true
	} else {
		mockService.ServiceStates[serviceName].NmapStatus.IsRunning = false
	}

	if flags.PortState != "" {
		mockService.ServiceStates[serviceName].NmapStatus.LastScan = &nmap.NmapScanResult{
			PortResult: nmap.PortResult{
				State: flags.PortState,
			},
		}
	}

	// Store the service state flags directly
	mockService.SetServiceState(serviceName, flags)
}

// ConfigureNmapManagerForState sets up the mock service in a BenthosManager to facilitate
// a state transition for a specific instance. This should be called before starting
// reconciliation if you want to ensure state transitions happen correctly.
//
// Parameters:
//   - mockService: The mock service from the manager
//   - serviceName: The name of the service to configure
//   - targetState: The desired state to configure the service for
func ConfigureNmapManagerForState(
	mockService *nmap.MockNmapService,
	serviceName string,
	targetState string,
) {
	// Make sure the service exists in the mock
	if mockService.ExistingServices == nil {
		mockService.ExistingServices = make(map[string]bool)
	}
	mockService.ExistingServices[serviceName] = true

	// Make sure service state is initialized
	if mockService.ServiceStates == nil {
		mockService.ServiceStates = make(map[string]*nmap.ServiceInfo)
	}
	if mockService.ServiceStates[serviceName] == nil {
		mockService.ServiceStates[serviceName] = &nmap.ServiceInfo{}
	}

	// Configure the service for the target state
	TransitionToNmapState(mockService, serviceName, targetState)
}

// WaitForNmapManagerInstanceState repeatedly calls manager.Reconcile until
// we see the specified 'desiredState' or we hit maxAttempts.
func WaitForNmapManagerInstanceState(
	ctx context.Context,
	snapshot fsm.SystemSnapshot,
	manager *nmapfsm.NmapManager,
	services serviceregistry.Provider,
	instanceName string,
	desiredState string,
	maxAttempts int,
) (uint64, error) {
	tick := snapshot.Tick
	for i := 0; i < maxAttempts; i++ {
		err, _ := manager.Reconcile(ctx, snapshot, services)
		if err != nil {
			return tick, err
		}
		tick++

		inst, found := manager.GetInstance(instanceName)
		if found && inst.GetCurrentFSMState() == desiredState {
			return tick, nil
		}
		if found {
			fmt.Printf("currentState: %s\n", inst.GetCurrentFSMState())
			fmt.Printf(" found instance: %s\n", instanceName)
		}
	}
	return tick, fmt.Errorf("instance %s did not reach state %s after %d attempts",
		instanceName, desiredState, maxAttempts)
}<|MERGE_RESOLUTION|>--- conflicted
+++ resolved
@@ -405,18 +405,8 @@
 			}
 		})
 
-<<<<<<< HEAD
 		// Note: removing a non-existent component should not result in an error
 		// the remove action will be called multiple times until the component is gone it returns nil
-=======
-		It("should return error when removing non-existent component", func() {
-			// Act - try to remove a non-existent component
-			err := service.RemoveConnectionFromNmapManager(ctx, mockServices, "non-existent")
-
-			// Assert
-			Expect(err).To(MatchError(ErrServiceNotExist))
-		})
->>>>>>> 89ec7b38
 	})
 
 	Describe("ReconcileManager", func() {
