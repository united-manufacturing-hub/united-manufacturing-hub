--- conflicted
+++ resolved
@@ -36,8 +36,6 @@
   - apiVersion: v2
     appVersion: 0.10.0
     created: "2024-01-25T12:17:20.970509144Z"
-<<<<<<< HEAD
-=======
     dependencies:
     - condition: _000_commonConfig.datastorage.enabled
       name: redis
@@ -70,67 +68,34 @@
   - apiVersion: v2
     appVersion: 0.9.34
     created: "2024-01-25T12:17:21.982785602Z"
->>>>>>> cd3b67ae
-    dependencies:
-    - condition: _000_commonConfig.datastorage.enabled
-      name: redis
-      repository: https://charts.bitnami.com/bitnami
-      version: 17.9.0
-    - condition: _000_commonConfig.datastorage.enabled
-      name: grafana
-      repository: https://grafana.github.io/helm-charts
-      version: 6.52.4
-    - condition: _000_commonConfig.datastorage.enabled
-      name: timescaledb-single
-      repository: https://charts.timescale.com/
-      version: 0.26.9
-    - condition: _000_commonConfig.infrastructure.kafka.enabled
-      name: redpanda
-      repository: https://charts.redpanda.com/
-      version: 5.3.4
-    description: Transform manufacturing with UMH Systems united-manufacturing-hub
-      Helm chart, simplifying access to powerful technology for engineers.
-    digest: 417ca96968f3e289cc3353f68ea8e29f71067ca6b8fc5e5c238170bf5827a0a7
-    home: https://www.umh.app
-    icon: https://avatars.githubusercontent.com/u/77492553
-    name: united-manufacturing-hub
-    sources:
-    - https://github.com/united-manufacturing-hub/united-manufacturing-hub
-    type: application
-    urls:
-    - https://repo.umh.app/united-manufacturing-hub-0.10.0.tgz
-    version: 0.10.0
-  - apiVersion: v2
-    appVersion: 0.9.34
-    created: "2024-01-25T12:17:21.982785602Z"
-    dependencies:
-    - condition: _000_commonConfig.datastorage.enabled
-      name: redis
-      repository: https://management.umh.app/helm/bitnami
-      version: 17.9.0
-    - condition: _000_commonConfig.datastorage.enabled
-      name: grafana
-      repository: https://management.umh.app/helm/grafana
-      version: 6.52.4
-    - condition: _000_commonConfig.datastorage.enabled
-      name: timescaledb-single
-      repository: https://management.umh.app/helm/timescale
-      version: 0.26.9
-    - condition: _000_commonConfig.infrastructure.kafka.enabled
-      name: redpanda
-      repository: https://management.umh.app/helm/redpanda
+    dependencies:
+    - condition: _000_commonConfig.datastorage.enabled
+      name: redis
+      repository: https://charts.bitnami.com/bitnami
+      version: 17.9.0
+    - condition: _000_commonConfig.datastorage.enabled
+      name: grafana
+      repository: https://grafana.github.io/helm-charts
+      version: 6.52.4
+    - condition: _000_commonConfig.datastorage.enabled
+      name: timescaledb-single
+      repository: https://charts.timescale.com/
+      version: 0.26.9
+    - condition: _000_commonConfig.infrastructure.kafka.enabled
+      name: redpanda
+      repository: https://charts.redpanda.com/
       version: 5.3.4
     description: Transform manufacturing with UMH Systems united-manufacturing-hub
       Helm chart, simplifying access to powerful technology for engineers.
     digest: b8f63ad411cf385208b14b748c850498e0a2e930eadec7e680fb197ee8a909f0
     home: https://www.umh.app
-    icon: https://management.umh.app/binaries/umh/image/umh_black_transparent.png
-    name: united-manufacturing-hub
-    sources:
-    - https://github.com/united-manufacturing-hub/united-manufacturing-hub
-    type: application
-    urls:
-    - https://management.umh.app/helm/umh/united-manufacturing-hub-0.9.34.tgz
+    icon: https://avatars.githubusercontent.com/u/77492553
+    name: united-manufacturing-hub
+    sources:
+    - https://github.com/united-manufacturing-hub/united-manufacturing-hub
+    type: application
+    urls:
+    - https://repo.umh.app/united-manufacturing-hub-0.9.34.tgz
     version: 0.9.34
   - apiVersion: v2
     appVersion: 0.9.33
@@ -138,31 +103,31 @@
     dependencies:
     - condition: _000_commonConfig.datastorage.enabled
       name: redis
-      repository: https://management.umh.app/helm/bitnami
-      version: 17.9.0
-    - condition: _000_commonConfig.datastorage.enabled
-      name: grafana
-      repository: https://management.umh.app/helm/grafana
-      version: 6.52.4
-    - condition: _000_commonConfig.datastorage.enabled
-      name: timescaledb-single
-      repository: https://management.umh.app/helm/timescale
-      version: 0.26.9
-    - condition: _000_commonConfig.infrastructure.kafka.enabled
-      name: redpanda
-      repository: https://management.umh.app/helm/redpanda
+      repository: https://charts.bitnami.com/bitnami
+      version: 17.9.0
+    - condition: _000_commonConfig.datastorage.enabled
+      name: grafana
+      repository: https://grafana.github.io/helm-charts
+      version: 6.52.4
+    - condition: _000_commonConfig.datastorage.enabled
+      name: timescaledb-single
+      repository: https://charts.timescale.com/
+      version: 0.26.9
+    - condition: _000_commonConfig.infrastructure.kafka.enabled
+      name: redpanda
+      repository: https://charts.redpanda.com/
       version: 5.3.4
     description: Transform manufacturing with UMH Systems united-manufacturing-hub
       Helm chart, simplifying access to powerful technology for engineers.
     digest: e5f01bb478f8241fd1d72bf1545a3d542012348f0af2b6f4822f769de7f726a9
     home: https://www.umh.app
-    icon: https://management.umh.app/binaries/umh/image/umh_black_transparent.png
-    name: united-manufacturing-hub
-    sources:
-    - https://github.com/united-manufacturing-hub/united-manufacturing-hub
-    type: application
-    urls:
-    - https://management.umh.app/helm/umh/united-manufacturing-hub-0.9.33.tgz
+    icon: https://avatars.githubusercontent.com/u/77492553
+    name: united-manufacturing-hub
+    sources:
+    - https://github.com/united-manufacturing-hub/united-manufacturing-hub
+    type: application
+    urls:
+    - https://repo.umh.app/united-manufacturing-hub-0.9.33.tgz
     version: 0.9.33
   - apiVersion: v2
     appVersion: 0.9.32
@@ -170,31 +135,31 @@
     dependencies:
     - condition: _000_commonConfig.datastorage.enabled
       name: redis
-      repository: https://management.umh.app/helm/bitnami
-      version: 17.9.0
-    - condition: _000_commonConfig.datastorage.enabled
-      name: grafana
-      repository: https://management.umh.app/helm/grafana
-      version: 6.52.4
-    - condition: _000_commonConfig.datastorage.enabled
-      name: timescaledb-single
-      repository: https://management.umh.app/helm/timescale
-      version: 0.26.9
-    - condition: _000_commonConfig.infrastructure.kafka.enabled
-      name: redpanda
-      repository: https://management.umh.app/helm/redpanda
+      repository: https://charts.bitnami.com/bitnami
+      version: 17.9.0
+    - condition: _000_commonConfig.datastorage.enabled
+      name: grafana
+      repository: https://grafana.github.io/helm-charts
+      version: 6.52.4
+    - condition: _000_commonConfig.datastorage.enabled
+      name: timescaledb-single
+      repository: https://charts.timescale.com/
+      version: 0.26.9
+    - condition: _000_commonConfig.infrastructure.kafka.enabled
+      name: redpanda
+      repository: https://charts.redpanda.com/
       version: 5.3.4
     description: Transform manufacturing with UMH Systems united-manufacturing-hub
       Helm chart, simplifying access to powerful technology for engineers.
     digest: 20f84f0b53f94c13fa0176df14203407236dc865eb9d9b90b06e1109c6408e01
     home: https://www.umh.app
-    icon: https://management.umh.app/binaries/umh/image/umh_black_transparent.png
-    name: united-manufacturing-hub
-    sources:
-    - https://github.com/united-manufacturing-hub/united-manufacturing-hub
-    type: application
-    urls:
-    - https://management.umh.app/helm/umh/united-manufacturing-hub-0.9.32.tgz
+    icon: https://avatars.githubusercontent.com/u/77492553
+    name: united-manufacturing-hub
+    sources:
+    - https://github.com/united-manufacturing-hub/united-manufacturing-hub
+    type: application
+    urls:
+    - https://repo.umh.app/united-manufacturing-hub-0.9.32.tgz
     version: 0.9.32
   - apiVersion: v2
     appVersion: 0.9.31
@@ -202,31 +167,31 @@
     dependencies:
     - condition: _000_commonConfig.datastorage.enabled
       name: redis
-      repository: https://management.umh.app/helm/bitnami
-      version: 17.9.0
-    - condition: _000_commonConfig.datastorage.enabled
-      name: grafana
-      repository: https://management.umh.app/helm/grafana
-      version: 6.52.4
-    - condition: _000_commonConfig.datastorage.enabled
-      name: timescaledb-single
-      repository: https://management.umh.app/helm/timescale
-      version: 0.26.9
-    - condition: _000_commonConfig.infrastructure.kafka.enabled
-      name: redpanda
-      repository: https://management.umh.app/helm/redpanda
+      repository: https://charts.bitnami.com/bitnami
+      version: 17.9.0
+    - condition: _000_commonConfig.datastorage.enabled
+      name: grafana
+      repository: https://grafana.github.io/helm-charts
+      version: 6.52.4
+    - condition: _000_commonConfig.datastorage.enabled
+      name: timescaledb-single
+      repository: https://charts.timescale.com/
+      version: 0.26.9
+    - condition: _000_commonConfig.infrastructure.kafka.enabled
+      name: redpanda
+      repository: https://charts.redpanda.com/
       version: 5.3.4
     description: Transform manufacturing with UMH Systems united-manufacturing-hub
       Helm chart, simplifying access to powerful technology for engineers.
     digest: 578df30ea004ad0d7292a36b005da294f407f7a4c99e5d8d7056b39dfe01a409
     home: https://www.umh.app
-    icon: https://management.umh.app/binaries/umh/image/umh_black_transparent.png
-    name: united-manufacturing-hub
-    sources:
-    - https://github.com/united-manufacturing-hub/united-manufacturing-hub
-    type: application
-    urls:
-    - https://management.umh.app/helm/umh/united-manufacturing-hub-0.9.31.tgz
+    icon: https://avatars.githubusercontent.com/u/77492553
+    name: united-manufacturing-hub
+    sources:
+    - https://github.com/united-manufacturing-hub/united-manufacturing-hub
+    type: application
+    urls:
+    - https://repo.umh.app/united-manufacturing-hub-0.9.31.tgz
     version: 0.9.31
   - apiVersion: v2
     appVersion: 0.9.30
@@ -234,31 +199,31 @@
     dependencies:
     - condition: _000_commonConfig.datastorage.enabled
       name: redis
-      repository: https://management.umh.app/helm/bitnami
-      version: 17.9.0
-    - condition: _000_commonConfig.datastorage.enabled
-      name: grafana
-      repository: https://management.umh.app/helm/grafana
-      version: 6.52.4
-    - condition: _000_commonConfig.datastorage.enabled
-      name: timescaledb-single
-      repository: https://management.umh.app/helm/timescale
-      version: 0.26.9
-    - condition: _000_commonConfig.infrastructure.kafka.enabled
-      name: redpanda
-      repository: https://management.umh.app/helm/redpanda
+      repository: https://charts.bitnami.com/bitnami
+      version: 17.9.0
+    - condition: _000_commonConfig.datastorage.enabled
+      name: grafana
+      repository: https://grafana.github.io/helm-charts
+      version: 6.52.4
+    - condition: _000_commonConfig.datastorage.enabled
+      name: timescaledb-single
+      repository: https://charts.timescale.com/
+      version: 0.26.9
+    - condition: _000_commonConfig.infrastructure.kafka.enabled
+      name: redpanda
+      repository: https://charts.redpanda.com/
       version: 5.3.4
     description: Transform manufacturing with UMH Systems united-manufacturing-hub
       Helm chart, simplifying access to powerful technology for engineers.
     digest: b2899b129abc2b99b1355ee0e7ba923993b4d0f389d05fdb0e7f7522ace882f5
     home: https://www.umh.app
-    icon: https://management.umh.app/binaries/umh/image/umh_black_transparent.png
-    name: united-manufacturing-hub
-    sources:
-    - https://github.com/united-manufacturing-hub/united-manufacturing-hub
-    type: application
-    urls:
-    - https://management.umh.app/helm/umh/united-manufacturing-hub-0.9.30.tgz
+    icon: https://avatars.githubusercontent.com/u/77492553
+    name: united-manufacturing-hub
+    sources:
+    - https://github.com/united-manufacturing-hub/united-manufacturing-hub
+    type: application
+    urls:
+    - https://repo.umh.app/united-manufacturing-hub-0.9.30.tgz
     version: 0.9.30
   - apiVersion: v2
     appVersion: 0.9.29
@@ -266,31 +231,31 @@
     dependencies:
     - condition: _000_commonConfig.datastorage.enabled
       name: redis
-      repository: https://management.umh.app/helm/bitnami
-      version: 17.9.0
-    - condition: _000_commonConfig.datastorage.enabled
-      name: grafana
-      repository: https://management.umh.app/helm/grafana
-      version: 6.52.4
-    - condition: _000_commonConfig.datastorage.enabled
-      name: timescaledb-single
-      repository: https://management.umh.app/helm/timescale
-      version: 0.26.9
-    - condition: _000_commonConfig.infrastructure.kafka.enabled
-      name: redpanda
-      repository: https://management.umh.app/helm/redpanda
+      repository: https://charts.bitnami.com/bitnami
+      version: 17.9.0
+    - condition: _000_commonConfig.datastorage.enabled
+      name: grafana
+      repository: https://grafana.github.io/helm-charts
+      version: 6.52.4
+    - condition: _000_commonConfig.datastorage.enabled
+      name: timescaledb-single
+      repository: https://charts.timescale.com/
+      version: 0.26.9
+    - condition: _000_commonConfig.infrastructure.kafka.enabled
+      name: redpanda
+      repository: https://charts.redpanda.com/
       version: 5.3.4
     description: Transform manufacturing with UMH Systems united-manufacturing-hub
       Helm chart, simplifying access to powerful technology for engineers.
     digest: e563e7cc12052c173515e94cd65d3ec8b95a14084fa97f69287e6c0fceeb70cf
     home: https://www.umh.app
-    icon: https://management.umh.app/binaries/umh/image/umh_black_transparent.png
-    name: united-manufacturing-hub
-    sources:
-    - https://github.com/united-manufacturing-hub/united-manufacturing-hub
-    type: application
-    urls:
-    - https://management.umh.app/helm/umh/united-manufacturing-hub-0.9.29.tgz
+    icon: https://avatars.githubusercontent.com/u/77492553
+    name: united-manufacturing-hub
+    sources:
+    - https://github.com/united-manufacturing-hub/united-manufacturing-hub
+    type: application
+    urls:
+    - https://repo.umh.app/united-manufacturing-hub-0.9.29.tgz
     version: 0.9.29
   - apiVersion: v2
     appVersion: 0.9.28
@@ -298,31 +263,31 @@
     dependencies:
     - condition: _000_commonConfig.datastorage.enabled
       name: redis
-      repository: https://management.umh.app/helm/bitnami
-      version: 17.9.0
-    - condition: _000_commonConfig.datastorage.enabled
-      name: grafana
-      repository: https://management.umh.app/helm/grafana
-      version: 6.52.4
-    - condition: _000_commonConfig.datastorage.enabled
-      name: timescaledb-single
-      repository: https://management.umh.app/helm/timescale
-      version: 0.26.9
-    - condition: _000_commonConfig.infrastructure.kafka.enabled
-      name: redpanda
-      repository: https://management.umh.app/helm/redpanda
+      repository: https://charts.bitnami.com/bitnami
+      version: 17.9.0
+    - condition: _000_commonConfig.datastorage.enabled
+      name: grafana
+      repository: https://grafana.github.io/helm-charts
+      version: 6.52.4
+    - condition: _000_commonConfig.datastorage.enabled
+      name: timescaledb-single
+      repository: https://charts.timescale.com/
+      version: 0.26.9
+    - condition: _000_commonConfig.infrastructure.kafka.enabled
+      name: redpanda
+      repository: https://charts.redpanda.com/
       version: 5.3.4
     description: Transform manufacturing with UMH Systems united-manufacturing-hub
       Helm chart, simplifying access to powerful technology for engineers.
     digest: 3fa725caeb47f2f9fe585dd00907d3fdf363bef801ae5c6b7843b8f900e34c4b
     home: https://www.umh.app
-    icon: https://management.umh.app/binaries/umh/image/umh_black_transparent.png
-    name: united-manufacturing-hub
-    sources:
-    - https://github.com/united-manufacturing-hub/united-manufacturing-hub
-    type: application
-    urls:
-    - https://management.umh.app/helm/umh/united-manufacturing-hub-0.9.28.tgz
+    icon: https://avatars.githubusercontent.com/u/77492553
+    name: united-manufacturing-hub
+    sources:
+    - https://github.com/united-manufacturing-hub/united-manufacturing-hub
+    type: application
+    urls:
+    - https://repo.umh.app/united-manufacturing-hub-0.9.28.tgz
     version: 0.9.28
   - apiVersion: v2
     appVersion: 0.9.27
@@ -330,31 +295,31 @@
     dependencies:
     - condition: _000_commonConfig.datastorage.enabled
       name: redis
-      repository: https://management.umh.app/helm/bitnami
-      version: 17.9.0
-    - condition: _000_commonConfig.datastorage.enabled
-      name: grafana
-      repository: https://management.umh.app/helm/grafana
-      version: 6.52.4
-    - condition: _000_commonConfig.datastorage.enabled
-      name: timescaledb-single
-      repository: https://management.umh.app/helm/timescale
-      version: 0.26.9
-    - condition: _000_commonConfig.infrastructure.kafka.enabled
-      name: redpanda
-      repository: https://management.umh.app/helm/redpanda
+      repository: https://charts.bitnami.com/bitnami
+      version: 17.9.0
+    - condition: _000_commonConfig.datastorage.enabled
+      name: grafana
+      repository: https://grafana.github.io/helm-charts
+      version: 6.52.4
+    - condition: _000_commonConfig.datastorage.enabled
+      name: timescaledb-single
+      repository: https://charts.timescale.com/
+      version: 0.26.9
+    - condition: _000_commonConfig.infrastructure.kafka.enabled
+      name: redpanda
+      repository: https://charts.redpanda.com/
       version: 5.3.4
     description: Transform manufacturing with UMH Systems united-manufacturing-hub
       Helm chart, simplifying access to powerful technology for engineers.
     digest: 5291481310a91a2e0e372c4daa49efb09e6254dd6100516d51c8dc353eca8129
     home: https://www.umh.app
-    icon: https://management.umh.app/binaries/umh/image/umh_black_transparent.png
-    name: united-manufacturing-hub
-    sources:
-    - https://github.com/united-manufacturing-hub/united-manufacturing-hub
-    type: application
-    urls:
-    - https://management.umh.app/helm/umh/united-manufacturing-hub-0.9.27.tgz
+    icon: https://avatars.githubusercontent.com/u/77492553
+    name: united-manufacturing-hub
+    sources:
+    - https://github.com/united-manufacturing-hub/united-manufacturing-hub
+    type: application
+    urls:
+    - https://repo.umh.app/united-manufacturing-hub-0.9.27.tgz
     version: 0.9.27
   - apiVersion: v2
     appVersion: 0.9.26
@@ -362,31 +327,31 @@
     dependencies:
     - condition: _000_commonConfig.datastorage.enabled
       name: redis
-      repository: https://management.umh.app/helm/bitnami
-      version: 17.9.0
-    - condition: _000_commonConfig.datastorage.enabled
-      name: grafana
-      repository: https://management.umh.app/helm/grafana
-      version: 6.52.4
-    - condition: _000_commonConfig.datastorage.enabled
-      name: timescaledb-single
-      repository: https://management.umh.app/helm/timescale
-      version: 0.26.9
-    - condition: _000_commonConfig.infrastructure.kafka.enabled
-      name: redpanda
-      repository: https://management.umh.app/helm/redpanda
+      repository: https://charts.bitnami.com/bitnami
+      version: 17.9.0
+    - condition: _000_commonConfig.datastorage.enabled
+      name: grafana
+      repository: https://grafana.github.io/helm-charts
+      version: 6.52.4
+    - condition: _000_commonConfig.datastorage.enabled
+      name: timescaledb-single
+      repository: https://charts.timescale.com/
+      version: 0.26.9
+    - condition: _000_commonConfig.infrastructure.kafka.enabled
+      name: redpanda
+      repository: https://charts.redpanda.com/
       version: 5.3.4
     description: Transform manufacturing with UMH Systems united-manufacturing-hub
       Helm chart, simplifying access to powerful technology for engineers.
     digest: 0cc1c09afc3dfe39a3e9d97fd2e188a5e764160be85f38a83605de9f15834694
     home: https://www.umh.app
-    icon: https://management.umh.app/binaries/umh/image/umh_black_transparent.png
-    name: united-manufacturing-hub
-    sources:
-    - https://github.com/united-manufacturing-hub/united-manufacturing-hub
-    type: application
-    urls:
-    - https://management.umh.app/helm/umh/united-manufacturing-hub-0.9.26.tgz
+    icon: https://avatars.githubusercontent.com/u/77492553
+    name: united-manufacturing-hub
+    sources:
+    - https://github.com/united-manufacturing-hub/united-manufacturing-hub
+    type: application
+    urls:
+    - https://repo.umh.app/united-manufacturing-hub-0.9.26.tgz
     version: 0.9.26
   - apiVersion: v2
     appVersion: 0.9.25
@@ -394,31 +359,31 @@
     dependencies:
     - condition: _000_commonConfig.datastorage.enabled
       name: redis
-      repository: https://management.umh.app/helm/bitnami
-      version: 17.9.0
-    - condition: _000_commonConfig.datastorage.enabled
-      name: grafana
-      repository: https://management.umh.app/helm/grafana
-      version: 6.52.4
-    - condition: _000_commonConfig.datastorage.enabled
-      name: timescaledb-single
-      repository: https://management.umh.app/helm/timescale
-      version: 0.26.9
-    - condition: _000_commonConfig.infrastructure.kafka.enabled
-      name: redpanda
-      repository: https://management.umh.app/helm/redpanda
+      repository: https://charts.bitnami.com/bitnami
+      version: 17.9.0
+    - condition: _000_commonConfig.datastorage.enabled
+      name: grafana
+      repository: https://grafana.github.io/helm-charts
+      version: 6.52.4
+    - condition: _000_commonConfig.datastorage.enabled
+      name: timescaledb-single
+      repository: https://charts.timescale.com/
+      version: 0.26.9
+    - condition: _000_commonConfig.infrastructure.kafka.enabled
+      name: redpanda
+      repository: https://charts.redpanda.com/
       version: 5.3.4
     description: Transform manufacturing with UMH Systems united-manufacturing-hub
       Helm chart, simplifying access to powerful technology for engineers.
     digest: 0f3b68ed69128c6bff0fc08add50d606bc9bfebb9b8595db1b58938d21578785
     home: https://www.umh.app
-    icon: https://management.umh.app/binaries/umh/image/umh_black_transparent.png
-    name: united-manufacturing-hub
-    sources:
-    - https://github.com/united-manufacturing-hub/united-manufacturing-hub
-    type: application
-    urls:
-    - https://management.umh.app/helm/umh/united-manufacturing-hub-0.9.25.tgz
+    icon: https://avatars.githubusercontent.com/u/77492553
+    name: united-manufacturing-hub
+    sources:
+    - https://github.com/united-manufacturing-hub/united-manufacturing-hub
+    type: application
+    urls:
+    - https://repo.umh.app/united-manufacturing-hub-0.9.25.tgz
     version: 0.9.25
   - apiVersion: v2
     appVersion: 0.9.24
@@ -426,31 +391,31 @@
     dependencies:
     - condition: _000_commonConfig.datastorage.enabled
       name: redis
-      repository: https://management.umh.app/helm/bitnami
-      version: 17.9.0
-    - condition: _000_commonConfig.datastorage.enabled
-      name: grafana
-      repository: https://management.umh.app/helm/grafana
-      version: 6.52.4
-    - condition: _000_commonConfig.datastorage.enabled
-      name: timescaledb-single
-      repository: https://management.umh.app/helm/timescale
-      version: 0.26.9
-    - condition: _000_commonConfig.infrastructure.kafka.enabled
-      name: redpanda
-      repository: https://management.umh.app/helm/redpanda
+      repository: https://charts.bitnami.com/bitnami
+      version: 17.9.0
+    - condition: _000_commonConfig.datastorage.enabled
+      name: grafana
+      repository: https://grafana.github.io/helm-charts
+      version: 6.52.4
+    - condition: _000_commonConfig.datastorage.enabled
+      name: timescaledb-single
+      repository: https://charts.timescale.com/
+      version: 0.26.9
+    - condition: _000_commonConfig.infrastructure.kafka.enabled
+      name: redpanda
+      repository: https://charts.redpanda.com/
       version: 5.3.4
     description: Transform manufacturing with UMH Systems united-manufacturing-hub
       Helm chart, simplifying access to powerful technology for engineers.
     digest: 9f47dca4317c94d9dcb80d788b32964e2cae00779813a822dd527bb358e8a301
     home: https://www.umh.app
-    icon: https://management.umh.app/binaries/umh/image/umh_black_transparent.png
-    name: united-manufacturing-hub
-    sources:
-    - https://github.com/united-manufacturing-hub/united-manufacturing-hub
-    type: application
-    urls:
-    - https://management.umh.app/helm/umh/united-manufacturing-hub-0.9.24.tgz
+    icon: https://avatars.githubusercontent.com/u/77492553
+    name: united-manufacturing-hub
+    sources:
+    - https://github.com/united-manufacturing-hub/united-manufacturing-hub
+    type: application
+    urls:
+    - https://repo.umh.app/united-manufacturing-hub-0.9.24.tgz
     version: 0.9.24
   - apiVersion: v2
     appVersion: 0.9.23
@@ -458,31 +423,31 @@
     dependencies:
     - condition: _000_commonConfig.datastorage.enabled
       name: redis
-      repository: https://management.umh.app/helm/bitnami
-      version: 17.9.0
-    - condition: _000_commonConfig.datastorage.enabled
-      name: grafana
-      repository: https://management.umh.app/helm/grafana
-      version: 6.52.4
-    - condition: _000_commonConfig.datastorage.enabled
-      name: timescaledb-single
-      repository: https://management.umh.app/helm/timescale
-      version: 0.26.9
-    - condition: _000_commonConfig.infrastructure.kafka.enabled
-      name: redpanda
-      repository: https://management.umh.app/helm/redpanda
+      repository: https://charts.bitnami.com/bitnami
+      version: 17.9.0
+    - condition: _000_commonConfig.datastorage.enabled
+      name: grafana
+      repository: https://grafana.github.io/helm-charts
+      version: 6.52.4
+    - condition: _000_commonConfig.datastorage.enabled
+      name: timescaledb-single
+      repository: https://charts.timescale.com/
+      version: 0.26.9
+    - condition: _000_commonConfig.infrastructure.kafka.enabled
+      name: redpanda
+      repository: https://charts.redpanda.com/
       version: 5.3.4
     description: Transform manufacturing with UMH Systems united-manufacturing-hub
       Helm chart, simplifying access to powerful technology for engineers.
     digest: d953ac5e5b2134039085fba47825b3006bbf9a72172934cba00d5783e4dae70d
     home: https://www.umh.app
-    icon: https://management.umh.app/binaries/umh/image/umh_black_transparent.png
-    name: united-manufacturing-hub
-    sources:
-    - https://github.com/united-manufacturing-hub/united-manufacturing-hub
-    type: application
-    urls:
-    - https://management.umh.app/helm/umh/united-manufacturing-hub-0.9.23.tgz
+    icon: https://avatars.githubusercontent.com/u/77492553
+    name: united-manufacturing-hub
+    sources:
+    - https://github.com/united-manufacturing-hub/united-manufacturing-hub
+    type: application
+    urls:
+    - https://repo.umh.app/united-manufacturing-hub-0.9.23.tgz
     version: 0.9.23
   - apiVersion: v2
     appVersion: 0.9.22
@@ -490,31 +455,31 @@
     dependencies:
     - condition: _000_commonConfig.datastorage.enabled
       name: redis
-      repository: https://management.umh.app/helm/bitnami
-      version: 17.9.0
-    - condition: _000_commonConfig.datastorage.enabled
-      name: grafana
-      repository: https://management.umh.app/helm/grafana
-      version: 6.52.4
-    - condition: _000_commonConfig.datastorage.enabled
-      name: timescaledb-single
-      repository: https://management.umh.app/helm/timescale
-      version: 0.26.9
-    - condition: _000_commonConfig.infrastructure.kafka.enabled
-      name: redpanda
-      repository: https://management.umh.app/helm/redpanda
+      repository: https://charts.bitnami.com/bitnami
+      version: 17.9.0
+    - condition: _000_commonConfig.datastorage.enabled
+      name: grafana
+      repository: https://grafana.github.io/helm-charts
+      version: 6.52.4
+    - condition: _000_commonConfig.datastorage.enabled
+      name: timescaledb-single
+      repository: https://charts.timescale.com/
+      version: 0.26.9
+    - condition: _000_commonConfig.infrastructure.kafka.enabled
+      name: redpanda
+      repository: https://charts.redpanda.com/
       version: 5.3.4
     description: Transform manufacturing with UMH Systems united-manufacturing-hub
       Helm chart, simplifying access to powerful technology for engineers.
     digest: c679492fe1bedb80d19fafc7dfbfb4add117f5d0e3eff2f1596a5e281ae788f2
     home: https://www.umh.app
-    icon: https://management.umh.app/binaries/umh/image/umh_black_transparent.png
-    name: united-manufacturing-hub
-    sources:
-    - https://github.com/united-manufacturing-hub/united-manufacturing-hub
-    type: application
-    urls:
-    - https://management.umh.app/helm/umh/united-manufacturing-hub-0.9.22.tgz
+    icon: https://avatars.githubusercontent.com/u/77492553
+    name: united-manufacturing-hub
+    sources:
+    - https://github.com/united-manufacturing-hub/united-manufacturing-hub
+    type: application
+    urls:
+    - https://repo.umh.app/united-manufacturing-hub-0.9.22.tgz
     version: 0.9.22
   - apiVersion: v2
     appVersion: 0.9.21
@@ -522,31 +487,31 @@
     dependencies:
     - condition: _000_commonConfig.datastorage.enabled
       name: redis
-      repository: https://management.umh.app/helm/bitnami
-      version: 17.9.0
-    - condition: _000_commonConfig.datastorage.enabled
-      name: grafana
-      repository: https://management.umh.app/helm/grafana
-      version: 6.52.4
-    - condition: _000_commonConfig.datastorage.enabled
-      name: timescaledb-single
-      repository: https://management.umh.app/helm/timescale
-      version: 0.26.9
-    - condition: _000_commonConfig.infrastructure.kafka.enabled
-      name: redpanda
-      repository: https://management.umh.app/helm/redpanda
+      repository: https://charts.bitnami.com/bitnami
+      version: 17.9.0
+    - condition: _000_commonConfig.datastorage.enabled
+      name: grafana
+      repository: https://grafana.github.io/helm-charts
+      version: 6.52.4
+    - condition: _000_commonConfig.datastorage.enabled
+      name: timescaledb-single
+      repository: https://charts.timescale.com/
+      version: 0.26.9
+    - condition: _000_commonConfig.infrastructure.kafka.enabled
+      name: redpanda
+      repository: https://charts.redpanda.com/
       version: 5.3.4
     description: Transform manufacturing with UMH Systems united-manufacturing-hub
       Helm chart, simplifying access to powerful technology for engineers.
     digest: 579235505e96b7a8b157a8c9dd1310971a0ab8b811504768d4685f12efb64bea
     home: https://www.umh.app
-    icon: https://management.umh.app/binaries/umh/image/umh_black_transparent.png
-    name: united-manufacturing-hub
-    sources:
-    - https://github.com/united-manufacturing-hub/united-manufacturing-hub
-    type: application
-    urls:
-    - https://management.umh.app/helm/umh/united-manufacturing-hub-0.9.21.tgz
+    icon: https://avatars.githubusercontent.com/u/77492553
+    name: united-manufacturing-hub
+    sources:
+    - https://github.com/united-manufacturing-hub/united-manufacturing-hub
+    type: application
+    urls:
+    - https://repo.umh.app/united-manufacturing-hub-0.9.21.tgz
     version: 0.9.21
   - apiVersion: v2
     appVersion: 0.9.20
@@ -554,31 +519,31 @@
     dependencies:
     - condition: _000_commonConfig.datastorage.enabled
       name: redis
-      repository: https://management.umh.app/helm/bitnami
-      version: 17.9.0
-    - condition: _000_commonConfig.datastorage.enabled
-      name: grafana
-      repository: https://management.umh.app/helm/grafana
-      version: 6.52.4
-    - condition: _000_commonConfig.datastorage.enabled
-      name: timescaledb-single
-      repository: https://management.umh.app/helm/timescale
-      version: 0.26.9
-    - condition: _000_commonConfig.infrastructure.kafka.enabled
-      name: redpanda
-      repository: https://management.umh.app/helm/redpanda
+      repository: https://charts.bitnami.com/bitnami
+      version: 17.9.0
+    - condition: _000_commonConfig.datastorage.enabled
+      name: grafana
+      repository: https://grafana.github.io/helm-charts
+      version: 6.52.4
+    - condition: _000_commonConfig.datastorage.enabled
+      name: timescaledb-single
+      repository: https://charts.timescale.com/
+      version: 0.26.9
+    - condition: _000_commonConfig.infrastructure.kafka.enabled
+      name: redpanda
+      repository: https://charts.redpanda.com/
       version: 5.3.4
     description: Transform manufacturing with UMH Systems united-manufacturing-hub
       Helm chart, simplifying access to powerful technology for engineers.
     digest: 6980722da0b7507e520d6e4f53b9bfb14994fc4812e9ec97d740db4870063b09
     home: https://www.umh.app
-    icon: https://management.umh.app/binaries/umh/image/umh_black_transparent.png
-    name: united-manufacturing-hub
-    sources:
-    - https://github.com/united-manufacturing-hub/united-manufacturing-hub
-    type: application
-    urls:
-    - https://management.umh.app/helm/umh/united-manufacturing-hub-0.9.20.tgz
+    icon: https://avatars.githubusercontent.com/u/77492553
+    name: united-manufacturing-hub
+    sources:
+    - https://github.com/united-manufacturing-hub/united-manufacturing-hub
+    type: application
+    urls:
+    - https://repo.umh.app/united-manufacturing-hub-0.9.20.tgz
     version: 0.9.20
   - apiVersion: v2
     appVersion: 0.9.16
@@ -586,31 +551,31 @@
     dependencies:
     - condition: _000_commonConfig.datastorage.enabled
       name: redis
-      repository: https://management.umh.app/helm/bitnami
-      version: 17.9.0
-    - condition: _000_commonConfig.datastorage.enabled
-      name: grafana
-      repository: https://management.umh.app/helm/grafana
-      version: 6.52.4
-    - condition: _000_commonConfig.datastorage.enabled
-      name: timescaledb-single
-      repository: https://management.umh.app/helm/timescale
-      version: 0.26.9
-    - condition: _000_commonConfig.infrastructure.kafka.enabled
-      name: redpanda
-      repository: https://management.umh.app/helm/redpanda
+      repository: https://charts.bitnami.com/bitnami
+      version: 17.9.0
+    - condition: _000_commonConfig.datastorage.enabled
+      name: grafana
+      repository: https://grafana.github.io/helm-charts
+      version: 6.52.4
+    - condition: _000_commonConfig.datastorage.enabled
+      name: timescaledb-single
+      repository: https://charts.timescale.com/
+      version: 0.26.9
+    - condition: _000_commonConfig.infrastructure.kafka.enabled
+      name: redpanda
+      repository: https://charts.redpanda.com/
       version: 5.3.4
     description: Transform manufacturing with UMH Systems united-manufacturing-hub
       Helm chart, simplifying access to powerful technology for engineers.
     digest: 490962f469fe143ef932afc3aabad752398efe854f486461a8a3b7a22090e64f
     home: https://www.umh.app
-    icon: https://management.umh.app/binaries/umh/image/umh_black_transparent.png
-    name: united-manufacturing-hub
-    sources:
-    - https://github.com/united-manufacturing-hub/united-manufacturing-hub
-    type: application
-    urls:
-    - https://management.umh.app/helm/umh/united-manufacturing-hub-0.9.18.tgz
+    icon: https://avatars.githubusercontent.com/u/77492553
+    name: united-manufacturing-hub
+    sources:
+    - https://github.com/united-manufacturing-hub/united-manufacturing-hub
+    type: application
+    urls:
+    - https://repo.umh.app/united-manufacturing-hub-0.9.18.tgz
     version: 0.9.18
   - apiVersion: v2
     appVersion: 0.9.16
@@ -618,31 +583,31 @@
     dependencies:
     - condition: _000_commonConfig.datastorage.enabled
       name: redis
-      repository: https://management.umh.app/helm/bitnami
-      version: 17.9.0
-    - condition: _000_commonConfig.datastorage.enabled
-      name: grafana
-      repository: https://management.umh.app/helm/grafana
-      version: 6.52.4
-    - condition: _000_commonConfig.datastorage.enabled
-      name: timescaledb-single
-      repository: https://management.umh.app/helm/timescale
-      version: 0.26.9
-    - condition: _000_commonConfig.infrastructure.kafka.enabled
-      name: redpanda
-      repository: https://management.umh.app/helm/redpanda
+      repository: https://charts.bitnami.com/bitnami
+      version: 17.9.0
+    - condition: _000_commonConfig.datastorage.enabled
+      name: grafana
+      repository: https://grafana.github.io/helm-charts
+      version: 6.52.4
+    - condition: _000_commonConfig.datastorage.enabled
+      name: timescaledb-single
+      repository: https://charts.timescale.com/
+      version: 0.26.9
+    - condition: _000_commonConfig.infrastructure.kafka.enabled
+      name: redpanda
+      repository: https://charts.redpanda.com/
       version: 5.3.4
     description: Transform manufacturing with UMH Systems united-manufacturing-hub
       Helm chart, simplifying access to powerful technology for engineers.
     digest: ae9a4f21841e02d76973d170081ab4547cee29cb5db996f2c2aeae825ac7069c
     home: https://www.umh.app
-    icon: https://management.umh.app/binaries/umh/image/umh_black_transparent.png
-    name: united-manufacturing-hub
-    sources:
-    - https://github.com/united-manufacturing-hub/united-manufacturing-hub
-    type: application
-    urls:
-    - https://management.umh.app/helm/umh/united-manufacturing-hub-0.9.16.tgz
+    icon: https://avatars.githubusercontent.com/u/77492553
+    name: united-manufacturing-hub
+    sources:
+    - https://github.com/united-manufacturing-hub/united-manufacturing-hub
+    type: application
+    urls:
+    - https://repo.umh.app/united-manufacturing-hub-0.9.16.tgz
     version: 0.9.16
   - apiVersion: v2
     appVersion: 0.9.16-prerelease91
@@ -1162,31 +1127,31 @@
     dependencies:
     - condition: _000_commonConfig.datastorage.enabled
       name: redis
-      repository: https://management.umh.app/helm/bitnami
-      version: 17.9.0
-    - condition: _000_commonConfig.datastorage.enabled
-      name: grafana
-      repository: https://management.umh.app/helm/grafana
-      version: 6.52.4
-    - condition: _000_commonConfig.datastorage.enabled
-      name: timescaledb-single
-      repository: https://management.umh.app/helm/timescale
-      version: 0.26.9
-    - condition: _000_commonConfig.infrastructure.kafka.enabled
-      name: redpanda
-      repository: https://management.umh.app/helm/redpanda
+      repository: https://charts.bitnami.com/bitnami
+      version: 17.9.0
+    - condition: _000_commonConfig.datastorage.enabled
+      name: grafana
+      repository: https://grafana.github.io/helm-charts
+      version: 6.52.4
+    - condition: _000_commonConfig.datastorage.enabled
+      name: timescaledb-single
+      repository: https://charts.timescale.com/
+      version: 0.26.9
+    - condition: _000_commonConfig.infrastructure.kafka.enabled
+      name: redpanda
+      repository: https://charts.redpanda.com/
       version: 5.3.4
     description: Transform manufacturing with UMH Systems united-manufacturing-hub
       Helm chart, simplifying access to powerful technology for engineers.
     digest: 2462a4a924c954da32bd8d09690cd1dcae7911f2a1d63f97a623d7610de17c0f
     home: https://www.umh.app
-    icon: https://management.umh.app/binaries/umh/image/umh_black_transparent.png
-    name: united-manufacturing-hub
-    sources:
-    - https://github.com/united-manufacturing-hub/united-manufacturing-hub
-    type: application
-    urls:
-    - https://management.umh.app/helm/umh/united-manufacturing-hub-0.9.15.tgz
+    icon: https://avatars.githubusercontent.com/u/77492553
+    name: united-manufacturing-hub
+    sources:
+    - https://github.com/united-manufacturing-hub/united-manufacturing-hub
+    type: application
+    urls:
+    - https://repo.umh.app/united-manufacturing-hub-0.9.15.tgz
     version: 0.9.15
   - apiVersion: v2
     appVersion: 0.9.15-prerelease6
@@ -1194,31 +1159,31 @@
     dependencies:
     - condition: _000_commonConfig.datastorage.enabled
       name: redis
-      repository: https://management.umh.app/helm/bitnami
-      version: 17.9.0
-    - condition: _000_commonConfig.datastorage.enabled
-      name: grafana
-      repository: https://management.umh.app/helm/grafana
-      version: 6.52.4
-    - condition: _000_commonConfig.datastorage.enabled
-      name: timescaledb-single
-      repository: https://management.umh.app/helm/timescale
-      version: 0.26.9
-    - condition: _000_commonConfig.infrastructure.kafka.enabled
-      name: redpanda
-      repository: https://management.umh.app/helm/redpanda
+      repository: https://charts.bitnami.com/bitnami
+      version: 17.9.0
+    - condition: _000_commonConfig.datastorage.enabled
+      name: grafana
+      repository: https://grafana.github.io/helm-charts
+      version: 6.52.4
+    - condition: _000_commonConfig.datastorage.enabled
+      name: timescaledb-single
+      repository: https://charts.timescale.com/
+      version: 0.26.9
+    - condition: _000_commonConfig.infrastructure.kafka.enabled
+      name: redpanda
+      repository: https://charts.redpanda.com/
       version: 5.3.4
     description: Transform manufacturing with UMH Systems united-manufacturing-hub
       Helm chart, simplifying access to powerful technology for engineers.
     digest: 5453a1e5cafe3d6e073f99bc3067b484d507aac9c31b982a0289b9fdc0e07fa4
     home: https://www.umh.app
-    icon: https://management.umh.app/binaries/umh/image/umh_black_transparent.png
-    name: united-manufacturing-hub
-    sources:
-    - https://github.com/united-manufacturing-hub/united-manufacturing-hub
-    type: application
-    urls:
-    - https://management.umh.app/helm/umh/united-manufacturing-hub-0.9.15-prerelease6.tgz
+    icon: https://avatars.githubusercontent.com/u/77492553
+    name: united-manufacturing-hub
+    sources:
+    - https://github.com/united-manufacturing-hub/united-manufacturing-hub
+    type: application
+    urls:
+    - https://repo.umh.app/united-manufacturing-hub-0.9.15-prerelease6.tgz
     version: 0.9.15-prerelease6
   - apiVersion: v2
     appVersion: 0.9.15-prerelease5
@@ -1226,31 +1191,31 @@
     dependencies:
     - condition: _000_commonConfig.datastorage.enabled
       name: redis
-      repository: https://management.umh.app/helm/bitnami
-      version: 17.9.0
-    - condition: _000_commonConfig.datastorage.enabled
-      name: grafana
-      repository: https://management.umh.app/helm/grafana
-      version: 6.52.4
-    - condition: _000_commonConfig.datastorage.enabled
-      name: timescaledb-single
-      repository: https://management.umh.app/helm/timescale
-      version: 0.26.9
-    - condition: _000_commonConfig.infrastructure.kafka.enabled
-      name: redpanda
-      repository: https://management.umh.app/helm/redpanda
+      repository: https://charts.bitnami.com/bitnami
+      version: 17.9.0
+    - condition: _000_commonConfig.datastorage.enabled
+      name: grafana
+      repository: https://grafana.github.io/helm-charts
+      version: 6.52.4
+    - condition: _000_commonConfig.datastorage.enabled
+      name: timescaledb-single
+      repository: https://charts.timescale.com/
+      version: 0.26.9
+    - condition: _000_commonConfig.infrastructure.kafka.enabled
+      name: redpanda
+      repository: https://charts.redpanda.com/
       version: 5.3.4
     description: Transform manufacturing with UMH Systems united-manufacturing-hub
       Helm chart, simplifying access to powerful technology for engineers.
     digest: e90e616dcefdf20289c0861bd39dd401183f342387c07f6449e47f23e3d83dbe
     home: https://www.umh.app
-    icon: https://management.umh.app/binaries/umh/image/umh_black_transparent.png
-    name: united-manufacturing-hub
-    sources:
-    - https://github.com/united-manufacturing-hub/united-manufacturing-hub
-    type: application
-    urls:
-    - https://management.umh.app/helm/umh/united-manufacturing-hub-0.9.15-prerelease5.tgz
+    icon: https://avatars.githubusercontent.com/u/77492553
+    name: united-manufacturing-hub
+    sources:
+    - https://github.com/united-manufacturing-hub/united-manufacturing-hub
+    type: application
+    urls:
+    - https://repo.umh.app/united-manufacturing-hub-0.9.15-prerelease5.tgz
     version: 0.9.15-prerelease5
   - apiVersion: v2
     appVersion: 0.9.15-prerelease4
@@ -1258,31 +1223,31 @@
     dependencies:
     - condition: _000_commonConfig.datastorage.enabled
       name: redis
-      repository: https://management.umh.app/helm/bitnami
-      version: 17.9.0
-    - condition: _000_commonConfig.datastorage.enabled
-      name: grafana
-      repository: https://management.umh.app/helm/grafana
-      version: 6.52.4
-    - condition: _000_commonConfig.datastorage.enabled
-      name: timescaledb-single
-      repository: https://management.umh.app/helm/timescale
-      version: 0.26.9
-    - condition: _000_commonConfig.infrastructure.kafka.enabled
-      name: redpanda
-      repository: https://management.umh.app/helm/redpanda
+      repository: https://charts.bitnami.com/bitnami
+      version: 17.9.0
+    - condition: _000_commonConfig.datastorage.enabled
+      name: grafana
+      repository: https://grafana.github.io/helm-charts
+      version: 6.52.4
+    - condition: _000_commonConfig.datastorage.enabled
+      name: timescaledb-single
+      repository: https://charts.timescale.com/
+      version: 0.26.9
+    - condition: _000_commonConfig.infrastructure.kafka.enabled
+      name: redpanda
+      repository: https://charts.redpanda.com/
       version: 5.3.4
     description: Transform manufacturing with UMH Systems united-manufacturing-hub
       Helm chart, simplifying access to powerful technology for engineers.
     digest: 67d651d2db03f6e273559db0d0733c0cdc8a93e981d985cc473f97373a4a217f
     home: https://www.umh.app
-    icon: https://management.umh.app/binaries/umh/image/umh_black_transparent.png
-    name: united-manufacturing-hub
-    sources:
-    - https://github.com/united-manufacturing-hub/united-manufacturing-hub
-    type: application
-    urls:
-    - https://management.umh.app/helm/umh/united-manufacturing-hub-0.9.15-prerelease4.tgz
+    icon: https://avatars.githubusercontent.com/u/77492553
+    name: united-manufacturing-hub
+    sources:
+    - https://github.com/united-manufacturing-hub/united-manufacturing-hub
+    type: application
+    urls:
+    - https://repo.umh.app/united-manufacturing-hub-0.9.15-prerelease4.tgz
     version: 0.9.15-prerelease4
   - apiVersion: v2
     appVersion: 0.9.15-prerelease3
@@ -1290,31 +1255,31 @@
     dependencies:
     - condition: _000_commonConfig.datastorage.enabled
       name: redis
-      repository: https://management.umh.app/helm/bitnami
-      version: 17.9.0
-    - condition: _000_commonConfig.datastorage.enabled
-      name: grafana
-      repository: https://management.umh.app/helm/grafana
-      version: 6.52.4
-    - condition: _000_commonConfig.datastorage.enabled
-      name: timescaledb-single
-      repository: https://management.umh.app/helm/timescale
-      version: 0.26.9
-    - condition: _000_commonConfig.infrastructure.kafka.enabled
-      name: redpanda
-      repository: https://management.umh.app/helm/redpanda
+      repository: https://charts.bitnami.com/bitnami
+      version: 17.9.0
+    - condition: _000_commonConfig.datastorage.enabled
+      name: grafana
+      repository: https://grafana.github.io/helm-charts
+      version: 6.52.4
+    - condition: _000_commonConfig.datastorage.enabled
+      name: timescaledb-single
+      repository: https://charts.timescale.com/
+      version: 0.26.9
+    - condition: _000_commonConfig.infrastructure.kafka.enabled
+      name: redpanda
+      repository: https://charts.redpanda.com/
       version: 5.3.4
     description: Transform manufacturing with UMH Systems united-manufacturing-hub
       Helm chart, simplifying access to powerful technology for engineers.
     digest: 6cc7ca407a44f2799af2e83706671c4b6ab5628a2b782b2644bb50254c3157ee
     home: https://www.umh.app
-    icon: https://management.umh.app/binaries/umh/image/umh_black_transparent.png
-    name: united-manufacturing-hub
-    sources:
-    - https://github.com/united-manufacturing-hub/united-manufacturing-hub
-    type: application
-    urls:
-    - https://management.umh.app/helm/umh/united-manufacturing-hub-0.9.15-prerelease3.tgz
+    icon: https://avatars.githubusercontent.com/u/77492553
+    name: united-manufacturing-hub
+    sources:
+    - https://github.com/united-manufacturing-hub/united-manufacturing-hub
+    type: application
+    urls:
+    - https://repo.umh.app/united-manufacturing-hub-0.9.15-prerelease3.tgz
     version: 0.9.15-prerelease3
   - apiVersion: v2
     appVersion: 0.9.15-prerelease2
@@ -1322,31 +1287,31 @@
     dependencies:
     - condition: _000_commonConfig.datastorage.enabled
       name: redis
-      repository: https://management.umh.app/helm/bitnami
-      version: 17.9.0
-    - condition: _000_commonConfig.datastorage.enabled
-      name: grafana
-      repository: https://management.umh.app/helm/grafana
-      version: 6.52.4
-    - condition: _000_commonConfig.datastorage.enabled
-      name: timescaledb-single
-      repository: https://management.umh.app/helm/timescale
-      version: 0.26.9
-    - condition: _000_commonConfig.infrastructure.kafka.enabled
-      name: redpanda
-      repository: https://management.umh.app/helm/redpanda
+      repository: https://charts.bitnami.com/bitnami
+      version: 17.9.0
+    - condition: _000_commonConfig.datastorage.enabled
+      name: grafana
+      repository: https://grafana.github.io/helm-charts
+      version: 6.52.4
+    - condition: _000_commonConfig.datastorage.enabled
+      name: timescaledb-single
+      repository: https://charts.timescale.com/
+      version: 0.26.9
+    - condition: _000_commonConfig.infrastructure.kafka.enabled
+      name: redpanda
+      repository: https://charts.redpanda.com/
       version: 5.3.4
     description: Transform manufacturing with UMH Systems united-manufacturing-hub
       Helm chart, simplifying access to powerful technology for engineers.
     digest: 55b4dca9b1ed5847dc252d494b0ea8b6b4e2d8fe9e50ce54600d0996cc182d3b
     home: https://www.umh.app
-    icon: https://management.umh.app/binaries/umh/image/umh_black_transparent.png
-    name: united-manufacturing-hub
-    sources:
-    - https://github.com/united-manufacturing-hub/united-manufacturing-hub
-    type: application
-    urls:
-    - https://management.umh.app/helm/umh/united-manufacturing-hub-0.9.15-prerelease2.tgz
+    icon: https://avatars.githubusercontent.com/u/77492553
+    name: united-manufacturing-hub
+    sources:
+    - https://github.com/united-manufacturing-hub/united-manufacturing-hub
+    type: application
+    urls:
+    - https://repo.umh.app/united-manufacturing-hub-0.9.15-prerelease2.tgz
     version: 0.9.15-prerelease2
   - apiVersion: v2
     appVersion: 0.9.15-prerelease1
@@ -1354,31 +1319,31 @@
     dependencies:
     - condition: _000_commonConfig.datastorage.enabled
       name: redis
-      repository: https://management.umh.app/helm/bitnami
-      version: 17.9.0
-    - condition: _000_commonConfig.datastorage.enabled
-      name: grafana
-      repository: https://management.umh.app/helm/grafana
-      version: 6.52.4
-    - condition: _000_commonConfig.datastorage.enabled
-      name: timescaledb-single
-      repository: https://management.umh.app/helm/timescale
-      version: 0.26.9
-    - condition: _000_commonConfig.infrastructure.kafka.enabled
-      name: redpanda
-      repository: https://management.umh.app/helm/redpanda
+      repository: https://charts.bitnami.com/bitnami
+      version: 17.9.0
+    - condition: _000_commonConfig.datastorage.enabled
+      name: grafana
+      repository: https://grafana.github.io/helm-charts
+      version: 6.52.4
+    - condition: _000_commonConfig.datastorage.enabled
+      name: timescaledb-single
+      repository: https://charts.timescale.com/
+      version: 0.26.9
+    - condition: _000_commonConfig.infrastructure.kafka.enabled
+      name: redpanda
+      repository: https://charts.redpanda.com/
       version: 5.3.4
     description: Transform manufacturing with UMH Systems united-manufacturing-hub
       Helm chart, simplifying access to powerful technology for engineers.
     digest: eb0af47d1936ee6481c7205fb5ec946d0560916088a70c3c3b2d4fe2f6dba964
     home: https://www.umh.app
-    icon: https://management.umh.app/binaries/umh/image/umh_black_transparent.png
-    name: united-manufacturing-hub
-    sources:
-    - https://github.com/united-manufacturing-hub/united-manufacturing-hub
-    type: application
-    urls:
-    - https://management.umh.app/helm/umh/united-manufacturing-hub-0.9.15-prerelease1.tgz
+    icon: https://avatars.githubusercontent.com/u/77492553
+    name: united-manufacturing-hub
+    sources:
+    - https://github.com/united-manufacturing-hub/united-manufacturing-hub
+    type: application
+    urls:
+    - https://repo.umh.app/united-manufacturing-hub-0.9.15-prerelease1.tgz
     version: 0.9.15-prerelease1
   - apiVersion: v2
     appVersion: 0.9.14
@@ -1386,35 +1351,107 @@
     dependencies:
     - condition: _000_commonConfig.datastorage.enabled
       name: redis
-      repository: https://management.umh.app/helm/bitnami
-      version: 17.9.0
-    - condition: _000_commonConfig.datastorage.enabled
-      name: grafana
-      repository: https://management.umh.app/helm/grafana
-      version: 6.52.4
-    - condition: _000_commonConfig.datastorage.enabled
-      name: timescaledb-single
-      repository: https://management.umh.app/helm/timescale
-      version: 0.26.9
-    - condition: _000_commonConfig.infrastructure.kafka.enabled
-      name: redpanda
-      repository: https://management.umh.app/helm/redpanda
+      repository: https://charts.bitnami.com/bitnami
+      version: 17.9.0
+    - condition: _000_commonConfig.datastorage.enabled
+      name: grafana
+      repository: https://grafana.github.io/helm-charts
+      version: 6.52.4
+    - condition: _000_commonConfig.datastorage.enabled
+      name: timescaledb-single
+      repository: https://charts.timescale.com/
+      version: 0.26.9
+    - condition: _000_commonConfig.infrastructure.kafka.enabled
+      name: redpanda
+      repository: https://charts.redpanda.com/
       version: 3.0.9
     description: Transform manufacturing with UMH Systems united-manufacturing-hub
       Helm chart, simplifying access to powerful technology for engineers.
     digest: 2702f7dbb487fbb7346b4c156a936a69db12f6d12691bf1f23cdfb9b8cfbeb7a
     home: https://www.umh.app
-    icon: https://management.umh.app/binaries/umh/image/umh_black_transparent.png
-    name: united-manufacturing-hub
-    sources:
-    - https://github.com/united-manufacturing-hub/united-manufacturing-hub
-    type: application
-    urls:
-    - https://management.umh.app/helm/umh/united-manufacturing-hub-0.9.14.tgz
+    icon: https://avatars.githubusercontent.com/u/77492553
+    name: united-manufacturing-hub
+    sources:
+    - https://github.com/united-manufacturing-hub/united-manufacturing-hub
+    type: application
+    urls:
+    - https://repo.umh.app/united-manufacturing-hub-0.9.14.tgz
     version: 0.9.14
   - apiVersion: v2
     appVersion: 0.9.13
     created: "2024-01-25T12:17:21.335342126Z"
+    dependencies:
+    - condition: _000_commonConfig.datastorage.enabled
+      name: redis
+      repository: https://charts.bitnami.com/bitnami
+      version: 17.9.0
+    - condition: _000_commonConfig.datastorage.enabled
+      name: grafana
+      repository: https://grafana.github.io/helm-charts
+      version: 6.52.4
+    - condition: _000_commonConfig.datastorage.enabled
+      name: timescaledb-single
+      repository: https://charts.timescale.com/
+      version: 0.26.9
+    - condition: _000_commonConfig.infrastructure.kafka.enabled
+      name: kafka
+      repository: https://charts.bitnami.com/bitnami
+      version: 20.0.2
+    - condition: _000_commonConfig.infrastructure.kafka.enabled
+      name: console
+      repository: https://charts.redpanda.com/
+      version: 0.5.6
+    description: Transform manufacturing with UMH Systems united-manufacturing-hub
+      Helm chart, simplifying access to powerful technology for engineers.
+    digest: 6a020b6ec4a8715f3c24d071be166166ebf29c613cd477b62c6918e4d1401677
+    home: https://www.umh.app
+    icon: https://avatars.githubusercontent.com/u/77492553
+    name: united-manufacturing-hub
+    sources:
+    - https://github.com/united-manufacturing-hub/united-manufacturing-hub
+    type: application
+    urls:
+    - https://repo.umh.app/united-manufacturing-hub-0.9.13.tgz
+    version: 0.9.13
+  - apiVersion: v2
+    appVersion: 0.9.12
+    created: "2024-01-25T12:17:21.310340428Z"
+    dependencies:
+    - condition: _000_commonConfig.datastorage.enabled
+      name: redis
+      repository: https://charts.bitnami.com/bitnami
+      version: 17.9.0
+    - condition: _000_commonConfig.datastorage.enabled
+      name: grafana
+      repository: https://grafana.github.io/helm-charts
+      version: 6.52.4
+    - condition: _000_commonConfig.datastorage.enabled
+      name: timescaledb-single
+      repository: https://charts.timescale.com/
+      version: 0.26.9
+    - condition: _000_commonConfig.infrastructure.kafka.enabled
+      name: kafka
+      repository: https://charts.bitnami.com/bitnami
+      version: 20.0.2
+    - condition: _000_commonConfig.infrastructure.kafka.enabled
+      name: console
+      repository: https://charts.redpanda.com/
+      version: 0.5.6
+    description: Transform manufacturing with UMH Systems united-manufacturing-hub
+      Helm chart, simplifying access to powerful technology for engineers.
+    digest: a31ff5536ca136536d23d2c22c2a6e44bb13f397e11f8451122063992c5a9342
+    home: https://www.umh.app
+    icon: https://avatars.githubusercontent.com/u/77492553
+    name: united-manufacturing-hub
+    sources:
+    - https://github.com/united-manufacturing-hub/united-manufacturing-hub
+    type: application
+    urls:
+    - https://repo.umh.app/united-manufacturing-hub-0.9.12.tgz
+    version: 0.9.12
+  - apiVersion: v2
+    appVersion: 0.9.12-prerelease2
+    created: "2023-04-04T15:05:03.6284748+02:00"
     dependencies:
     - condition: _000_commonConfig.datastorage.enabled
       name: redis
@@ -1438,19 +1475,19 @@
       version: 0.5.6
     description: Transform manufacturing with UMH Systems united-manufacturing-hub
       Helm chart, simplifying access to powerful technology for engineers.
-    digest: 6a020b6ec4a8715f3c24d071be166166ebf29c613cd477b62c6918e4d1401677
-    home: https://www.umh.app
+    digest: c61947c5149b3cb04bf6696c0ceb06602d99f41f87e72530f1c5573b161535ba
+    home: https://0-9-12-prerelease2.united-manufacturing-hub.pages.dev
     icon: https://management.umh.app/binaries/umh/image/umh_black_transparent.png
     name: united-manufacturing-hub
     sources:
     - https://github.com/united-manufacturing-hub/united-manufacturing-hub
     type: application
     urls:
-    - https://management.umh.app/helm/umh/united-manufacturing-hub-0.9.13.tgz
-    version: 0.9.13
-  - apiVersion: v2
-    appVersion: 0.9.12
-    created: "2024-01-25T12:17:21.310340428Z"
+    - https://management.umh.app/helm/umh/united-manufacturing-hub-0.9.12-prerelease2.tgz
+    version: 0.9.12-prerelease2
+  - apiVersion: v2
+    appVersion: 0.9.12-prerelease1
+    created: "2023-03-31T13:33:01.6743542+02:00"
     dependencies:
     - condition: _000_commonConfig.datastorage.enabled
       name: redis
@@ -1474,32 +1511,128 @@
       version: 0.5.6
     description: Transform manufacturing with UMH Systems united-manufacturing-hub
       Helm chart, simplifying access to powerful technology for engineers.
-    digest: a31ff5536ca136536d23d2c22c2a6e44bb13f397e11f8451122063992c5a9342
-    home: https://www.umh.app
+    digest: 5158756dfd0fa1fa548d88a053b991cecb86fd47e07adab06fbb5cfa6ca6cd84
+    home: https://v0-9-12-prerelease1.united-manufacturing-hub.pages.dev
     icon: https://management.umh.app/binaries/umh/image/umh_black_transparent.png
     name: united-manufacturing-hub
     sources:
     - https://github.com/united-manufacturing-hub/united-manufacturing-hub
     type: application
     urls:
-    - https://management.umh.app/helm/umh/united-manufacturing-hub-0.9.12.tgz
-    version: 0.9.12
-  - apiVersion: v2
-    appVersion: 0.9.12-prerelease2
-    created: "2023-04-04T15:05:03.6284748+02:00"
+    - https://v0-9-12-prerelease2.united-manufacturing-hub.pages.dev/united-manufacturing-hub-0.9.12-prerelease1.tgz
+    version: 0.9.12-prerelease1
+  - apiVersion: v2
+    appVersion: 0.9.11
+    created: "2024-01-25T12:17:21.284943615Z"
+    dependencies:
+    - condition: _000_commonConfig.datastorage.enabled
+      name: redis
+      repository: https://charts.bitnami.com/bitnami
+      version: 17.3.17
+    - condition: _000_commonConfig.datastorage.enabled
+      name: grafana
+      repository: https://grafana.github.io/helm-charts
+      version: 6.49.0
+    - condition: _000_commonConfig.datastorage.enabled
+      name: timescaledb-single
+      repository: https://charts.timescale.com/
+      version: 0.10.0
+    - condition: _000_commonConfig.blobstorage.enabled
+      name: operator
+      repository: https://operator.min.io/
+      version: 4.5.0
+    - condition: _000_commonConfig.blobstorage.enabled
+      name: tenant
+      repository: https://operator.min.io/
+      version: 4.5.0
+    - condition: _000_commonConfig.infrastructure.kafka.enabled
+      name: kafka
+      repository: https://charts.bitnami.com/bitnami
+      version: 20.0.2
+    - condition: _000_commonConfig.infrastructure.kafka.enabled
+      name: console
+      repository: https://dl.redpanda.com/public/console/helm/charts/
+      version: 0.3.1
+    description: Transform manufacturing with UMH Systems united-manufacturing-hub
+      Helm chart, simplifying access to powerful technology for engineers.
+    digest: 9164c269a717e39bf4155e3d524e4a9e148fc4f66fe132025ddcaa30db0637aa
+    home: https://www.umh.app
+    icon: https://avatars.githubusercontent.com/u/77492553
+    name: united-manufacturing-hub
+    sources:
+    - https://github.com/united-manufacturing-hub/united-manufacturing-hub
+    type: application
+    urls:
+    - https://repo.umh.app/united-manufacturing-hub-0.9.11.tgz
+    version: 0.9.11
+  - apiVersion: v2
+    appVersion: 0.9.10
+    created: "2024-01-25T12:17:21.251580057Z"
+    dependencies:
+    - condition: _000_commonConfig.datastorage.enabled
+      name: redis
+      repository: https://charts.bitnami.com/bitnami
+      version: 17.3.17
+    - condition: _000_commonConfig.datastorage.enabled
+      name: grafana
+      repository: https://grafana.github.io/helm-charts
+      version: 6.49.0
+    - condition: _000_commonConfig.datastorage.enabled
+      name: timescaledb-single
+      repository: https://charts.timescale.com/
+      version: 0.10.0
+    - condition: _000_commonConfig.blobstorage.enabled
+      name: operator
+      repository: https://operator.min.io/
+      version: 4.5.0
+    - condition: _000_commonConfig.blobstorage.enabled
+      name: tenant
+      repository: https://operator.min.io/
+      version: 4.5.0
+    - condition: _000_commonConfig.infrastructure.kafka.enabled
+      name: kafka
+      repository: https://charts.bitnami.com/bitnami
+      version: 20.0.2
+    - condition: _000_commonConfig.infrastructure.kafka.enabled
+      name: console
+      repository: https://dl.redpanda.com/public/console/helm/charts/
+      version: 0.3.1
+    description: Transform manufacturing with UMH Systems united-manufacturing-hub
+      Helm chart, simplifying access to powerful technology for engineers.
+    digest: 5e9d30967535a81cf51b9a3a0263bf8c9b3dd880d1c7e31f00c8dbbe0c7b0f51
+    home: https://www.umh.app
+    icon: https://avatars.githubusercontent.com/u/77492553
+    name: united-manufacturing-hub
+    sources:
+    - https://github.com/united-manufacturing-hub/united-manufacturing-hub
+    type: application
+    urls:
+    - https://repo.umh.app/united-manufacturing-hub-0.9.10.tgz
+    version: 0.9.10
+  - apiVersion: v2
+    appVersion: 0.9.10-hf1
+    created: "2023-02-13T11:28:06.297595+01:00"
     dependencies:
     - condition: _000_commonConfig.datastorage.enabled
       name: redis
       repository: https://management.umh.app/helm/bitnami
-      version: 17.9.0
+      version: 17.3.17
     - condition: _000_commonConfig.datastorage.enabled
       name: grafana
       repository: https://management.umh.app/helm/grafana
-      version: 6.52.4
+      version: 6.49.0
     - condition: _000_commonConfig.datastorage.enabled
       name: timescaledb-single
       repository: https://management.umh.app/helm/timescale
-      version: 0.26.9
+      version: 0.10.0
+    - condition: _000_commonConfig.blobstorage.enabled
+      name: operator
+      repository: https://management.umh.app/helm/minio
+      version: 4.5.0
+    - condition: _000_commonConfig.blobstorage.enabled
+      name: tenant
+      repository: https://management.umh.app/helm/minio
+      version: 4.5.0
     - condition: _000_commonConfig.infrastructure.kafka.enabled
       name: kafka
       repository: https://management.umh.app/helm/bitnami
@@ -1507,174 +1640,6 @@
     - condition: _000_commonConfig.infrastructure.kafka.enabled
       name: console
       repository: https://management.umh.app/helm/redpanda
-      version: 0.5.6
-    description: Transform manufacturing with UMH Systems united-manufacturing-hub
-      Helm chart, simplifying access to powerful technology for engineers.
-    digest: c61947c5149b3cb04bf6696c0ceb06602d99f41f87e72530f1c5573b161535ba
-    home: https://0-9-12-prerelease2.united-manufacturing-hub.pages.dev
-    icon: https://management.umh.app/binaries/umh/image/umh_black_transparent.png
-    name: united-manufacturing-hub
-    sources:
-    - https://github.com/united-manufacturing-hub/united-manufacturing-hub
-    type: application
-    urls:
-    - https://management.umh.app/helm/umh/united-manufacturing-hub-0.9.12-prerelease2.tgz
-    version: 0.9.12-prerelease2
-  - apiVersion: v2
-    appVersion: 0.9.12-prerelease1
-    created: "2023-03-31T13:33:01.6743542+02:00"
-    dependencies:
-    - condition: _000_commonConfig.datastorage.enabled
-      name: redis
-      repository: https://management.umh.app/helm/bitnami
-      version: 17.9.0
-    - condition: _000_commonConfig.datastorage.enabled
-      name: grafana
-      repository: https://management.umh.app/helm/grafana
-      version: 6.52.4
-    - condition: _000_commonConfig.datastorage.enabled
-      name: timescaledb-single
-      repository: https://management.umh.app/helm/timescale
-      version: 0.26.9
-    - condition: _000_commonConfig.infrastructure.kafka.enabled
-      name: kafka
-      repository: https://management.umh.app/helm/bitnami
-      version: 20.0.2
-    - condition: _000_commonConfig.infrastructure.kafka.enabled
-      name: console
-      repository: https://management.umh.app/helm/redpanda
-      version: 0.5.6
-    description: Transform manufacturing with UMH Systems united-manufacturing-hub
-      Helm chart, simplifying access to powerful technology for engineers.
-    digest: 5158756dfd0fa1fa548d88a053b991cecb86fd47e07adab06fbb5cfa6ca6cd84
-    home: https://v0-9-12-prerelease1.united-manufacturing-hub.pages.dev
-    icon: https://management.umh.app/binaries/umh/image/umh_black_transparent.png
-    name: united-manufacturing-hub
-    sources:
-    - https://github.com/united-manufacturing-hub/united-manufacturing-hub
-    type: application
-    urls:
-    - https://v0-9-12-prerelease2.united-manufacturing-hub.pages.dev/united-manufacturing-hub-0.9.12-prerelease1.tgz
-    version: 0.9.12-prerelease1
-  - apiVersion: v2
-    appVersion: 0.9.11
-    created: "2024-01-25T12:17:21.284943615Z"
-    dependencies:
-    - condition: _000_commonConfig.datastorage.enabled
-      name: redis
-      repository: https://management.umh.app/helm/bitnami
-      version: 17.3.17
-    - condition: _000_commonConfig.datastorage.enabled
-      name: grafana
-      repository: https://management.umh.app/helm/grafana
-      version: 6.49.0
-    - condition: _000_commonConfig.datastorage.enabled
-      name: timescaledb-single
-      repository: https://management.umh.app/helm/timescale
-      version: 0.10.0
-    - condition: _000_commonConfig.blobstorage.enabled
-      name: operator
-      repository: https://management.umh.app/helm/minio
-      version: 4.5.0
-    - condition: _000_commonConfig.blobstorage.enabled
-      name: tenant
-      repository: https://management.umh.app/helm/minio
-      version: 4.5.0
-    - condition: _000_commonConfig.infrastructure.kafka.enabled
-      name: kafka
-      repository: https://management.umh.app/helm/bitnami
-      version: 20.0.2
-    - condition: _000_commonConfig.infrastructure.kafka.enabled
-      name: console
-      repository: https://management.umh.app/helm/redpanda
-      version: 0.3.1
-    description: Transform manufacturing with UMH Systems united-manufacturing-hub
-      Helm chart, simplifying access to powerful technology for engineers.
-    digest: 9164c269a717e39bf4155e3d524e4a9e148fc4f66fe132025ddcaa30db0637aa
-    home: https://www.umh.app
-    icon: https://management.umh.app/binaries/umh/image/umh_black_transparent.png
-    name: united-manufacturing-hub
-    sources:
-    - https://github.com/united-manufacturing-hub/united-manufacturing-hub
-    type: application
-    urls:
-    - https://management.umh.app/helm/umh/united-manufacturing-hub-0.9.11.tgz
-    version: 0.9.11
-  - apiVersion: v2
-    appVersion: 0.9.10
-    created: "2024-01-25T12:17:21.251580057Z"
-    dependencies:
-    - condition: _000_commonConfig.datastorage.enabled
-      name: redis
-      repository: https://management.umh.app/helm/bitnami
-      version: 17.3.17
-    - condition: _000_commonConfig.datastorage.enabled
-      name: grafana
-      repository: https://management.umh.app/helm/grafana
-      version: 6.49.0
-    - condition: _000_commonConfig.datastorage.enabled
-      name: timescaledb-single
-      repository: https://management.umh.app/helm/timescale
-      version: 0.10.0
-    - condition: _000_commonConfig.blobstorage.enabled
-      name: operator
-      repository: https://management.umh.app/helm/minio
-      version: 4.5.0
-    - condition: _000_commonConfig.blobstorage.enabled
-      name: tenant
-      repository: https://management.umh.app/helm/minio
-      version: 4.5.0
-    - condition: _000_commonConfig.infrastructure.kafka.enabled
-      name: kafka
-      repository: https://management.umh.app/helm/bitnami
-      version: 20.0.2
-    - condition: _000_commonConfig.infrastructure.kafka.enabled
-      name: console
-      repository: https://management.umh.app/helm/redpanda
-      version: 0.3.1
-    description: Transform manufacturing with UMH Systems united-manufacturing-hub
-      Helm chart, simplifying access to powerful technology for engineers.
-    digest: 5e9d30967535a81cf51b9a3a0263bf8c9b3dd880d1c7e31f00c8dbbe0c7b0f51
-    home: https://www.umh.app
-    icon: https://management.umh.app/binaries/umh/image/umh_black_transparent.png
-    name: united-manufacturing-hub
-    sources:
-    - https://github.com/united-manufacturing-hub/united-manufacturing-hub
-    type: application
-    urls:
-    - https://management.umh.app/helm/umh/united-manufacturing-hub-0.9.10.tgz
-    version: 0.9.10
-  - apiVersion: v2
-    appVersion: 0.9.10-hf1
-    created: "2023-02-13T11:28:06.297595+01:00"
-    dependencies:
-    - condition: _000_commonConfig.datastorage.enabled
-      name: redis
-      repository: https://management.umh.app/helm/bitnami
-      version: 17.3.17
-    - condition: _000_commonConfig.datastorage.enabled
-      name: grafana
-      repository: https://management.umh.app/helm/grafana
-      version: 6.49.0
-    - condition: _000_commonConfig.datastorage.enabled
-      name: timescaledb-single
-      repository: https://management.umh.app/helm/timescale
-      version: 0.10.0
-    - condition: _000_commonConfig.blobstorage.enabled
-      name: operator
-      repository: https://management.umh.app/helm/minio
-      version: 4.5.0
-    - condition: _000_commonConfig.blobstorage.enabled
-      name: tenant
-      repository: https://management.umh.app/helm/minio
-      version: 4.5.0
-    - condition: _000_commonConfig.infrastructure.kafka.enabled
-      name: kafka
-      repository: https://management.umh.app/helm/bitnami
-      version: 20.0.2
-    - condition: _000_commonConfig.infrastructure.kafka.enabled
-      name: console
-      repository: https://management.umh.app/helm/redpanda
       version: 0.3.1
     description: Transform manufacturing with UMH Systems united-manufacturing-hub
       Helm chart, simplifying access to powerful technology for engineers.
@@ -1694,46 +1659,46 @@
     dependencies:
     - condition: _000_commonConfig.datastorage.enabled
       name: redis
-      repository: https://management.umh.app/helm/bitnami
+      repository: https://charts.bitnami.com/bitnami
       version: 17.1.7
     - condition: _000_commonConfig.infrastructure.mqtt.enabled
       name: vernemq
-      repository: https://management.umh.app/helm/vernemq
+      repository: https://vernemq.github.io/docker-vernemq
       version: 1.6.12-1
     - condition: _000_commonConfig.datastorage.enabled
       name: grafana
-      repository: https://management.umh.app/helm/grafana
+      repository: https://grafana.github.io/helm-charts
       version: 6.21.1
     - condition: _000_commonConfig.datastorage.enabled
       name: timescaledb-single
-      repository: https://management.umh.app/helm/timescale
+      repository: https://raw.githubusercontent.com/timescale/timescaledb-kubernetes/master/charts/repo/
       version: 0.10.0
     - condition: _000_commonConfig.blobstorage.enabled
       name: operator
-      repository: https://management.umh.app/helm/minio
+      repository: https://operator.min.io/
       version: 4.4.17
     - condition: _000_commonConfig.blobstorage.enabled
       name: tenant
-      repository: https://management.umh.app/helm/minio
+      repository: https://operator.min.io/
       version: 4.4.17
     - condition: _000_commonConfig.infrastructure.kafka.enabled
       name: kafka
-      repository: https://management.umh.app/helm/bitnami
+      repository: https://charts.bitnami.com/bitnami
       version: 15.0.1
     - condition: _000_commonConfig.infrastructure.kafka.enabled
       name: kowl
-      repository: https://management.umh.app/helm/cloudhut
+      repository: https://raw.githubusercontent.com/cloudhut/charts/master/archives
       version: 2.3.0
     description: A Helm chart for Kubernetes
     digest: 05a59f3890862fd716254efd50d6f52fe594fc772bc4acb1a994676de3457406
     home: https://www.umh.app
-    icon: https://management.umh.app/binaries/umh/image/umh_black_transparent.png
-    name: united-manufacturing-hub
-    sources:
-    - https://github.com/united-manufacturing-hub/united-manufacturing-hub
-    type: application
-    urls:
-    - https://management.umh.app/helm/umh/united-manufacturing-hub-0.9.9.tgz
+    icon: https://avatars.githubusercontent.com/u/77492553
+    name: united-manufacturing-hub
+    sources:
+    - https://github.com/united-manufacturing-hub/united-manufacturing-hub
+    type: application
+    urls:
+    - https://repo.umh.app/united-manufacturing-hub-0.9.9.tgz
     version: 0.9.9
   - apiVersion: v2
     appVersion: 0.9.8
@@ -1741,46 +1706,46 @@
     dependencies:
     - condition: _000_commonConfig.datastorage.enabled
       name: redis
-      repository: https://management.umh.app/helm/bitnami
+      repository: https://charts.bitnami.com/bitnami
       version: 17.1.7
     - condition: _000_commonConfig.infrastructure.mqtt.enabled
       name: vernemq
-      repository: https://management.umh.app/helm/vernemq
+      repository: https://vernemq.github.io/docker-vernemq
       version: 1.6.12-1
     - condition: _000_commonConfig.datastorage.enabled
       name: grafana
-      repository: https://management.umh.app/helm/grafana
+      repository: https://grafana.github.io/helm-charts
       version: 6.21.1
     - condition: _000_commonConfig.datastorage.enabled
       name: timescaledb-single
-      repository: https://management.umh.app/helm/timescale
+      repository: https://raw.githubusercontent.com/timescale/timescaledb-kubernetes/master/charts/repo/
       version: 0.10.0
     - condition: _000_commonConfig.blobstorage.enabled
       name: operator
-      repository: https://management.umh.app/helm/minio
+      repository: https://operator.min.io/
       version: 4.4.17
     - condition: _000_commonConfig.blobstorage.enabled
       name: tenant
-      repository: https://management.umh.app/helm/minio
+      repository: https://operator.min.io/
       version: 4.4.17
     - condition: _000_commonConfig.infrastructure.kafka.enabled
       name: kafka
-      repository: https://management.umh.app/helm/bitnami
+      repository: https://charts.bitnami.com/bitnami
       version: 15.0.1
     - condition: _000_commonConfig.infrastructure.kafka.enabled
       name: kowl
-      repository: https://management.umh.app/helm/cloudhut
+      repository: https://raw.githubusercontent.com/cloudhut/charts/master/archives
       version: 2.3.0
     description: A Helm chart for Kubernetes
     digest: 28d372ebe1a6937a33769bd66feab3b3769bc07fdb91c304523fa5a54552f349
     home: https://www.umh.app
-    icon: https://management.umh.app/binaries/umh/image/umh_black_transparent.png
-    name: united-manufacturing-hub
-    sources:
-    - https://github.com/united-manufacturing-hub/united-manufacturing-hub
-    type: application
-    urls:
-    - https://management.umh.app/helm/umh/united-manufacturing-hub-0.9.8.tgz
+    icon: https://avatars.githubusercontent.com/u/77492553
+    name: united-manufacturing-hub
+    sources:
+    - https://github.com/united-manufacturing-hub/united-manufacturing-hub
+    type: application
+    urls:
+    - https://repo.umh.app/united-manufacturing-hub-0.9.8.tgz
     version: 0.9.8
   - apiVersion: v2
     appVersion: 0.9.7
@@ -1788,46 +1753,46 @@
     dependencies:
     - condition: _000_commonConfig.datastorage.enabled
       name: redis
-      repository: https://management.umh.app/helm/bitnami
+      repository: https://charts.bitnami.com/bitnami
       version: 17.1.7
     - condition: _000_commonConfig.infrastructure.mqtt.enabled
       name: vernemq
-      repository: https://management.umh.app/helm/vernemq
+      repository: https://vernemq.github.io/docker-vernemq
       version: 1.6.12-1
     - condition: _000_commonConfig.datastorage.enabled
       name: grafana
-      repository: https://management.umh.app/helm/grafana
+      repository: https://grafana.github.io/helm-charts
       version: 6.21.1
     - condition: _000_commonConfig.datastorage.enabled
       name: timescaledb-single
-      repository: https://management.umh.app/helm/timescale
+      repository: https://raw.githubusercontent.com/timescale/timescaledb-kubernetes/master/charts/repo/
       version: 0.10.0
     - condition: _000_commonConfig.blobstorage.enabled
       name: operator
-      repository: https://management.umh.app/helm/minio
+      repository: https://operator.min.io/
       version: 4.4.17
     - condition: _000_commonConfig.blobstorage.enabled
       name: tenant
-      repository: https://management.umh.app/helm/minio
+      repository: https://operator.min.io/
       version: 4.4.17
     - condition: _000_commonConfig.infrastructure.kafka.enabled
       name: kafka
-      repository: https://management.umh.app/helm/bitnami
+      repository: https://charts.bitnami.com/bitnami
       version: 15.0.1
     - condition: _000_commonConfig.infrastructure.kafka.enabled
       name: kowl
-      repository: https://management.umh.app/helm/cloudhut
+      repository: https://raw.githubusercontent.com/cloudhut/charts/master/archives
       version: 2.3.0
     description: A Helm chart for Kubernetes
     digest: ab808a918b02348e18553ec034fc0ba8fe888edf109c3b68ce3240e9855b026a
     home: https://www.umh.app
-    icon: https://management.umh.app/binaries/umh/image/umh_black_transparent.png
-    name: united-manufacturing-hub
-    sources:
-    - https://github.com/united-manufacturing-hub/united-manufacturing-hub
-    type: application
-    urls:
-    - https://management.umh.app/helm/umh/united-manufacturing-hub-0.9.7.tgz
+    icon: https://avatars.githubusercontent.com/u/77492553
+    name: united-manufacturing-hub
+    sources:
+    - https://github.com/united-manufacturing-hub/united-manufacturing-hub
+    type: application
+    urls:
+    - https://repo.umh.app/united-manufacturing-hub-0.9.7.tgz
     version: 0.9.7
   - apiVersion: v2
     appVersion: 0.9.6
@@ -1835,46 +1800,46 @@
     dependencies:
     - condition: _000_commonConfig.datastorage.enabled
       name: redis
-      repository: https://management.umh.app/helm/bitnami
+      repository: https://charts.bitnami.com/bitnami
       version: 17.1.7
     - condition: _000_commonConfig.infrastructure.mqtt.enabled
       name: vernemq
-      repository: https://management.umh.app/helm/vernemq
+      repository: https://vernemq.github.io/docker-vernemq
       version: 1.6.12-1
     - condition: _000_commonConfig.datastorage.enabled
       name: grafana
-      repository: https://management.umh.app/helm/grafana
+      repository: https://grafana.github.io/helm-charts
       version: 6.21.1
     - condition: _000_commonConfig.datastorage.enabled
       name: timescaledb-single
-      repository: https://management.umh.app/helm/timescale
+      repository: https://raw.githubusercontent.com/timescale/timescaledb-kubernetes/master/charts/repo/
       version: 0.10.0
     - condition: _000_commonConfig.blobstorage.enabled
       name: operator
-      repository: https://management.umh.app/helm/minio
+      repository: https://operator.min.io/
       version: 4.4.17
     - condition: _000_commonConfig.blobstorage.enabled
       name: tenant
-      repository: https://management.umh.app/helm/minio
+      repository: https://operator.min.io/
       version: 4.4.17
     - condition: _000_commonConfig.infrastructure.kafka.enabled
       name: kafka
-      repository: https://management.umh.app/helm/bitnami
+      repository: https://charts.bitnami.com/bitnami
       version: 15.0.1
     - condition: _000_commonConfig.infrastructure.kafka.enabled
       name: kowl
-      repository: https://management.umh.app/helm/cloudhut
+      repository: https://raw.githubusercontent.com/cloudhut/charts/master/archives
       version: 2.3.0
     description: A Helm chart for Kubernetes
     digest: 8c77fa2eb038d7efdeba73682eefee94d193b8976e0710a8bdf222bc2d2b91a6
     home: https://www.umh.app
-    icon: https://management.umh.app/binaries/umh/image/umh_black_transparent.png
-    name: united-manufacturing-hub
-    sources:
-    - https://github.com/united-manufacturing-hub/united-manufacturing-hub
-    type: application
-    urls:
-    - https://management.umh.app/helm/umh/united-manufacturing-hub-0.9.6.tgz
+    icon: https://avatars.githubusercontent.com/u/77492553
+    name: united-manufacturing-hub
+    sources:
+    - https://github.com/united-manufacturing-hub/united-manufacturing-hub
+    type: application
+    urls:
+    - https://repo.umh.app/united-manufacturing-hub-0.9.6.tgz
     version: 0.9.6
   - apiVersion: v2
     appVersion: 0.9.5
@@ -1882,46 +1847,46 @@
     dependencies:
     - condition: _000_commonConfig.datastorage.enabled
       name: redis
-      repository: https://management.umh.app/helm/bitnami
+      repository: https://charts.bitnami.com/bitnami
       version: 16.2.0
     - condition: _000_commonConfig.infrastructure.mqtt.enabled
       name: vernemq
-      repository: https://management.umh.app/helm/vernemq
+      repository: https://vernemq.github.io/docker-vernemq
       version: 1.6.12-1
     - condition: _000_commonConfig.datastorage.enabled
       name: grafana
-      repository: https://management.umh.app/helm/grafana
+      repository: https://grafana.github.io/helm-charts
       version: 6.21.1
     - condition: _000_commonConfig.datastorage.enabled
       name: timescaledb-single
-      repository: https://management.umh.app/helm/timescale
+      repository: https://raw.githubusercontent.com/timescale/timescaledb-kubernetes/master/charts/repo/
       version: 0.10.0
     - condition: _000_commonConfig.blobstorage.enabled
       name: operator
-      repository: https://management.umh.app/helm/minio
+      repository: https://operator.min.io/
       version: 4.4.17
     - condition: _000_commonConfig.blobstorage.enabled
       name: tenant
-      repository: https://management.umh.app/helm/minio
+      repository: https://operator.min.io/
       version: 4.4.17
     - condition: _000_commonConfig.infrastructure.kafka.enabled
       name: kafka
-      repository: https://management.umh.app/helm/bitnami
+      repository: https://charts.bitnami.com/bitnami
       version: 15.0.1
     - condition: _000_commonConfig.infrastructure.kafka.enabled
       name: kowl
-      repository: https://management.umh.app/helm/cloudhut
+      repository: https://raw.githubusercontent.com/cloudhut/charts/master/archives
       version: 2.3.0
     description: A Helm chart for Kubernetes
     digest: 043e070f02d07b180671cdae40bebb6843c577ab59fe0915f96f8ea0c8d98bc0
     home: https://www.umh.app
-    icon: https://management.umh.app/binaries/umh/image/umh_black_transparent.png
-    name: united-manufacturing-hub
-    sources:
-    - https://github.com/united-manufacturing-hub/united-manufacturing-hub
-    type: application
-    urls:
-    - https://management.umh.app/helm/umh/united-manufacturing-hub-0.9.5.tgz
+    icon: https://avatars.githubusercontent.com/u/77492553
+    name: united-manufacturing-hub
+    sources:
+    - https://github.com/united-manufacturing-hub/united-manufacturing-hub
+    type: application
+    urls:
+    - https://repo.umh.app/united-manufacturing-hub-0.9.5.tgz
     version: 0.9.5
   - apiVersion: v2
     appVersion: 0.9.4
@@ -1929,46 +1894,46 @@
     dependencies:
     - condition: _000_commonConfig.datastorage.enabled
       name: redis
-      repository: https://management.umh.app/helm/bitnami
+      repository: https://charts.bitnami.com/bitnami
       version: 16.2.0
     - condition: _000_commonConfig.infrastructure.mqtt.enabled
       name: vernemq
-      repository: https://management.umh.app/helm/vernemq
+      repository: https://vernemq.github.io/docker-vernemq
       version: 1.6.12-1
     - condition: _000_commonConfig.datastorage.enabled
       name: grafana
-      repository: https://management.umh.app/helm/grafana
+      repository: https://grafana.github.io/helm-charts
       version: 6.21.1
     - condition: _000_commonConfig.datastorage.enabled
       name: timescaledb-single
-      repository: https://management.umh.app/helm/timescale
+      repository: https://raw.githubusercontent.com/timescale/timescaledb-kubernetes/master/charts/repo/
       version: 0.10.0
     - condition: _000_commonConfig.blobstorage.enabled
       name: operator
-      repository: https://management.umh.app/helm/minio
+      repository: https://operator.min.io/
       version: 4.4.17
     - condition: _000_commonConfig.blobstorage.enabled
       name: tenant
-      repository: https://management.umh.app/helm/minio
+      repository: https://operator.min.io/
       version: 4.4.17
     - condition: _000_commonConfig.infrastructure.kafka.enabled
       name: kafka
-      repository: https://management.umh.app/helm/bitnami
+      repository: https://charts.bitnami.com/bitnami
       version: 15.0.1
     - condition: _000_commonConfig.infrastructure.kafka.enabled
       name: kowl
-      repository: https://management.umh.app/helm/cloudhut
+      repository: https://raw.githubusercontent.com/cloudhut/charts/master/archives
       version: 2.3.0
     description: A Helm chart for Kubernetes
     digest: 3a70fdcd0367169637e3c68bfbbf92a75bfcfca1c5f4a16545057c089882dcbb
     home: https://www.umh.app
-    icon: https://management.umh.app/binaries/umh/image/umh_black_transparent.png
-    name: united-manufacturing-hub
-    sources:
-    - https://github.com/united-manufacturing-hub/united-manufacturing-hub
-    type: application
-    urls:
-    - https://management.umh.app/helm/umh/united-manufacturing-hub-0.9.4.tgz
+    icon: https://avatars.githubusercontent.com/u/77492553
+    name: united-manufacturing-hub
+    sources:
+    - https://github.com/united-manufacturing-hub/united-manufacturing-hub
+    type: application
+    urls:
+    - https://repo.umh.app/united-manufacturing-hub-0.9.4.tgz
     version: 0.9.4
   - apiVersion: v2
     appVersion: 0.9.3
@@ -1976,42 +1941,42 @@
     dependencies:
     - condition: _000_commonConfig.datastorage.enabled
       name: redis
-      repository: https://management.umh.app/helm/bitnami
+      repository: https://charts.bitnami.com/bitnami
       version: 16.2.0
     - condition: _000_commonConfig.infrastructure.mqtt.enabled
       name: vernemq
-      repository: https://management.umh.app/helm/vernemq
+      repository: https://vernemq.github.io/docker-vernemq
       version: 1.6.12-1
     - condition: _000_commonConfig.datastorage.enabled
       name: grafana
-      repository: https://management.umh.app/helm/grafana
+      repository: https://grafana.github.io/helm-charts
       version: 6.21.1
     - condition: _000_commonConfig.datastorage.enabled
       name: timescaledb-single
-      repository: https://management.umh.app/helm/timescale
+      repository: https://raw.githubusercontent.com/timescale/timescaledb-kubernetes/master/charts/repo/
       version: 0.10.0
     - condition: _000_commonConfig.blobstorage.enabled
       name: minio-operator
-      repository: https://management.umh.app/helm/minio
+      repository: https://operator.min.io/
       version: 4.3.7
     - condition: _000_commonConfig.infrastructure.kafka.enabled
       name: kafka
-      repository: https://management.umh.app/helm/bitnami
+      repository: https://charts.bitnami.com/bitnami
       version: 15.0.1
     - condition: _000_commonConfig.infrastructure.kafka.enabled
       name: kowl
-      repository: https://management.umh.app/helm/cloudhut
+      repository: https://raw.githubusercontent.com/cloudhut/charts/master/archives
       version: 2.3.0
     description: A Helm chart for Kubernetes
     digest: c8f1a76b221014fd2961a5e40afb33996b4d913acdf9c85d4a6aaf7a56809fe1
     home: https://www.umh.app
-    icon: https://management.umh.app/binaries/umh/image/umh_black_transparent.png
-    name: united-manufacturing-hub
-    sources:
-    - https://github.com/united-manufacturing-hub/united-manufacturing-hub
-    type: application
-    urls:
-    - https://management.umh.app/helm/umh/united-manufacturing-hub-0.9.3.tgz
+    icon: https://avatars.githubusercontent.com/u/77492553
+    name: united-manufacturing-hub
+    sources:
+    - https://github.com/united-manufacturing-hub/united-manufacturing-hub
+    type: application
+    urls:
+    - https://repo.umh.app/united-manufacturing-hub-0.9.3.tgz
     version: 0.9.3
   - apiVersion: v2
     appVersion: 0.9.2
@@ -2019,42 +1984,42 @@
     dependencies:
     - condition: _000_commonConfig.datastorage.enabled
       name: redis
-      repository: https://management.umh.app/helm/bitnami
+      repository: https://charts.bitnami.com/bitnami
       version: 16.2.0
     - condition: _000_commonConfig.infrastructure.mqtt.enabled
       name: vernemq
-      repository: https://management.umh.app/helm/vernemq
+      repository: https://vernemq.github.io/docker-vernemq
       version: 1.6.12-1
     - condition: _000_commonConfig.datastorage.enabled
       name: grafana
-      repository: https://management.umh.app/helm/grafana
+      repository: https://grafana.github.io/helm-charts
       version: 6.21.1
     - condition: _000_commonConfig.datastorage.enabled
       name: timescaledb-single
-      repository: https://management.umh.app/helm/timescale
+      repository: https://raw.githubusercontent.com/timescale/timescaledb-kubernetes/master/charts/repo/
       version: 0.10.0
     - condition: _000_commonConfig.blobstorage.enabled
       name: minio-operator
-      repository: https://management.umh.app/helm/minio
+      repository: https://operator.min.io/
       version: 4.3.7
     - condition: _000_commonConfig.infrastructure.kafka.enabled
       name: kafka
-      repository: https://management.umh.app/helm/bitnami
+      repository: https://charts.bitnami.com/bitnami
       version: 15.0.1
     - condition: _000_commonConfig.infrastructure.kafka.enabled
       name: kowl
-      repository: https://management.umh.app/helm/cloudhut
+      repository: https://raw.githubusercontent.com/cloudhut/charts/master/archives
       version: 2.3.0
     description: A Helm chart for Kubernetes
     digest: 7ffaf386e245a6b9443b6a720cbb738c2c592d5f283333f00b51cc9cb9a61657
     home: https://www.umh.app
-    icon: https://management.umh.app/binaries/umh/image/umh_black_transparent.png
-    name: united-manufacturing-hub
-    sources:
-    - https://github.com/united-manufacturing-hub/united-manufacturing-hub
-    type: application
-    urls:
-    - https://management.umh.app/helm/umh/united-manufacturing-hub-0.9.2.tgz
+    icon: https://avatars.githubusercontent.com/u/77492553
+    name: united-manufacturing-hub
+    sources:
+    - https://github.com/united-manufacturing-hub/united-manufacturing-hub
+    type: application
+    urls:
+    - https://repo.umh.app/united-manufacturing-hub-0.9.2.tgz
     version: 0.9.2
   - apiVersion: v2
     appVersion: 0.9.1
@@ -2062,42 +2027,42 @@
     dependencies:
     - condition: _000_commonConfig.datastorage.enabled
       name: redis
-      repository: https://management.umh.app/helm/bitnami
+      repository: https://charts.bitnami.com/bitnami
       version: 16.2.0
     - condition: _000_commonConfig.infrastructure.mqtt.enabled
       name: vernemq
-      repository: https://management.umh.app/helm/vernemq
+      repository: https://vernemq.github.io/docker-vernemq
       version: 1.6.12-1
     - condition: _000_commonConfig.datastorage.enabled
       name: grafana
-      repository: https://management.umh.app/helm/grafana
+      repository: https://grafana.github.io/helm-charts
       version: 6.21.1
     - condition: _000_commonConfig.datastorage.enabled
       name: timescaledb-single
-      repository: https://management.umh.app/helm/timescale
+      repository: https://raw.githubusercontent.com/timescale/timescaledb-kubernetes/master/charts/repo/
       version: 0.10.0
     - condition: _000_commonConfig.blobstorage.enabled
       name: minio-operator
-      repository: https://management.umh.app/helm/minio
+      repository: https://operator.min.io/
       version: 4.3.7
     - condition: _000_commonConfig.infrastructure.kafka.enabled
       name: kafka
-      repository: https://management.umh.app/helm/bitnami
+      repository: https://charts.bitnami.com/bitnami
       version: 15.0.1
     - condition: _000_commonConfig.infrastructure.kafka.enabled
       name: kowl
-      repository: https://management.umh.app/helm/cloudhut
+      repository: https://raw.githubusercontent.com/cloudhut/charts/master/archives
       version: 2.3.0
     description: A Helm chart for Kubernetes
     digest: 9e1b17a156038fc85ceec838b3bc833d856da0ecc861d5811a21c70834cbc51a
     home: https://www.umh.app
-    icon: https://management.umh.app/binaries/umh/image/umh_black_transparent.png
-    name: united-manufacturing-hub
-    sources:
-    - https://github.com/united-manufacturing-hub/united-manufacturing-hub
-    type: application
-    urls:
-    - https://management.umh.app/helm/umh/united-manufacturing-hub-0.9.1.tgz
+    icon: https://avatars.githubusercontent.com/u/77492553
+    name: united-manufacturing-hub
+    sources:
+    - https://github.com/united-manufacturing-hub/united-manufacturing-hub
+    type: application
+    urls:
+    - https://repo.umh.app/united-manufacturing-hub-0.9.1.tgz
     version: 0.9.1
   - apiVersion: v2
     appVersion: 0.9.0
@@ -2105,42 +2070,42 @@
     dependencies:
     - condition: _000_commonConfig.datastorage.enabled
       name: redis
-      repository: https://management.umh.app/helm/bitnami
+      repository: https://charts.bitnami.com/bitnami
       version: 16.2.0
     - condition: _000_commonConfig.infrastructure.mqtt.enabled
       name: vernemq
-      repository: https://management.umh.app/helm/vernemq
+      repository: https://vernemq.github.io/docker-vernemq
       version: 1.6.12-1
     - condition: _000_commonConfig.datastorage.enabled
       name: grafana
-      repository: https://management.umh.app/helm/grafana
+      repository: https://grafana.github.io/helm-charts
       version: 6.21.1
     - condition: _000_commonConfig.datastorage.enabled
       name: timescaledb-single
-      repository: https://management.umh.app/helm/timescale
+      repository: https://raw.githubusercontent.com/timescale/timescaledb-kubernetes/master/charts/repo/
       version: 0.10.0
     - condition: _000_commonConfig.blobstorage.enabled
       name: minio-operator
-      repository: https://management.umh.app/helm/minio
+      repository: https://operator.min.io/
       version: 4.3.7
     - condition: _000_commonConfig.infrastructure.kafka.enabled
       name: kafka
-      repository: https://management.umh.app/helm/bitnami
+      repository: https://charts.bitnami.com/bitnami
       version: 15.0.1
     - condition: _000_commonConfig.infrastructure.kafka.enabled
       name: kowl
-      repository: https://management.umh.app/helm/cloudhut
+      repository: https://raw.githubusercontent.com/cloudhut/charts/master/archives
       version: 2.3.0
     description: A Helm chart for Kubernetes
     digest: e84a3bbb89b529edc05ce7b1f5064cc26c9d3c74a27c88822381611a03421f3b
     home: https://www.umh.app
-    icon: https://management.umh.app/binaries/umh/image/umh_black_transparent.png
-    name: united-manufacturing-hub
-    sources:
-    - https://github.com/united-manufacturing-hub/united-manufacturing-hub
-    type: application
-    urls:
-    - https://management.umh.app/helm/umh/united-manufacturing-hub-0.9.0.tgz
+    icon: https://avatars.githubusercontent.com/u/77492553
+    name: united-manufacturing-hub
+    sources:
+    - https://github.com/united-manufacturing-hub/united-manufacturing-hub
+    type: application
+    urls:
+    - https://repo.umh.app/united-manufacturing-hub-0.9.0.tgz
     version: 0.9.0
   - apiVersion: v2
     appVersion: 0.8.7
@@ -2148,42 +2113,42 @@
     dependencies:
     - condition: _000_commonConfig.datastorage.enabled
       name: redis
-      repository: https://management.umh.app/helm/bitnami
+      repository: https://charts.bitnami.com/bitnami
       version: 16.2.0
     - condition: _000_commonConfig.infrastructure.mqtt.enabled
       name: vernemq
-      repository: https://management.umh.app/helm/vernemq
+      repository: https://vernemq.github.io/docker-vernemq
       version: 1.6.12-1
     - condition: _000_commonConfig.datastorage.enabled
       name: grafana
-      repository: https://management.umh.app/helm/grafana
+      repository: https://grafana.github.io/helm-charts
       version: 6.21.1
     - condition: _000_commonConfig.datastorage.enabled
       name: timescaledb-single
-      repository: https://management.umh.app/helm/timescale
+      repository: https://raw.githubusercontent.com/timescale/timescaledb-kubernetes/master/charts/repo/
       version: 0.10.0
     - condition: _000_commonConfig.blobstorage.enabled
       name: minio-operator
-      repository: https://management.umh.app/helm/minio
+      repository: https://operator.min.io/
       version: 4.3.7
     - condition: _000_commonConfig.infrastructure.kafka.enabled
       name: kafka
-      repository: https://management.umh.app/helm/bitnami
+      repository: https://charts.bitnami.com/bitnami
       version: 15.0.1
     - condition: _000_commonConfig.infrastructure.kafka.enabled
       name: kowl
-      repository: https://management.umh.app/helm/cloudhut
+      repository: https://raw.githubusercontent.com/cloudhut/charts/master/archives
       version: 2.3.0
     description: A Helm chart for Kubernetes
     digest: 2ba5b310d68d72ed8772bdc55402c1eec4ef9df43bcc288b9c4e4511bff9d61e
     home: https://www.umh.app
-    icon: https://management.umh.app/binaries/umh/image/umh_black_transparent.png
-    name: united-manufacturing-hub
-    sources:
-    - https://github.com/united-manufacturing-hub/united-manufacturing-hub
-    type: application
-    urls:
-    - https://management.umh.app/helm/umh/united-manufacturing-hub-0.8.7.tgz
+    icon: https://avatars.githubusercontent.com/u/77492553
+    name: united-manufacturing-hub
+    sources:
+    - https://github.com/united-manufacturing-hub/united-manufacturing-hub
+    type: application
+    urls:
+    - https://repo.umh.app/united-manufacturing-hub-0.8.7.tgz
     version: 0.8.7
   - apiVersion: v2
     appVersion: 0.8.6
@@ -2191,42 +2156,42 @@
     dependencies:
     - condition: _000_commonConfig.datastorage.enabled
       name: redis
-      repository: https://management.umh.app/helm/bitnami
+      repository: https://charts.bitnami.com/bitnami
       version: 16.2.0
     - condition: _000_commonConfig.infrastructure.mqtt.enabled
       name: vernemq
-      repository: https://management.umh.app/helm/vernemq
+      repository: https://vernemq.github.io/docker-vernemq
       version: 1.6.12-1
     - condition: _000_commonConfig.datastorage.enabled
       name: grafana
-      repository: https://management.umh.app/helm/grafana
+      repository: https://grafana.github.io/helm-charts
       version: 6.21.1
     - condition: _000_commonConfig.datastorage.enabled
       name: timescaledb-single
-      repository: https://management.umh.app/helm/timescale
+      repository: https://raw.githubusercontent.com/timescale/timescaledb-kubernetes/master/charts/repo/
       version: 0.10.0
     - condition: _000_commonConfig.blobstorage.enabled
       name: minio-operator
-      repository: https://management.umh.app/helm/minio
+      repository: https://operator.min.io/
       version: 4.3.7
     - condition: _000_commonConfig.infrastructure.kafka.enabled
       name: kafka
-      repository: https://management.umh.app/helm/bitnami
+      repository: https://charts.bitnami.com/bitnami
       version: 15.0.1
     - condition: _000_commonConfig.infrastructure.kafka.enabled
       name: kowl
-      repository: https://management.umh.app/helm/cloudhut
+      repository: https://raw.githubusercontent.com/cloudhut/charts/master/archives
       version: 2.3.0
     description: A Helm chart for Kubernetes
     digest: 3f1f2194317f73e2f5218774864d8ab12da12484e0cabc2b86182e9b944af614
     home: https://www.umh.app
-    icon: https://management.umh.app/binaries/umh/image/umh_black_transparent.png
-    name: united-manufacturing-hub
-    sources:
-    - https://github.com/united-manufacturing-hub/united-manufacturing-hub
-    type: application
-    urls:
-    - https://management.umh.app/helm/umh/united-manufacturing-hub-0.8.6.tgz
+    icon: https://avatars.githubusercontent.com/u/77492553
+    name: united-manufacturing-hub
+    sources:
+    - https://github.com/united-manufacturing-hub/united-manufacturing-hub
+    type: application
+    urls:
+    - https://repo.umh.app/united-manufacturing-hub-0.8.6.tgz
     version: 0.8.6
   - apiVersion: v2
     appVersion: 0.8.5
@@ -2234,42 +2199,42 @@
     dependencies:
     - condition: _000_commonConfig.datastorage.enabled
       name: redis
-      repository: https://management.umh.app/helm/bitnami
+      repository: https://charts.bitnami.com/bitnami
       version: 16.2.0
     - condition: _000_commonConfig.infrastructure.mqtt.enabled
       name: vernemq
-      repository: https://management.umh.app/helm/vernemq
+      repository: https://vernemq.github.io/docker-vernemq
       version: 1.6.12-1
     - condition: _000_commonConfig.datastorage.enabled
       name: grafana
-      repository: https://management.umh.app/helm/grafana
+      repository: https://grafana.github.io/helm-charts
       version: 6.21.1
     - condition: _000_commonConfig.datastorage.enabled
       name: timescaledb-single
-      repository: https://management.umh.app/helm/timescale
+      repository: https://raw.githubusercontent.com/timescale/timescaledb-kubernetes/master/charts/repo/
       version: 0.10.0
     - condition: _000_commonConfig.blobstorage.enabled
       name: minio-operator
-      repository: https://management.umh.app/helm/minio
+      repository: https://operator.min.io/
       version: 4.3.7
     - condition: _000_commonConfig.infrastructure.kafka.enabled
       name: kafka
-      repository: https://management.umh.app/helm/bitnami
+      repository: https://charts.bitnami.com/bitnami
       version: 15.0.1
     - condition: _000_commonConfig.infrastructure.kafka.enabled
       name: kowl
-      repository: https://management.umh.app/helm/cloudhut
+      repository: https://raw.githubusercontent.com/cloudhut/charts/master/archives
       version: 2.3.0
     description: A Helm chart for Kubernetes
     digest: 0304fb8577e2cd09e25911ba4439b5ef827e771d4b76eac476a7a94cea8e5659
     home: https://www.umh.app
-    icon: https://management.umh.app/binaries/umh/image/umh_black_transparent.png
-    name: united-manufacturing-hub
-    sources:
-    - https://github.com/united-manufacturing-hub/united-manufacturing-hub
-    type: application
-    urls:
-    - https://management.umh.app/helm/umh/united-manufacturing-hub-0.8.5.tgz
+    icon: https://avatars.githubusercontent.com/u/77492553
+    name: united-manufacturing-hub
+    sources:
+    - https://github.com/united-manufacturing-hub/united-manufacturing-hub
+    type: application
+    urls:
+    - https://repo.umh.app/united-manufacturing-hub-0.8.5.tgz
     version: 0.8.5
   - apiVersion: v2
     appVersion: 0.8.4
@@ -2277,42 +2242,42 @@
     dependencies:
     - condition: _000_commonConfig.datastorage.enabled
       name: redis
-      repository: https://management.umh.app/helm/bitnami
+      repository: https://charts.bitnami.com/bitnami
       version: 16.2.0
     - condition: _000_commonConfig.infrastructure.mqtt.enabled
       name: vernemq
-      repository: https://management.umh.app/helm/vernemq
+      repository: https://vernemq.github.io/docker-vernemq
       version: 1.6.12-1
     - condition: _000_commonConfig.datastorage.enabled
       name: grafana
-      repository: https://management.umh.app/helm/grafana
+      repository: https://grafana.github.io/helm-charts
       version: 6.21.1
     - condition: _000_commonConfig.datastorage.enabled
       name: timescaledb-single
-      repository: https://management.umh.app/helm/timescale
+      repository: https://raw.githubusercontent.com/timescale/timescaledb-kubernetes/master/charts/repo/
       version: 0.10.0
     - condition: _000_commonConfig.blobstorage.enabled
       name: minio-operator
-      repository: https://management.umh.app/helm/minio
+      repository: https://operator.min.io/
       version: 4.3.7
     - condition: _000_commonConfig.infrastructure.kafka.enabled
       name: kafka
-      repository: https://management.umh.app/helm/bitnami
+      repository: https://charts.bitnami.com/bitnami
       version: 15.0.1
     - condition: _000_commonConfig.infrastructure.kafka.enabled
       name: kowl
-      repository: https://management.umh.app/helm/cloudhut
+      repository: https://raw.githubusercontent.com/cloudhut/charts/master/archives
       version: 2.3.0
     description: A Helm chart for Kubernetes
     digest: a04b90ffd33e8e030e1f9ecad41d6b22433310755ee409ba204bc4ac45b46ad9
     home: https://www.umh.app
-    icon: https://management.umh.app/binaries/umh/image/umh_black_transparent.png
-    name: united-manufacturing-hub
-    sources:
-    - https://github.com/united-manufacturing-hub/united-manufacturing-hub
-    type: application
-    urls:
-    - https://management.umh.app/helm/umh/united-manufacturing-hub-0.8.4.tgz
+    icon: https://avatars.githubusercontent.com/u/77492553
+    name: united-manufacturing-hub
+    sources:
+    - https://github.com/united-manufacturing-hub/united-manufacturing-hub
+    type: application
+    urls:
+    - https://repo.umh.app/united-manufacturing-hub-0.8.4.tgz
     version: 0.8.4
   - apiVersion: v2
     appVersion: 0.8.3
@@ -2320,42 +2285,42 @@
     dependencies:
     - condition: _000_commonConfig.datastorage.enabled
       name: redis
-      repository: https://management.umh.app/helm/bitnami
+      repository: https://charts.bitnami.com/bitnami
       version: 16.2.0
     - condition: _000_commonConfig.infrastructure.mqtt.enabled
       name: vernemq
-      repository: https://management.umh.app/helm/vernemq
+      repository: https://vernemq.github.io/docker-vernemq
       version: 1.6.12-1
     - condition: _000_commonConfig.datastorage.enabled
       name: grafana
-      repository: https://management.umh.app/helm/grafana
+      repository: https://grafana.github.io/helm-charts
       version: 6.21.1
     - condition: _000_commonConfig.datastorage.enabled
       name: timescaledb-single
-      repository: https://management.umh.app/helm/timescale
+      repository: https://raw.githubusercontent.com/timescale/timescaledb-kubernetes/master/charts/repo/
       version: 0.10.0
     - condition: _000_commonConfig.blobstorage.enabled
       name: minio-operator
-      repository: https://management.umh.app/helm/minio
+      repository: https://operator.min.io/
       version: 4.3.7
     - condition: _000_commonConfig.infrastructure.kafka.enabled
       name: kafka
-      repository: https://management.umh.app/helm/bitnami
+      repository: https://charts.bitnami.com/bitnami
       version: 15.0.1
     - condition: _000_commonConfig.infrastructure.kafka.enabled
       name: kowl
-      repository: https://management.umh.app/helm/cloudhut
+      repository: https://raw.githubusercontent.com/cloudhut/charts/master/archives
       version: 2.3.0
     description: A Helm chart for Kubernetes
     digest: 6ab964318d8d715922f94250045ec39c8af371a086f6853c5ac78cbd5453324f
     home: https://www.umh.app
-    icon: https://management.umh.app/binaries/umh/image/umh_black_transparent.png
-    name: united-manufacturing-hub
-    sources:
-    - https://github.com/united-manufacturing-hub/united-manufacturing-hub
-    type: application
-    urls:
-    - https://management.umh.app/helm/umh/united-manufacturing-hub-0.8.3.tgz
+    icon: https://avatars.githubusercontent.com/u/77492553
+    name: united-manufacturing-hub
+    sources:
+    - https://github.com/united-manufacturing-hub/united-manufacturing-hub
+    type: application
+    urls:
+    - https://repo.umh.app/united-manufacturing-hub-0.8.3.tgz
     version: 0.8.3
   - apiVersion: v2
     appVersion: 0.8.2
@@ -2363,42 +2328,42 @@
     dependencies:
     - condition: _000_commonConfig.datastorage.enabled
       name: redis
-      repository: https://management.umh.app/helm/bitnami
+      repository: https://charts.bitnami.com/bitnami
       version: 16.2.0
     - condition: _000_commonConfig.infrastructure.mqtt.enabled
       name: vernemq
-      repository: https://management.umh.app/helm/vernemq
+      repository: https://vernemq.github.io/docker-vernemq
       version: 1.6.12-1
     - condition: _000_commonConfig.datastorage.enabled
       name: grafana
-      repository: https://management.umh.app/helm/grafana
+      repository: https://grafana.github.io/helm-charts
       version: 6.21.1
     - condition: _000_commonConfig.datastorage.enabled
       name: timescaledb-single
-      repository: https://management.umh.app/helm/timescale
+      repository: https://raw.githubusercontent.com/timescale/timescaledb-kubernetes/master/charts/repo/
       version: 0.10.0
     - condition: _000_commonConfig.blobstorage.enabled
       name: minio-operator
-      repository: https://management.umh.app/helm/minio
+      repository: https://operator.min.io/
       version: 4.3.7
     - condition: _000_commonConfig.infrastructure.kafka.enabled
       name: kafka
-      repository: https://management.umh.app/helm/bitnami
+      repository: https://charts.bitnami.com/bitnami
       version: 15.0.1
     - condition: _000_commonConfig.infrastructure.kafka.enabled
       name: kowl
-      repository: https://management.umh.app/helm/cloudhut
+      repository: https://raw.githubusercontent.com/cloudhut/charts/master/archives
       version: 2.3.0
     description: A Helm chart for Kubernetes
     digest: bba01d566e9b8315ca9054726fef3cbc89e4e013dd962c3117570218b633a27d
     home: https://www.umh.app
-    icon: https://management.umh.app/binaries/umh/image/umh_black_transparent.png
-    name: united-manufacturing-hub
-    sources:
-    - https://github.com/united-manufacturing-hub/united-manufacturing-hub
-    type: application
-    urls:
-    - https://management.umh.app/helm/umh/united-manufacturing-hub-0.8.2.tgz
+    icon: https://avatars.githubusercontent.com/u/77492553
+    name: united-manufacturing-hub
+    sources:
+    - https://github.com/united-manufacturing-hub/united-manufacturing-hub
+    type: application
+    urls:
+    - https://repo.umh.app/united-manufacturing-hub-0.8.2.tgz
     version: 0.8.2
   - apiVersion: v2
     appVersion: 0.8.1
@@ -2406,42 +2371,42 @@
     dependencies:
     - condition: _000_commonConfig.datastorage.enabled
       name: redis
-      repository: https://management.umh.app/helm/bitnami
+      repository: https://charts.bitnami.com/bitnami
       version: 16.2.0
     - condition: _000_commonConfig.infrastructure.mqtt.enabled
       name: vernemq
-      repository: https://management.umh.app/helm/vernemq
+      repository: https://vernemq.github.io/docker-vernemq
       version: 1.6.12-1
     - condition: _000_commonConfig.datastorage.enabled
       name: grafana
-      repository: https://management.umh.app/helm/grafana
+      repository: https://grafana.github.io/helm-charts
       version: 6.21.1
     - condition: _000_commonConfig.datastorage.enabled
       name: timescaledb-single
-      repository: https://management.umh.app/helm/timescale
+      repository: https://raw.githubusercontent.com/timescale/timescaledb-kubernetes/master/charts/repo/
       version: 0.10.0
     - condition: _000_commonConfig.blobstorage.enabled
       name: minio-operator
-      repository: https://management.umh.app/helm/minio
+      repository: https://operator.min.io/
       version: 4.3.7
     - condition: _000_commonConfig.infrastructure.kafka.enabled
       name: kafka
-      repository: https://management.umh.app/helm/bitnami
+      repository: https://charts.bitnami.com/bitnami
       version: 15.0.1
     - condition: _000_commonConfig.infrastructure.kafka.enabled
       name: kowl
-      repository: https://management.umh.app/helm/cloudhut
+      repository: https://raw.githubusercontent.com/cloudhut/charts/master/archives
       version: 2.3.0
     description: A Helm chart for Kubernetes
     digest: 234a90b89aabc0e552aeb8b31011b2fec2b43796b5cffb89757c87554f8f6815
     home: https://www.umh.app
-    icon: https://management.umh.app/binaries/umh/image/umh_black_transparent.png
-    name: united-manufacturing-hub
-    sources:
-    - https://github.com/united-manufacturing-hub/united-manufacturing-hub
-    type: application
-    urls:
-    - https://management.umh.app/helm/umh/united-manufacturing-hub-0.8.1.tgz
+    icon: https://avatars.githubusercontent.com/u/77492553
+    name: united-manufacturing-hub
+    sources:
+    - https://github.com/united-manufacturing-hub/united-manufacturing-hub
+    type: application
+    urls:
+    - https://repo.umh.app/united-manufacturing-hub-0.8.1.tgz
     version: 0.8.1
   - apiVersion: v2
     appVersion: 0.8.0
@@ -2449,41 +2414,41 @@
     dependencies:
     - condition: _000_commonConfig.datastorage.enabled
       name: redis
-      repository: https://management.umh.app/helm/bitnami
+      repository: https://charts.bitnami.com/bitnami
       version: 12.7.3
     - condition: _000_commonConfig.infrastructure.mqtt.enabled
       name: vernemq
-      repository: https://management.umh.app/helm/vernemq
+      repository: https://vernemq.github.io/docker-vernemq
       version: 1.6.7
     - condition: _000_commonConfig.datastorage.enabled
       name: grafana
-      repository: https://management.umh.app/helm/grafana
+      repository: https://grafana.github.io/helm-charts
       version: 6.13.5
     - condition: _000_commonConfig.datastorage.enabled
       name: timescaledb-single
-      repository: https://management.umh.app/helm/timescale
+      repository: https://raw.githubusercontent.com/timescale/timescaledb-kubernetes/master/charts/repo/
       version: 0.9.0
     - condition: _000_commonConfig.blobstorage.enabled
       name: minio-operator
-      repository: https://management.umh.app/helm/minio
+      repository: https://operator.min.io/
       version: 4.1.7
     - condition: _000_commonConfig.infrastructure.kafka.enabled
       name: kafka
-      repository: https://management.umh.app/helm/bitnami
+      repository: https://charts.bitnami.com/bitnami
       version: 14.4.1
     - condition: _000_commonConfig.infrastructure.kafka.enabled
       name: kowl
-      repository: https://management.umh.app/helm/cloudhut
+      repository: https://raw.githubusercontent.com/cloudhut/charts/master/archives
       version: 2.3.0
     description: A Helm chart for Kubernetes
     digest: a143dab63f8f31875766437d9b1f1ab461e1babac067386497a5b945ab17ade9
     home: https://www.umh.app
-    icon: https://management.umh.app/binaries/umh/image/umh_black_transparent.png
-    name: united-manufacturing-hub
-    sources:
-    - https://github.com/united-manufacturing-hub/united-manufacturing-hub
-    type: application
-    urls:
-    - https://management.umh.app/helm/umh/united-manufacturing-hub-0.8.0.tgz
+    icon: https://avatars.githubusercontent.com/u/77492553
+    name: united-manufacturing-hub
+    sources:
+    - https://github.com/united-manufacturing-hub/united-manufacturing-hub
+    type: application
+    urls:
+    - https://repo.umh.app/united-manufacturing-hub-0.8.0.tgz
     version: 0.8.0
 generated: "2024-01-25T12:17:20.946484066Z"