FROM golang:alpine as builder

RUN mkdir /build
# Add build requirements for librdkafka
RUN apk add build-base

# Get dependencies
WORKDIR /build
ADD ./golang/go.mod /build/go.mod
ADD ./golang/go.sum /build/go.sum
RUN go mod download

# Only copy relevant packages to docker container
ADD ./golang/cmd/kafka-to-postgresql /build/cmd/kafka-to-postgresql
ADD ./golang/internal /build/internal
ADD ./golang/pkg /build/pkg
# ADD ./golang/test/kafka-to-postgresql /build/test

WORKDIR /build

<<<<<<< HEAD
RUN GOOS=linux go build -tags musl,kafka,kafkaALO -a --mod=readonly -installsuffix cgo -ldflags "-X 'main.buildtime=$(date -u '+%Y-%m-%d %H:%M:%S')' -extldflags '-static'" -o mainFile ./cmd/kafka-to-postgresql
=======
RUN GOOS=linux go build -tags musl,kafka -a --mod=readonly -installsuffix cgo -ldflags "-X 'main.buildtime=$(date -u '+%Y-%m-%d %H:%M:%S')' -extldflags '-static'" -o mainFile ./cmd/kafka-to-postgresql
>>>>>>> 98d2ad61

FROM scratch
COPY --from=builder /build /app/
WORKDIR /app
CMD ["./mainFile"]<|MERGE_RESOLUTION|>--- conflicted
+++ resolved
@@ -18,11 +18,8 @@
 
 WORKDIR /build
 
-<<<<<<< HEAD
-RUN GOOS=linux go build -tags musl,kafka,kafkaALO -a --mod=readonly -installsuffix cgo -ldflags "-X 'main.buildtime=$(date -u '+%Y-%m-%d %H:%M:%S')' -extldflags '-static'" -o mainFile ./cmd/kafka-to-postgresql
-=======
 RUN GOOS=linux go build -tags musl,kafka -a --mod=readonly -installsuffix cgo -ldflags "-X 'main.buildtime=$(date -u '+%Y-%m-%d %H:%M:%S')' -extldflags '-static'" -o mainFile ./cmd/kafka-to-postgresql
->>>>>>> 98d2ad61
+
 
 FROM scratch
 COPY --from=builder /build /app/
