// Copyright 2025 UMH Systems GmbH
//
// Licensed under the Apache License, Version 2.0 (the "License");
// you may not use this file except in compliance with the License.
// You may obtain a copy of the License at
//
//     http://www.apache.org/licenses/LICENSE-2.0
//
// Unless required by applicable law or agreed to in writing, software
// distributed under the License is distributed on an "AS IS" BASIS,
// WITHOUT WARRANTIES OR CONDITIONS OF ANY KIND, either express or implied.
// See the License for the specific language governing permissions and
// limitations under the License.

// Package actions houses *imperative* operations that mutate the configuration
// or runtime state of an UMH instance.  This file contains the implementation
// for deleting a Data‑Flow Component (DFC).
//
// -----------------------------------------------------------------------------
// BUSINESS CONTEXT
// -----------------------------------------------------------------------------
// A DFC is an FSM‑managed Benthos pipeline.  Deleting such a component is a
// two‑step affair:
//
//   1. Remove the component **configuration** from the central store via
//      `configManager.AtomicDeleteDataflowcomponent`.
//   2. Observe the *live* FSM snapshot until the runtime has actually torn down
//      the instance (it disappears from `systemSnapshot`).
//
// The Action’s contract mirrors the other mutate‑type actions:
//   * A progress message is emitted for each significant milestone.
//   * If the FSM does **not** remove the instance within
//     `constants.DataflowComponentWaitForActiveTimeout`, the action finishes
//     with *failure* (there is no rollback because the component is already
//     unwanted).
// -----------------------------------------------------------------------------

package actions

import (
	"context"
	"errors"
	"fmt"
	"time"

	"github.com/google/uuid"
	"github.com/united-manufacturing-hub/united-manufacturing-hub/umh-core/pkg/config"
	"github.com/united-manufacturing-hub/united-manufacturing-hub/umh-core/pkg/config/dataflowcomponentserviceconfig"
	"github.com/united-manufacturing-hub/united-manufacturing-hub/umh-core/pkg/constants"
	"github.com/united-manufacturing-hub/united-manufacturing-hub/umh-core/pkg/fsm"
	"github.com/united-manufacturing-hub/united-manufacturing-hub/umh-core/pkg/logger"
	"github.com/united-manufacturing-hub/united-manufacturing-hub/umh-core/pkg/models"
	"go.uber.org/zap"
)

// DeleteDataflowComponentAction removes a single DFC identified by UUID.
//
// The struct only contains *immutable* data required throughout the whole
// lifecycle of a deletion.  Any value that changes during execution is local to
// the respective method to avoid lock contention and race conditions.
// ----------------------------------------------------------------------------
type DeleteDataflowComponentAction struct {
	// ─── Request metadata ────────────────────────────────────────────────────
	userEmail    string    // used for feedback messages
	actionUUID   uuid.UUID // unique ID of *this* action instance
	instanceUUID uuid.UUID // ID of the UMH instance we operate on

	// ─── Plumbing ────────────────────────────────────────────────────────────
	outboundChannel chan *models.UMHMessage // channel for progress events
	configManager   config.ConfigManager    // abstraction over config store

	// ─── Runtime observation ────────────────────────────────────────────────
	systemSnapshotManager *fsm.SnapshotManager

	// ─── Business data ──────────────────────────────────────────────────────
	componentUUID uuid.UUID // the component slated for deletion

	// ─── Utilities ──────────────────────────────────────────────────────────
	actionLogger *zap.SugaredLogger
}

// NewDeleteDataflowComponentAction returns an *empty* action instance prepared
// for unit tests or real execution.  The caller still needs to Parse and
// Validate before calling Execute.
func NewDeleteDataflowComponentAction(userEmail string, actionUUID uuid.UUID, instanceUUID uuid.UUID, outboundChannel chan *models.UMHMessage, configManager config.ConfigManager, systemSnapshotManager *fsm.SnapshotManager) *DeleteDataflowComponentAction {
	return &DeleteDataflowComponentAction{
		userEmail:             userEmail,
		actionUUID:            actionUUID,
		instanceUUID:          instanceUUID,
		outboundChannel:       outboundChannel,
		configManager:         configManager,
		systemSnapshotManager: systemSnapshotManager,
		actionLogger:          logger.For(logger.ComponentCommunicator),
	}
}

// Parse extracts the component UUID from the user‑supplied JSON payload.
// Shape errors (missing or malformed UUID) are detected here so that Validate
// can remain trivial.
func (a *DeleteDataflowComponentAction) Parse(payload interface{}) error {
	// Parse the payload to get the UUID
	parsedPayload, err := ParseActionPayload[models.DeleteDFCPayload](payload)
	if err != nil {
		return fmt.Errorf("failed to parse payload: %v", err)
	}

	// Validate UUID is provided
	if parsedPayload.UUID == "" {
		return errors.New("missing required field UUID")
	}

	// Parse string UUID into UUID object
	componentUUID, err := uuid.Parse(parsedPayload.UUID)
	if err != nil {
		return fmt.Errorf("invalid UUID format: %v", err)
	}

	a.componentUUID = componentUUID
	a.actionLogger.Debugf("Parsed DeleteDataFlowComponent action payload: UUID=%s", a.componentUUID)

	return nil
}

// Validate performs only *existence* checks because all heavy‑weight work has
// already happened in Parse.
func (a *DeleteDataflowComponentAction) Validate() error {
	// UUID validation is already done in Parse, so there's not much additional validation needed
	if a.componentUUID == uuid.Nil {
		return errors.New("component UUID is missing or invalid")
	}

	return nil
}

// Execute removes the configuration entry and then waits until the runtime has
// actually shut down the component.
//
// Progress is streamed via `outboundChannel` so that a human operator can watch
// the deletion in real time.
func (a *DeleteDataflowComponentAction) Execute() (interface{}, map[string]interface{}, error) {
	a.actionLogger.Info("Executing DeleteDataflowComponent action")

	// ─── 1  Tell the UI we are about to start ──────────────────────────────
	SendActionReply(a.instanceUUID, a.userEmail, a.actionUUID, models.ActionConfirmed, "Starting deletion of dataflow component with UUID: "+a.componentUUID.String(), a.outboundChannel, models.DeleteDataFlowComponent)

	// ─── 2  Remove the config atomically ───────────────────────────────────-
	ctx, cancel := context.WithTimeout(context.Background(), constants.ActionTimeout)
	defer cancel()

	SendActionReply(a.instanceUUID, a.userEmail, a.actionUUID, models.ActionExecuting, "Removing dataflow component from configuration...", a.outboundChannel, models.DeleteDataFlowComponent)
	err := a.configManager.AtomicDeleteDataflowcomponent(ctx, a.componentUUID)
	if err != nil {
		errorMsg := fmt.Sprintf("Failed to delete dataflow component: %v", err)
		SendActionReply(a.instanceUUID, a.userEmail, a.actionUUID, models.ActionFinishedWithFailure, errorMsg, a.outboundChannel, models.DeleteDataFlowComponent)
		return nil, nil, fmt.Errorf("%s", errorMsg)
	}

	// ─── 3  Observe the runtime until the FSM forgets the instance ─────────
	if a.systemSnapshotManager != nil { // skipping this for the unit tests

		SendActionReply(a.instanceUUID, a.userEmail, a.actionUUID, models.ActionExecuting, "Configuration updated. Waiting for dataflow component to be fully removed from the system...", a.outboundChannel, models.DeleteDataFlowComponent)
		err = a.waitForComponentToBeRemoved()
		if err != nil {
<<<<<<< HEAD
			errorMsg := fmt.Sprintf("Failed to wait for dataflowcomponent to be removed: %v", err)
=======
			errorMsg := fmt.Sprintf("Failed to wait for dataflow component to be removed: %v", err)
>>>>>>> 6445ac7b
			SendActionReply(a.instanceUUID, a.userEmail, a.actionUUID, models.ActionFinishedWithFailure, errorMsg, a.outboundChannel, models.DeleteDataFlowComponent)
			return nil, nil, fmt.Errorf("%s", errorMsg)
		}
	}

	// ─── 4  Tell the caller we are done (caller will send FinishedSuccessful) ──
	successMsg := fmt.Sprintf("Successfully deleted dataflow component with UUID: %s", a.componentUUID)

	return successMsg, nil, nil
}

// getUserEmail implements the Action interface by returning the user email associated with this action.
func (a *DeleteDataflowComponentAction) getUserEmail() string {
	return a.userEmail
}

// getUuid implements the Action interface by returning the UUID of this action.
func (a *DeleteDataflowComponentAction) getUuid() uuid.UUID {
	return a.actionUUID
}

// GetComponentUUID returns the UUID of the component to be deleted - exposed primarily for testing purposes.
func (a *DeleteDataflowComponentAction) GetComponentUUID() uuid.UUID {
	return a.componentUUID
}

func (a *DeleteDataflowComponentAction) waitForComponentToBeRemoved() error {
	//check the system snapshot and waits for the instance to be removed
	ticker := time.NewTicker(constants.DefaultTickerTime)
	defer ticker.Stop()
	timeout := time.After(constants.DataflowComponentWaitForActiveTimeout)
	startTime := time.Now()
	timeoutDuration := constants.DataflowComponentWaitForActiveTimeout

	// try to find the component name for better logging
	componentName := a.componentUUID.String() // Default to using UUID if name not found
	// the snapshot manager holds the latest system snapshot which is asynchronously updated by the other goroutines
	// we need to get a deep copy of it to prevent race conditions
	systemSnapshot := a.systemSnapshotManager.GetDeepCopySnapshot()
	if dataflowcomponentManager, exists := systemSnapshot.Managers[constants.DataflowcomponentManagerName]; exists {
		for _, inst := range dataflowcomponentManager.GetInstances() {
			if dataflowcomponentserviceconfig.GenerateUUIDFromName(inst.ID) == a.componentUUID {
				componentName = inst.ID
				break
			}
		}
	}

	for {
		select {
		case <-timeout:
			return fmt.Errorf("dataflow component %s was not removed within the timeout period", componentName)
		case <-ticker.C:
			elapsed := time.Since(startTime)
			remaining := timeoutDuration - elapsed
			remainingSeconds := int(remaining.Seconds())

			SendActionReply(a.instanceUUID, a.userEmail, a.actionUUID, models.ActionExecuting,
				fmt.Sprintf("Verifying removal of dataflow component '%s' (%ds remaining)...",
					componentName, remainingSeconds), a.outboundChannel, models.DeleteDataFlowComponent)

			systemSnapshot := a.systemSnapshotManager.GetDeepCopySnapshot()

			removed := true
			if mgr, ok := systemSnapshot.Managers[constants.DataflowcomponentManagerName]; ok {
				for _, inst := range mgr.GetInstances() {
					if dataflowcomponentserviceconfig.GenerateUUIDFromName(inst.ID) == a.componentUUID {
						removed = false
						SendActionReply(a.instanceUUID, a.userEmail, a.actionUUID, models.ActionExecuting,
							fmt.Sprintf("Component '%s' still exists in state '%s'. Waiting for removal (%ds remaining)...",
								inst.ID, inst.CurrentState, remainingSeconds), a.outboundChannel, models.DeleteDataFlowComponent)
						break
					}
				}
			}
			if removed {
				SendActionReply(a.instanceUUID, a.userEmail, a.actionUUID, models.ActionExecuting,
					fmt.Sprintf("Dataflow component '%s' has been successfully removed from the system.", componentName),
					a.outboundChannel, models.DeleteDataFlowComponent)
				return nil
			}
		}
	}
}<|MERGE_RESOLUTION|>--- conflicted
+++ resolved
@@ -161,11 +161,7 @@
 		SendActionReply(a.instanceUUID, a.userEmail, a.actionUUID, models.ActionExecuting, "Configuration updated. Waiting for dataflow component to be fully removed from the system...", a.outboundChannel, models.DeleteDataFlowComponent)
 		err = a.waitForComponentToBeRemoved()
 		if err != nil {
-<<<<<<< HEAD
-			errorMsg := fmt.Sprintf("Failed to wait for dataflowcomponent to be removed: %v", err)
-=======
 			errorMsg := fmt.Sprintf("Failed to wait for dataflow component to be removed: %v", err)
->>>>>>> 6445ac7b
 			SendActionReply(a.instanceUUID, a.userEmail, a.actionUUID, models.ActionFinishedWithFailure, errorMsg, a.outboundChannel, models.DeleteDataFlowComponent)
 			return nil, nil, fmt.Errorf("%s", errorMsg)
 		}
