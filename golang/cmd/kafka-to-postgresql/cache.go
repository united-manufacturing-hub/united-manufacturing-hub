package main

import (
	"encoding/binary"
	"github.com/coocood/freecache"
	"github.com/united-manufacturing-hub/united-manufacturing-hub/internal"
)

// dbcache is a cache of database entries (for example database asset id's)
var dbcache *freecache.Cache

// InitCache initializes the cache with the given sizes in byte
func InitCache(DBcacheSizeBytes int) {
<<<<<<< HEAD
	zap.S().Infof("Initializing cache with DB cache size %d bytes and message cache size %d bytes", DBcacheSizeBytes, messageCacheSizeBytes)
=======
>>>>>>> aa56b89b
	dbcache = freecache.NewCache(DBcacheSizeBytes)
}

// GetUint32DB looks up the DB cache for the key and returns the value if found as a uint32
func GetUint32DB(key []byte) (uint32, bool) {
	if dbcache == nil {
		return 0, false
	}
	value, err := dbcache.Get(key)
	if err != nil {
		return 0, false
	}
	return BytesToUint32(value), true
}

// PutUint32DB puts the key and value into the DB cache
func PutUint32DB(key []byte, value uint32) {
	if dbcache == nil {
		return
	}
	_ = dbcache.Set(key, Uint32ToBytes(value), 0)
}

// Uint32ToBytes converts a uint32 to a byte array
func Uint32ToBytes(a uint32) (b []byte) {
	b = make([]byte, 4)
	binary.LittleEndian.PutUint32(b, a)
	return
}

// BytesToUint32 converts a byte array to a uint32
func BytesToUint32(b []byte) (a uint32) {
	return binary.LittleEndian.Uint32(b)
}

// GetCacheAssetTableId looks up the db cache for the customerId, locationId, assetId and returns the asset table id if found
func GetCacheAssetTableId(customerID string, locationID string, assetID string) (uint32, bool) {
	return GetUint32DB(internal.AsXXHash([]byte(customerID), []byte(locationID), []byte(assetID)))
}

// PutCacheAssetTableId puts the assetTableId into the db cache, using the customerId, locationId, assetId as the key
func PutCacheAssetTableId(customerID string, locationID string, assetID string, assetTableId uint32) {
	PutUint32DB(internal.AsXXHash([]byte(customerID), []byte(locationID), []byte(assetID)), assetTableId)
}

// PutCacheProductTableId puts the productTableId into the db cache, using the customerId, locationId, productId as the key
func PutCacheProductTableId(customerID string, AssetTableId uint32, productTableId uint32) {
	PutUint32DB(internal.AsXXHash([]byte(customerID), Uint32ToBytes(AssetTableId)), productTableId)
}

// GetCacheProductTableId looks up the db cache for the customerId, locationId, productId and returns the product table id if found
func GetCacheProductTableId(customerID string, AssetTableId uint32) (uint32, bool) {
	return GetUint32DB(internal.AsXXHash([]byte(customerID), Uint32ToBytes(AssetTableId)))
}<|MERGE_RESOLUTION|>--- conflicted
+++ resolved
@@ -4,6 +4,7 @@
 	"encoding/binary"
 	"github.com/coocood/freecache"
 	"github.com/united-manufacturing-hub/united-manufacturing-hub/internal"
+	"go.uber.org/zap"
 )
 
 // dbcache is a cache of database entries (for example database asset id's)
@@ -11,10 +12,7 @@
 
 // InitCache initializes the cache with the given sizes in byte
 func InitCache(DBcacheSizeBytes int) {
-<<<<<<< HEAD
-	zap.S().Infof("Initializing cache with DB cache size %d bytes and message cache size %d bytes", DBcacheSizeBytes, messageCacheSizeBytes)
-=======
->>>>>>> aa56b89b
+	zap.S().Infof("Initializing cache with DB cache size %d bytes", DBcacheSizeBytes)
 	dbcache = freecache.NewCache(DBcacheSizeBytes)
 }
 
