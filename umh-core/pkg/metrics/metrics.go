--- conflicted
+++ resolved
@@ -25,18 +25,6 @@
 
 const (
 	// Component Labels
-<<<<<<< HEAD
-	ComponentControlLoop               = "control_loop"
-	ComponentBaseFSMManager            = "base_fsm_manager"
-	ComponentS6Manager                 = "s6_manager"
-	ComponentBenthosManager            = "benthos_manager"
-	ComponentS6Instance                = "s6_instance"
-	ComponentBenthosInstance           = "benthos_instance"
-	ComponentS6Service                 = "s6_service"
-	ComponentFilesystem                = "filesystem"
-	ComponentContainerMonitor          = "container_monitor"
-	ComponentDataflowComponentInstance = "dataflow_component_instance"
-=======
 	ComponentControlLoop         = "control_loop"
 	ComponentBaseFSMManager      = "base_fsm_manager"
 	ComponentS6Manager           = "s6_manager"
@@ -51,7 +39,7 @@
 	ComponentRedpandaService     = "redpanda_service"
 	ComponentFilesystem          = "filesystem"
 	ComponentContainerMonitor    = "container_monitor"
->>>>>>> 21de9346
+  ComponentDataflowComponentInstance = "dataflow_component_instance"
 )
 
 var (
