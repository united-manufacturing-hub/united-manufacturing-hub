package main

import (
	"github.com/confluentinc/confluent-kafka-go/kafka"
	"github.com/united-manufacturing-hub/united-manufacturing-hub/internal"
	"go.uber.org/zap"
)

// startHighIntegrityQueueProcessor starts the kafka processor for the high integrity queue
func startHighIntegrityQueueProcessor() {
	if !HighIntegrityEnabled {
		return
	}
	zap.S().Debugf("[HI]Starting queue processor")
	for !ShuttingDown {
		var msg *kafka.Message
		// Get next message from HI kafka consumer
		msg = <-highIntegrityProcessorChannel
		if msg == nil {
			continue
		}
		parsed, parsedMessage := internal.ParseMessage(msg)
		if !parsed {
			continue
		}

		var err error
		var putback bool

		// Switch based on topic
		switch parsedMessage.PayloadType {
		case Prefix.Count:
			err, putback = Count{}.ProcessMessages(parsedMessage)
			break
		case Prefix.Recommendation:
			zap.S().Errorf("[HI]Recommendation message not implemented")
			//err, putback = Recommendation{}.ProcessMessages(parsedMessage)
			break
		case Prefix.State:
			err, putback = State{}.ProcessMessages(parsedMessage)
			break
		case Prefix.UniqueProduct:
			err, putback = UniqueProduct{}.ProcessMessages(parsedMessage)
			break
		case Prefix.ScrapCount:
			err, putback = ScrapCount{}.ProcessMessages(parsedMessage)
			break
		case Prefix.AddShift:
			err, putback = AddShift{}.ProcessMessages(parsedMessage)
			break
		case Prefix.ScrapUniqueProduct:
			err, putback = ScrapUniqueProduct{}.ProcessMessages(parsedMessage)
			break
		case Prefix.AddProduct:
			err, putback = AddProduct{}.ProcessMessages(parsedMessage)
			break
		case Prefix.AddOrder:
			err, putback = AddOrder{}.ProcessMessages(parsedMessage)
			break
		case Prefix.StartOrder:
			err, putback = StartOrder{}.ProcessMessages(parsedMessage)
			break
		case Prefix.EndOrder:
			err, putback = EndOrder{}.ProcessMessages(parsedMessage)
			break
		case Prefix.AddMaintenanceActivity:
			zap.S().Errorf("[HI]AddMaintenanceActivity message not implemented")
			//err, putback = AddMaintenanceActivity{}.ProcessMessages(parsedMessage)
			break
		case Prefix.ProductTag:
			err, putback = ProductTag{}.ProcessMessages(parsedMessage)
			break
		case Prefix.ProductTagString:
			err, putback = ProductTagString{}.ProcessMessages(parsedMessage)
			break
		case Prefix.AddParentToChild:
			err, putback = AddParentToChild{}.ProcessMessages(parsedMessage)
			break
		case Prefix.ModifyState:
			zap.S().Errorf("[HI]ModifyState message not implemented")
			//err, putback = ModifyState{}.ProcessMessages(parsedMessage)
			break
		case Prefix.ModifyProducesPieces:
			zap.S().Errorf("[HI]ModifyProducesPieces message not implemented")
			//err, putback = ModifyProducesPieces{}.ProcessMessages(parsedMessage)
			break
		case Prefix.DeleteShiftById:
			zap.S().Errorf("[HI]DeleteShiftById message not implemented")
			//err, putback = DeleteShiftById{}.ProcessMessages(parsedMessage)
			break
		case Prefix.DeleteShiftByAssetIdAndBeginTimestamp:
			zap.S().Errorf("[HI]DeleteShiftByAssetIdAndBeginTimestamp message not implemented")
			//err, putback = DeleteShiftByAssetIdAndBeginTimestamp{}.ProcessMessages(parsedMessage)
			break
		default:
			zap.S().Warnf("[HI] Prefix not allowed: %s, putting back", parsedMessage.PayloadType)
			putback = true
		}

		if err != nil {
			payloadStr := string(parsedMessage.Payload)
			errStr := err.Error()
			switch GetPostgresErrorRecoveryOptions(err) {
			case DatabaseDown:
				if putback {
<<<<<<< HEAD
					zap.S().Errorf("[HI][DatabaseDown] Failed to execute Kafka message. CustomerID: %s, Location: %s, AssetId: %s, payload: %s. Error: %v. Putting back to queue", parsedMessage.CustomerId, parsedMessage.Location, parsedMessage.AssetId, payloadStr, err)
=======
					zap.S().Debugf("[HI][DatabaseDown] Failed to execute Kafka message. CustomerID: %s, Location: %s, AssetId: %s, payload: %s. Error: %v. Putting back to queue", parsedMessage.CustomerId, parsedMessage.Location, parsedMessage.AssetId, payloadStr, err)
>>>>>>> 98d2ad61
					highIntegrityPutBackChannel <- internal.PutBackChanMsg{Msg: msg, Reason: "DatabaseDown", ErrorString: &errStr}
				} else {
					zap.S().Errorf("[HI][DatabaseDown] Failed to execute Kafka message. CustomerID: %s, Location: %s, AssetId: %s, payload: %s. Error: %v. Discarding message", parsedMessage.CustomerId, parsedMessage.Location, parsedMessage.AssetId, payloadStr, err)
					highIntegrityCommitChannel <- msg
				}
				break
			case DiscardValue:
				zap.S().Errorf("[HI][DiscardValue] Failed to execute Kafka message. CustomerID: %s, Location: %s, AssetId: %s, payload: %s. Error: %v. Discarding message", parsedMessage.CustomerId, parsedMessage.Location, parsedMessage.AssetId, payloadStr, err)
				highIntegrityCommitChannel <- msg
				break
			case Other:
				if putback {
<<<<<<< HEAD
					zap.S().Errorf("[HI][Other] Failed to execute Kafka message. CustomerID: %s, Location: %s, AssetId: %s, payload: %s. Error: %v. Putting back to queue", parsedMessage.CustomerId, parsedMessage.Location, parsedMessage.AssetId, payloadStr, err)
=======
					zap.S().Debugf("[HI][Other] Failed to execute Kafka message. CustomerID: %s, Location: %s, AssetId: %s, payload: %s. Error: %v. Putting back to queue", parsedMessage.CustomerId, parsedMessage.Location, parsedMessage.AssetId, payloadStr, err)
>>>>>>> 98d2ad61
					highIntegrityPutBackChannel <- internal.PutBackChanMsg{Msg: msg, Reason: "Other", ErrorString: &errStr}
				} else {
					zap.S().Errorf("[HI][Other] Failed to execute Kafka message. CustomerID: %s, Location: %s, AssetId: %s, payload: %s. Error: %v. Discarding message", parsedMessage.CustomerId, parsedMessage.Location, parsedMessage.AssetId, payloadStr, err)
					highIntegrityCommitChannel <- msg
				}
				break
			}
		} else {
			if putback {
				payloadStr := string(parsedMessage.Payload)
<<<<<<< HEAD
				zap.S().Errorf("[HI][No-Error Putback] Failed to execute Kafka message. CustomerID: %s, Location: %s, AssetId: %s, payload: %s. Putting back to queue", parsedMessage.CustomerId, parsedMessage.Location, parsedMessage.AssetId, payloadStr)
				highIntegrityPutBackChannel <- internal.PutBackChanMsg{Msg: msg, Reason: "Other", ErrorString: nil}
=======
				zap.S().Debugf("[HI][No-Error Putback] Failed to execute Kafka message. CustomerID: %s, Location: %s, AssetId: %s, payload: %s. Putting back to queue", parsedMessage.CustomerId, parsedMessage.Location, parsedMessage.AssetId, payloadStr)
				highIntegrityPutBackChannel <- internal.PutBackChanMsg{Msg: msg, Reason: "Other"}
>>>>>>> 98d2ad61
			} else {
				highIntegrityCommitChannel <- msg
			}
		}
	}
	zap.S().Debugf("[HI]Processor shutting down")
}<|MERGE_RESOLUTION|>--- conflicted
+++ resolved
@@ -103,11 +103,7 @@
 			switch GetPostgresErrorRecoveryOptions(err) {
 			case DatabaseDown:
 				if putback {
-<<<<<<< HEAD
-					zap.S().Errorf("[HI][DatabaseDown] Failed to execute Kafka message. CustomerID: %s, Location: %s, AssetId: %s, payload: %s. Error: %v. Putting back to queue", parsedMessage.CustomerId, parsedMessage.Location, parsedMessage.AssetId, payloadStr, err)
-=======
 					zap.S().Debugf("[HI][DatabaseDown] Failed to execute Kafka message. CustomerID: %s, Location: %s, AssetId: %s, payload: %s. Error: %v. Putting back to queue", parsedMessage.CustomerId, parsedMessage.Location, parsedMessage.AssetId, payloadStr, err)
->>>>>>> 98d2ad61
 					highIntegrityPutBackChannel <- internal.PutBackChanMsg{Msg: msg, Reason: "DatabaseDown", ErrorString: &errStr}
 				} else {
 					zap.S().Errorf("[HI][DatabaseDown] Failed to execute Kafka message. CustomerID: %s, Location: %s, AssetId: %s, payload: %s. Error: %v. Discarding message", parsedMessage.CustomerId, parsedMessage.Location, parsedMessage.AssetId, payloadStr, err)
@@ -120,11 +116,9 @@
 				break
 			case Other:
 				if putback {
-<<<<<<< HEAD
-					zap.S().Errorf("[HI][Other] Failed to execute Kafka message. CustomerID: %s, Location: %s, AssetId: %s, payload: %s. Error: %v. Putting back to queue", parsedMessage.CustomerId, parsedMessage.Location, parsedMessage.AssetId, payloadStr, err)
-=======
+
 					zap.S().Debugf("[HI][Other] Failed to execute Kafka message. CustomerID: %s, Location: %s, AssetId: %s, payload: %s. Error: %v. Putting back to queue", parsedMessage.CustomerId, parsedMessage.Location, parsedMessage.AssetId, payloadStr, err)
->>>>>>> 98d2ad61
+
 					highIntegrityPutBackChannel <- internal.PutBackChanMsg{Msg: msg, Reason: "Other", ErrorString: &errStr}
 				} else {
 					zap.S().Errorf("[HI][Other] Failed to execute Kafka message. CustomerID: %s, Location: %s, AssetId: %s, payload: %s. Error: %v. Discarding message", parsedMessage.CustomerId, parsedMessage.Location, parsedMessage.AssetId, payloadStr, err)
@@ -135,13 +129,10 @@
 		} else {
 			if putback {
 				payloadStr := string(parsedMessage.Payload)
-<<<<<<< HEAD
-				zap.S().Errorf("[HI][No-Error Putback] Failed to execute Kafka message. CustomerID: %s, Location: %s, AssetId: %s, payload: %s. Putting back to queue", parsedMessage.CustomerId, parsedMessage.Location, parsedMessage.AssetId, payloadStr)
-				highIntegrityPutBackChannel <- internal.PutBackChanMsg{Msg: msg, Reason: "Other", ErrorString: nil}
-=======
+
 				zap.S().Debugf("[HI][No-Error Putback] Failed to execute Kafka message. CustomerID: %s, Location: %s, AssetId: %s, payload: %s. Putting back to queue", parsedMessage.CustomerId, parsedMessage.Location, parsedMessage.AssetId, payloadStr)
 				highIntegrityPutBackChannel <- internal.PutBackChanMsg{Msg: msg, Reason: "Other"}
->>>>>>> 98d2ad61
+
 			} else {
 				highIntegrityCommitChannel <- msg
 			}
