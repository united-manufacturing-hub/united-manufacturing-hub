// Copyright 2025 UMH Systems GmbH
//
// Licensed under the Apache License, Version 2.0 (the "License");
// you may not use this file except in compliance with the License.
// You may obtain a copy of the License at
//
//     http://www.apache.org/licenses/LICENSE-2.0
//
// Unless required by applicable law or agreed to in writing, software
// distributed under the License is distributed on an "AS IS" BASIS,
// WITHOUT WARRANTIES OR CONDITIONS OF ANY KIND, either express or implied.
// See the License for the specific language governing permissions and
// limitations under the License.

package dataflowcomponent

import (
	"context"
	"errors"
	"fmt"
	"time"

	internal_fsm "github.com/united-manufacturing-hub/united-manufacturing-hub/umh-core/internal/fsm"
	"github.com/united-manufacturing-hub/united-manufacturing-hub/umh-core/pkg/backoff"
	"github.com/united-manufacturing-hub/united-manufacturing-hub/umh-core/pkg/constants"
	"github.com/united-manufacturing-hub/united-manufacturing-hub/umh-core/pkg/metrics"
	dataflowcomponentservice "github.com/united-manufacturing-hub/united-manufacturing-hub/umh-core/pkg/service/dataflowcomponent"
	"github.com/united-manufacturing-hub/united-manufacturing-hub/umh-core/pkg/service/s6"
	"github.com/united-manufacturing-hub/united-manufacturing-hub/umh-core/pkg/serviceregistry"

	"github.com/united-manufacturing-hub/united-manufacturing-hub/umh-core/pkg/fsm"
)

// Reconcile examines the DataflowComponentInstance and, in three steps:
//  1. Check if a previous transition failed or if fetching external state failed; if so, verify whether the backoff has elapsed.
//  2. Detect any external changes (e.g., a new configuration or external signals).
//  3. Attempt the required state transition by sending the appropriate event.
//
// This function is intended to be called repeatedly (e.g. in a periodic control loop).
// Over multiple calls, it converges the actual state to the desired state. Transitions
// that fail are retried in subsequent reconcile calls after a backoff period.
func (d *DataflowComponentInstance) Reconcile(ctx context.Context, snapshot fsm.SystemSnapshot, services serviceregistry.Provider) (err error, reconciled bool) {
	start := time.Now()
	dataflowComponentInstanceName := d.baseFSMInstance.GetID()
	defer func() {
		metrics.ObserveReconcileTime(metrics.ComponentDataflowComponentInstance, dataflowComponentInstanceName, time.Since(start))
		if err != nil {
			d.baseFSMInstance.GetLogger().Errorf("error reconciling dataflowcomponent instance %s: %v", dataflowComponentInstanceName, err)
			d.PrintState()
			// Add metrics for error
			metrics.IncErrorCount(metrics.ComponentDataflowComponentInstance, dataflowComponentInstanceName)
		}
	}()

	// Check if context is already cancelled
	if ctx.Err() != nil {
		return ctx.Err(), false
	}

	// Step 1: If there's a lastError, see if we've waited enough.
	if d.baseFSMInstance.ShouldSkipReconcileBecauseOfError(snapshot.Tick) {
		err := d.baseFSMInstance.GetBackoffError(snapshot.Tick)
		d.baseFSMInstance.GetLogger().Debugf("Skipping reconcile for Dataflowcomponent pipeline %s: %v", dataflowComponentInstanceName, err)

		// if it is a permanent error, start the removal process and reset the error (so that we can reconcile towards a stopped / removed state)
		if backoff.IsPermanentFailureError(err) {
			// For permanent errors, we need special handling based on the instance's current state:
			// 1. If already in a shutdown state (removed, removing, stopping, stopped), try force removal
			// 2. If not in a shutdown state, attempt normal removal first, then force if needed
			return d.baseFSMInstance.HandlePermanentError(
				ctx,
				err,
				func() bool {
					// Determine if we're already in a shutdown state where normal removal isn't possible
					// and force removal is required
					return d.IsRemoved() || d.IsRemoving() || d.IsStopping() || d.IsStopped()
				},
				func(ctx context.Context) error {
					// Normal removal through state transition
					return d.RemoveInstance(ctx, services.GetFileSystem())
				},
				func(ctx context.Context) error {
					// Force removal when other approaches fail - bypasses state transitions
					// and directly deletes files and resources
					return d.service.ForceRemoveDataFlowComponent(ctx, services.GetFileSystem(), dataflowComponentInstanceName)
				},
			)
		}
		return nil, false
	}

	// Step 2: Detect external changes.
	if err = d.reconcileExternalChanges(ctx, services, snapshot.Tick); err != nil {
		// If the service is not running, we don't want to return an error here, because we want to continue reconciling
		if !errors.Is(err, dataflowcomponentservice.ErrServiceNotExists) && !errors.Is(err, s6.ErrServiceNotExist) {
			// errors.Is(err, s6.ErrServiceNotExist)
			// Consider a special case for DFC FSM here
			// While creating for the first time, reconcileExternalChanges function will throw an error such as
			// s6 service not found in the path since DFC fsm is relying on BenthosFSM and Benthos in turn relies on S6 fsm
			// Inorder for DFC fsm to start, benthosManager.Reconcile should be called and this is called at the end of the function
			// So set the err to nil in this case
			// An example error: "failed to update observed state: failed to get observed DataflowComponent config: failed to get benthos config: failed to get benthos config file for service benthos-dataflow-hello-world-dfc: service does not exist"

			d.baseFSMInstance.SetError(err, snapshot.Tick)
			d.baseFSMInstance.GetLogger().Errorf("error reconciling external changes: %s", err)

			if errors.Is(err, context.DeadlineExceeded) {
				// Healthchecks occasionally take longer (sometimes up to 70ms),
				// resulting in context.DeadlineExceeded errors. In this case, we want to
				// mark the reconciliation as complete for this tick since we've likely
				// already consumed significant time. We return reconciled=true to prevent
				// further reconciliation attempts in the current tick.
				return nil, true // We don't want to return an error here, as this can happen in normal operations
			}
			return nil, false // We don't want to return an error here, because we want to continue reconciling
		}

		err = nil // The service does not exist, which is fine as this happens in the reconcileStateTransition
	}

	// Step 3: Attempt to reconcile the state.
	currentTime := time.Now() // this is used to check if the instance is degraded and for the log check
	err, reconciled = d.reconcileStateTransition(ctx, services, currentTime)
	if err != nil {
		// If the instance is removed, we don't want to return an error here, because we want to continue reconciling
		if errors.Is(err, fsm.ErrInstanceRemoved) {
			return nil, false
		}

		d.baseFSMInstance.SetError(err, snapshot.Tick)
		d.baseFSMInstance.GetLogger().Errorf("error reconciling state: %s", err)
		return nil, false // We don't want to return an error here, because we want to continue reconciling
	}

	// Reconcile the benthosManager
	benthosErr, benthosReconciled := d.service.ReconcileManager(ctx, services, snapshot.Tick)
	if benthosErr != nil {
		d.baseFSMInstance.SetError(benthosErr, snapshot.Tick)
		d.baseFSMInstance.GetLogger().Errorf("error reconciling benthosManager: %s", benthosErr)
		return nil, false
	}

	// If either Dataflowcomponent state or Benthos state was reconciled, we return reconciled so that nothing happens anymore in this tick
	// nothing should happen as we might have already taken up some significant time of the avaialble time per tick, so better
	// to be on the safe side and let the rest handle in another tick
	reconciled = reconciled || benthosReconciled

	// It went all right, so clear the error
	d.baseFSMInstance.ResetState()

	return nil, reconciled
}

// reconcileExternalChanges checks if the DataflowComponentInstance service status has changed
// externally (e.g., if someone manually stopped or started it, or if it crashed)
func (d *DataflowComponentInstance) reconcileExternalChanges(ctx context.Context, services serviceregistry.Provider, tick uint64) error {
	start := time.Now()
	defer func() {
		metrics.ObserveReconcileTime(metrics.ComponentDataflowComponentInstance, d.baseFSMInstance.GetID()+".reconcileExternalChanges", time.Since(start))
	}()

	// Fetching the observed state can sometimes take longer, but we need to ensure when reconciling a lot of instances
	// that a single status of a single instance does not block the whole reconciliation
	observedStateCtx, cancel := context.WithTimeout(ctx, constants.DataflowComponentUpdateObservedStateTimeout)
	defer cancel()

	err := d.UpdateObservedStateOfInstance(observedStateCtx, services, tick, start)
	if err != nil {
		return fmt.Errorf("failed to update observed state: %w", err)
	}
	return nil
}

// reconcileStateTransition compares the current state with the desired state
// and, if necessary, sends events to drive the FSM from the current to the desired state.
// Any functions that fetch information are disallowed here and must be called in reconcileExternalChanges
// and exist in ObservedState.
// This is to ensure full testability of the FSM.
func (d *DataflowComponentInstance) reconcileStateTransition(ctx context.Context, services serviceregistry.Provider, currentTime time.Time) (err error, reconciled bool) {
	start := time.Now()
	defer func() {
		metrics.ObserveReconcileTime(metrics.ComponentDataflowComponentInstance, d.baseFSMInstance.GetID()+".reconcileStateTransition", time.Since(start))
	}()

	currentState := d.baseFSMInstance.GetCurrentFSMState()
	desiredState := d.baseFSMInstance.GetDesiredFSMState()

	// Handle lifecycle states first - these take precedence over operational states
	if internal_fsm.IsLifecycleState(currentState) {
		err, reconciled := d.reconcileLifecycleStates(ctx, services, currentState)
		if err != nil {
			return err, false
		}
		return nil, reconciled
	}

	// Handle operational states
	if IsOperationalState(currentState) {
		err, reconciled := d.reconcileOperationalStates(ctx, services, currentState, desiredState, currentTime)
		if err != nil {
			return err, false
		}
		return nil, reconciled
	}

	return fmt.Errorf("invalid state: %s", currentState), false
}

// reconcileLifecycleStates handles states related to instance lifecycle (creating/removing)
func (d *DataflowComponentInstance) reconcileLifecycleStates(ctx context.Context, services serviceregistry.Provider, currentState string) (err error, reconciled bool) {
	start := time.Now()
	defer func() {
		metrics.ObserveReconcileTime(metrics.ComponentDataflowComponentInstance, d.baseFSMInstance.GetID()+".reconcileLifecycleStates", time.Since(start))
	}()

	// Independent what the desired state is, we always need to reconcile the lifecycle states first
	switch currentState {
	case internal_fsm.LifecycleStateToBeCreated:
		if err := d.CreateInstance(ctx, services.GetFileSystem()); err != nil {
			return err, false
		}
		return d.baseFSMInstance.SendEvent(ctx, internal_fsm.LifecycleEventCreate), true
	case internal_fsm.LifecycleStateCreating:
		// Check if the service is created
		// For now, we'll assume it's created immediately after initiating creation
		return d.baseFSMInstance.SendEvent(ctx, internal_fsm.LifecycleEventCreateDone), true
	case internal_fsm.LifecycleStateRemoving:
<<<<<<< HEAD
		if err := d.RemoveInstance(ctx, filesystemService); err != nil {
			// Treat “removal still in progress” as a *non-error* so that the reconcile
			// loop continues; the FSM stays in `removing` until RemoveInstance returns
			// nil or a hard error.
			if errors.Is(err, dataflowcomponentservice.ErrRemovalPending) {
				return nil, false
			}
=======
		if err := d.RemoveInstance(ctx, services.GetFileSystem()); err != nil {
>>>>>>> 89ec7b38
			return err, false
		}
		return d.baseFSMInstance.SendEvent(ctx, internal_fsm.LifecycleEventRemoveDone), true
	case internal_fsm.LifecycleStateRemoved:
		return fsm.ErrInstanceRemoved, true
	default:
		// If we are not in a lifecycle state, just continue
		return nil, false
	}
}

// reconcileOperationalStates handles states related to instance operations (starting/stopping)
func (d *DataflowComponentInstance) reconcileOperationalStates(ctx context.Context, services serviceregistry.Provider, currentState string, desiredState string, currentTime time.Time) (err error, reconciled bool) {
	start := time.Now()
	defer func() {
		metrics.ObserveReconcileTime(metrics.ComponentDataflowComponentInstance, d.baseFSMInstance.GetID()+".reconcileOperationalStates", time.Since(start))
	}()

	switch desiredState {
	case OperationalStateActive:
		return d.reconcileTransitionToActive(ctx, services, currentState, currentTime)
	case OperationalStateStopped:
		return d.reconcileTransitionToStopped(ctx, services, currentState)
	default:
		return fmt.Errorf("invalid desired state: %s", desiredState), false
	}
}

// reconcileTransitionToActive handles transitions when the desired state is Active.
// It deals with moving from various states to the Active state.
func (d *DataflowComponentInstance) reconcileTransitionToActive(ctx context.Context, services serviceregistry.Provider, currentState string, currentTime time.Time) (err error, reconciled bool) {
	start := time.Now()
	defer func() {
		metrics.ObserveReconcileTime(metrics.ComponentDataflowComponentInstance, d.baseFSMInstance.GetID()+".reconcileTransitionToActive", time.Since(start))
	}()

	// If we're stopped, we need to start first
	if currentState == OperationalStateStopped {
		// Attempt to initiate start
		if err := d.StartInstance(ctx, services.GetFileSystem()); err != nil {
			return err, false
		}
		// Send event to transition from Stopped to Starting
		return d.baseFSMInstance.SendEvent(ctx, EventStart), true
	}

	// Handle starting phase states
	if IsStartingState(currentState) {
		return d.reconcileStartingStates(ctx, services, currentState, currentTime)
	} else if IsRunningState(currentState) {
		return d.reconcileRunningState(ctx, services, currentState, currentTime)
	}

	return nil, false
}

// reconcileStartingStates handles the various starting phase states when transitioning to Active.
func (d *DataflowComponentInstance) reconcileStartingStates(ctx context.Context, services serviceregistry.Provider, currentState string, currentTime time.Time) (err error, reconciled bool) {
	start := time.Now()
	defer func() {
		metrics.ObserveReconcileTime(metrics.ComponentDataflowComponentInstance, d.baseFSMInstance.GetID()+".reconcileStartingState", time.Since(start))
	}()

	switch currentState {
	case OperationalStateStarting:
		// 1. Has the instance *ever* failed to start before?
		//    ──► yes:  transition permanently to StartingFailed.
		if d.DidDFCAlreadyFailedBefore(ctx) {
			return d.baseFSMInstance.SendEvent(ctx, EventStartFailed), true
		}

		// 2. Is Benthos already up (race-condition where the service was started
		//    outside the FSM or recovered very quickly)?
		//    ──► yes:  mark start successful (StartDone) and proceed.
		if d.IsDataflowComponentBenthosRunning() {
			return d.baseFSMInstance.SendEvent(ctx, EventStartDone), true
		}

		// 3. Have we waited longer than the grace period without a successful start?
		//    ──► yes:  declare the start attempt failed.
		if d.IsStartingPeriodGracePeriodExceeded(ctx, currentTime) {
			return d.baseFSMInstance.SendEvent(ctx, EventStartFailed), true
		}

		// 4. Otherwise remain in OperationalStateStarting and try again on next tick.
	case OperationalStateStartingFailed:
	// Do not do anything here.
	// The only way to get out of this state is to be removed and recreated by the manager when there is a config change.
	// When the config is changed, the Manager will jump-in to recreate the DFC
	// So, let's be stuck in this state for sometime
	default:
		return fmt.Errorf("invalid starting state: %s", currentState), false
	}
	return nil, false
}

// reconcileRunningState handles the various running states when transitioning to Active.
func (d *DataflowComponentInstance) reconcileRunningState(ctx context.Context, services serviceregistry.Provider, currentState string, currentTime time.Time) (err error, reconciled bool) {
	start := time.Now()
	defer func() {
		metrics.ObserveReconcileTime(metrics.ComponentDataflowComponentInstance, d.baseFSMInstance.GetID()+".reconcileRunningState", time.Since(start))
	}()

	switch currentState {
	case OperationalStateActive:
		// If we're in Active, we need to check whether it is degraded
		if d.IsDataflowComponentDegraded() {
			return d.baseFSMInstance.SendEvent(ctx, EventBenthosDegraded), true
		} else if !d.IsDataflowComponentWithProcessingActivity() { // if there is no activity, we move to Idle
			return d.baseFSMInstance.SendEvent(ctx, EventBenthosNoDataReceived), true
		}
		return nil, false
	case OperationalStateIdle:
		// If we're in Idle, we need to check whether it is degraded
		if d.IsDataflowComponentDegraded() {
			return d.baseFSMInstance.SendEvent(ctx, EventBenthosDegraded), true
		} else if d.IsDataflowComponentWithProcessingActivity() { // if there is activity, we move to Active
			return d.baseFSMInstance.SendEvent(ctx, EventBenthosDataReceived), true
		}
		return nil, false
	case OperationalStateDegraded:
		// If we're in Degraded, we need to recover to move to Idle
		if !d.IsDataflowComponentDegraded() {
			return d.baseFSMInstance.SendEvent(ctx, EventBenthosRecovered), true
		}
		return nil, false
	default:
		return fmt.Errorf("invalid running state: %s", currentState), false
	}
}

// reconcileTransitionToStopped handles transitions when the desired state is Stopped.
// It deals with moving from any operational state to Stopping and then to Stopped.
func (d *DataflowComponentInstance) reconcileTransitionToStopped(ctx context.Context, services serviceregistry.Provider, currentState string) (err error, reconciled bool) {
	start := time.Now()
	defer func() {
		metrics.ObserveReconcileTime(metrics.ComponentDataflowComponentInstance, d.baseFSMInstance.GetID()+".reconcileTransitionToStopped", time.Since(start))
	}()

	switch currentState {
	case OperationalStateStopped:
		// Already stopped, nothing to do more
		return nil, false
	case OperationalStateStopping:
		if d.IsDataflowComponentBenthosStopped() {
			// Transition from Stopping to Stopped
			return d.baseFSMInstance.SendEvent(ctx, EventStopDone), true
		}
	default:
		if err := d.StopInstance(ctx, services.GetFileSystem()); err != nil {
			return err, false
		}
		// Send event to transition to Stopping
		return d.baseFSMInstance.SendEvent(ctx, EventStop), true
	}

	return nil, false
}<|MERGE_RESOLUTION|>--- conflicted
+++ resolved
@@ -225,17 +225,13 @@
 		// For now, we'll assume it's created immediately after initiating creation
 		return d.baseFSMInstance.SendEvent(ctx, internal_fsm.LifecycleEventCreateDone), true
 	case internal_fsm.LifecycleStateRemoving:
-<<<<<<< HEAD
-		if err := d.RemoveInstance(ctx, filesystemService); err != nil {
+		if err := d.RemoveInstance(ctx, services.GetFileSystem()); err != nil {
 			// Treat “removal still in progress” as a *non-error* so that the reconcile
 			// loop continues; the FSM stays in `removing` until RemoveInstance returns
 			// nil or a hard error.
 			if errors.Is(err, dataflowcomponentservice.ErrRemovalPending) {
 				return nil, false
 			}
-=======
-		if err := d.RemoveInstance(ctx, services.GetFileSystem()); err != nil {
->>>>>>> 89ec7b38
 			return err, false
 		}
 		return d.baseFSMInstance.SendEvent(ctx, internal_fsm.LifecycleEventRemoveDone), true
