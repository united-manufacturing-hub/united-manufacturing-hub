--- conflicted
+++ resolved
@@ -54,7 +54,6 @@
 	}
 	zap.S().Infof("Using device: %v -> %v", foundDevice, inputDevice)
 
-<<<<<<< HEAD
 	KafkaBoostrapServer, KafkaBootstrapServerEnvSet := os.LookupEnv("KAFKA_BOOTSTRAP_SERVER")
 	if !KafkaBootstrapServerEnvSet {
 		zap.S().Fatal("Kafka bootstrap server (KAFKA_BOOTSTRAP_SERVER) must be set")
@@ -81,13 +80,6 @@
 	if !scanOnlyEnvSet {
 		zap.S().Fatal("scan only (SCAN_ONLY) must be set")
 	}
-=======
-	KafkaBoostrapServer := os.Getenv("KAFKA_BOOTSTRAP_SERVER")
-	customerID := os.Getenv("CUSTOMER_ID")
-	location := os.Getenv("LOCATION")
-	assetID := os.Getenv("ASSET_ID")
-	scanOnly = os.Getenv("SCAN_ONLY") == "true"
->>>>>>> e59b341c
 
 	if !scanOnly {
 		kafkaSendTopic = fmt.Sprintf("ia.%s.%s.%s.barcode", customerID, location, assetID)
