--- conflicted
+++ resolved
@@ -15,12 +15,8 @@
 agent:
   metricsPort: 8080
 
-<<<<<<< HEAD
-services: []
-
 redpanda:
   desiredState: stopped
-=======
+  
 internal:
-  services: []
->>>>>>> ce006ed7
+  services: []