--- conflicted
+++ resolved
@@ -193,7 +193,6 @@
 	return nil
 }
 
-<<<<<<< HEAD
 // getServiceStatus gets the status of the DataflowComponent service
 // its main purpose is to handle the edge cases where the service is not yet created or not yet running
 func (d *DataflowComponentInstance) getServiceStatus(ctx context.Context, filesystemService filesystem.Service, tick uint64) (dataflowcomponentservice.ServiceInfo, error) {
@@ -249,9 +248,6 @@
 }
 
 // IsDataflowComponentBenthosRunning determines if the DataflowComponent's Benthos FSM is in running state.
-=======
-// IsDataflowComponentBenthosActive determines if the DataflowComponent's Benthos FSM is in running state.
->>>>>>> 6ee10e98
 // Architecture Decision: We intentionally rely only on the FSM state, not the underlying
 // service implementation details. This maintains a clean separation of concerns where:
 // 1. The FSM is the source of truth for service state
