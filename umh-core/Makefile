--- conflicted
+++ resolved
@@ -137,10 +137,6 @@
 		--build-arg REDPANDA_VERSION=$(REDPANDA_VERSION) \
 		--build-arg APP_VERSION=$(VERSION) \
 		--build-arg TARGETARCH=$(TARGETARCH) \
-<<<<<<< HEAD
-		--build-arg TARGETARCH=$(TARGETARCH) \
-=======
->>>>>>> 6c8e6f00
 		-t $(IMAGE_NAME):$(TAG) \
 		--progress=plain \
 		-f Dockerfile .
