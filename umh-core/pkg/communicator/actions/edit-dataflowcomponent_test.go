// Copyright 2025 UMH Systems GmbH
//
// Licensed under the Apache License, Version 2.0 (the "License");
// you may not use this file except in compliance with the License.
// You may obtain a copy of the License at
//
//     http://www.apache.org/licenses/LICENSE-2.0
//
// Unless required by applicable law or agreed to in writing, software
// distributed under the License is distributed on an "AS IS" BASIS,
// WITHOUT WARRANTIES OR CONDITIONS OF ANY KIND, either express or implied.
// See the License for the specific language governing permissions and
// limitations under the License.

package actions_test

import (
	"errors"
	"time"

	"github.com/google/uuid"
	. "github.com/onsi/ginkgo/v2"
	. "github.com/onsi/gomega"
	"github.com/united-manufacturing-hub/united-manufacturing-hub/umh-core/pkg/communicator/actions"
	"github.com/united-manufacturing-hub/united-manufacturing-hub/umh-core/pkg/communicator/pkg/encoding"
	"github.com/united-manufacturing-hub/united-manufacturing-hub/umh-core/pkg/config"
	"github.com/united-manufacturing-hub/united-manufacturing-hub/umh-core/pkg/config/dataflowcomponentserviceconfig"
	"github.com/united-manufacturing-hub/united-manufacturing-hub/umh-core/pkg/models"
)

// EditDataflowComponent tests verify the behavior of the EditDataflowComponentAction.
// This test suite ensures the action correctly handles component editing,
// validates configuration, and properly updates components in the system.
var _ = Describe("EditDataflowComponent", func() {
	// Variables used across tests
	var (
		action          *actions.EditDataflowComponentAction
		userEmail       string
		actionUUID      uuid.UUID
		instanceUUID    uuid.UUID
		outboundChannel chan *models.UMHMessage
		mockConfig      *config.MockConfigManager
		componentName   string
		componentUUID   uuid.UUID
		stateMocker     *actions.StateMocker
	)

	// Setup before each test
	BeforeEach(func() {
		// Initialize test variables
		userEmail = "test@example.com"
		actionUUID = uuid.New()
		instanceUUID = uuid.New()
		outboundChannel = make(chan *models.UMHMessage, 10) // Buffer to prevent blocking
		componentName = "test-component"
		componentUUID = dataflowcomponentserviceconfig.GenerateUUIDFromName(componentName)

		// Create initial config with one data flow component
		initialConfig := config.FullConfig{
			Agent: config.AgentConfig{
				MetricsPort: 8080,
				CommunicatorConfig: config.CommunicatorConfig{
					APIURL:    "https://example.com",
					AuthToken: "test-token",
				},
				ReleaseChannel: config.ReleaseChannelStable,
			},
			DataFlow: []config.DataFlowComponentConfig{
				{
					FSMInstanceConfig: config.FSMInstanceConfig{
						Name:            componentName,
						DesiredFSMState: "active",
					},
					DataFlowComponentServiceConfig: dataflowcomponentserviceconfig.DataflowComponentServiceConfig{
						BenthosConfig: dataflowcomponentserviceconfig.BenthosConfig{
							Input: map[string]interface{}{
								"type": "http_server",
								"http_server": map[string]interface{}{
									"path": "/input",
									"port": 8000,
								},
							},
							Output: map[string]interface{}{
								"type": "stdout",
							},
							Pipeline: map[string]interface{}{
								"processors": []interface{}{
									map[string]interface{}{
										"type": "mapping",
									},
								},
							},
						},
					},
				},
			},
		}

		mockConfig = config.NewMockConfigManager().WithConfig(initialConfig)

<<<<<<< HEAD
		// Startup the state mocker and get the mock snapshot
		stateMocker = actions.NewStateMocker(mockConfig)
		stateMocker.UpdateDfcState()
		mockSnapshot := stateMocker.GetSystemState()
		systemMu := stateMocker.GetMutex()
		action = actions.NewEditDataflowComponentAction(userEmail, actionUUID, instanceUUID, outboundChannel, mockConfig, mockSnapshot, systemMu)
=======
		action = actions.NewEditDataflowComponentAction(userEmail, actionUUID, instanceUUID, outboundChannel, mockConfig, nil)
>>>>>>> 47b7dd7d
	})

	// Cleanup after each test
	AfterEach(func() {
		// Drain the outbound channel to prevent goroutine leaks
		for len(outboundChannel) > 0 {
			<-outboundChannel
		}
		close(outboundChannel)
	})

	Describe("Parse", func() {
		It("should parse valid edit dataflow component payload", func() {
			// Valid payload with complete edit dataflow component information
			payload := map[string]interface{}{
				"name": "test-component-updated",
				"uuid": componentUUID.String(),
				"meta": map[string]interface{}{
					"type": "custom",
				},
				"payload": map[string]interface{}{
					"customDataFlowComponent": map[string]interface{}{
						"inputs": map[string]interface{}{
							"type": "yaml",
							"data": "type: http_server\nhttp_server:\n  path: /updated\n  port: 8001",
						},
						"outputs": map[string]interface{}{
							"type": "yaml",
							"data": "type: stdout",
						},
						"pipeline": map[string]interface{}{
							"processors": map[string]interface{}{
								"proc1": map[string]interface{}{
									"type": "yaml",
									"data": "type: mapping\nprocs: []",
								},
							},
						},
					},
				},
			}

			// Call Parse method
			err := action.Parse(payload)
			Expect(err).NotTo(HaveOccurred())
			Expect(action.GetComponentUUID()).To(Equal(componentUUID))
		})

		It("should return error for missing UUID", func() {
			// Payload with missing UUID field
			payload := map[string]interface{}{
				"name": "test-component-updated",
				"meta": map[string]interface{}{
					"type": "custom",
				},
				"payload": map[string]interface{}{
					"customDataFlowComponent": map[string]interface{}{
						"inputs": map[string]interface{}{
							"type": "yaml",
							"data": "type: http_server\nhttp_server:\n  path: /updated\n  port: 8001",
						},
						"outputs": map[string]interface{}{
							"type": "yaml",
							"data": "type: stdout",
						},
					},
				},
			}

			// Call Parse method
			err := action.Parse(payload)
			Expect(err).To(HaveOccurred())
			Expect(err.Error()).To(ContainSubstring("invalid UUID"))
		})

		It("should return error for invalid UUID format", func() {
			// Payload with invalid UUID format
			payload := map[string]interface{}{
				"name": "test-component-updated",
				"uuid": "not-a-uuid",
				"meta": map[string]interface{}{
					"type": "custom",
				},
			}

			// Call Parse method
			err := action.Parse(payload)
			Expect(err).To(HaveOccurred())
			Expect(err.Error()).To(ContainSubstring("invalid UUID format"))
		})

		It("should return error for missing name", func() {
			// Payload with missing name field
			payload := map[string]interface{}{
				"uuid": componentUUID.String(),
				"meta": map[string]interface{}{
					"type": "custom",
				},
				"payload": map[string]interface{}{
					"customDataFlowComponent": map[string]interface{}{
						"inputs": map[string]interface{}{
							"type": "yaml",
							"data": "type: http_server",
						},
						"outputs": map[string]interface{}{
							"type": "yaml",
							"data": "type: stdout",
						},
					},
				},
			}

			// Call Parse method
			err := action.Parse(payload)
			Expect(err).To(HaveOccurred())
			Expect(err.Error()).To(ContainSubstring("missing required field Name"))
		})

		It("should return error for missing meta type", func() {
			// Payload with missing meta type
			payload := map[string]interface{}{
				"name": "test-component-updated",
				"uuid": componentUUID.String(),
				"meta": map[string]interface{}{},
				"payload": map[string]interface{}{
					"customDataFlowComponent": map[string]interface{}{
						"inputs": map[string]interface{}{
							"type": "yaml",
							"data": "type: http_server",
						},
						"outputs": map[string]interface{}{
							"type": "yaml",
							"data": "type: stdout",
						},
					},
				},
			}

			// Call Parse method
			err := action.Parse(payload)
			Expect(err).To(HaveOccurred())
			Expect(err.Error()).To(ContainSubstring("missing required field Meta.Type"))
		})

		It("should return error for unsupported component type", func() {
			// Payload with unsupported component type
			payload := map[string]interface{}{
				"name": "test-component-updated",
				"uuid": componentUUID.String(),
				"meta": map[string]interface{}{
					"type": "unsupported-type",
				},
			}

			// Call Parse method
			err := action.Parse(payload)
			Expect(err).To(HaveOccurred())
			Expect(err.Error()).To(ContainSubstring("unsupported component type"))
		})

		It("should handle parse with inject data", func() {
			// Payload with inject data
			payload := map[string]interface{}{
				"name": "test-component-updated",
				"uuid": componentUUID.String(),
				"meta": map[string]interface{}{
					"type": "custom",
				},
				"payload": map[string]interface{}{
					"customDataFlowComponent": map[string]interface{}{
						"inputs": map[string]interface{}{
							"type": "yaml",
							"data": "type: http_server\nhttp_server:\n  path: /updated\n  port: 8001",
						},
						"outputs": map[string]interface{}{
							"type": "yaml",
							"data": "type: stdout",
						},
						"inject": map[string]interface{}{
							"type": "yaml",
							"data": "cache_resources:\n- label: my_cache\n  memory: {}\nrate_limit_resources:\n- label: limiter\n  local: {}\nbuffer:\n  memory: {}\n",
						},
						"pipeline": map[string]interface{}{
							"processors": map[string]interface{}{
								"proc1": map[string]interface{}{
									"type": "yaml",
									"data": "type: mapping\nprocs: []",
								},
							},
						},
					},
				},
			}

			// Call Parse method
			err := action.Parse(payload)
			Expect(err).NotTo(HaveOccurred())
			Expect(action.GetParsedPayload().Inject.Data).To(Equal("cache_resources:\n- label: my_cache\n  memory: {}\nrate_limit_resources:\n- label: limiter\n  local: {}\nbuffer:\n  memory: {}\n"))
		})
	})

	Describe("Validate", func() {
		It("should pass validation after valid parse", func() {
			// First parse valid data
			payload := map[string]interface{}{
				"name": "test-component-updated",
				"uuid": componentUUID.String(),
				"meta": map[string]interface{}{
					"type": "custom",
				},
				"payload": map[string]interface{}{
					"customDataFlowComponent": map[string]interface{}{
						"inputs": map[string]interface{}{
							"type": "yaml",
							"data": "type: http_server\nhttp_server:\n  path: /updated\n  port: 8001",
						},
						"outputs": map[string]interface{}{
							"type": "yaml",
							"data": "type: stdout",
						},
						"pipeline": map[string]interface{}{
							"processors": map[string]interface{}{
								"proc1": map[string]interface{}{
									"type": "yaml",
									"data": "type: mapping\nprocs: []",
								},
							},
						},
					},
				},
			}

			err := action.Parse(payload)
			Expect(err).NotTo(HaveOccurred())

			// Then validate
			err = action.Validate()
			Expect(err).NotTo(HaveOccurred())
		})

		It("should fail validation with invalid YAML in processor", func() {
			// Payload with invalid YAML in processor
			payload := map[string]interface{}{
				"name": "test-component-updated",
				"uuid": componentUUID.String(),
				"meta": map[string]interface{}{
					"type": "custom",
				},
				"payload": map[string]interface{}{
					"customDataFlowComponent": map[string]interface{}{
						"inputs": map[string]interface{}{
							"type": "yaml",
							"data": "type: http_server\nhttp_server:\n  path: /updated\n  port: 8001",
						},
						"outputs": map[string]interface{}{
							"type": "yaml",
							"data": "type: stdout",
						},
						"pipeline": map[string]interface{}{
							"processors": map[string]interface{}{
								"proc1": map[string]interface{}{
									"type": "yaml",
									"data": "type: mapping\nprocs: [missing: bracket}", // Invalid YAML
								},
							},
						},
					},
				},
			}

			err := action.Parse(payload)
			Expect(err).NotTo(HaveOccurred())

			// Then validate - should fail
			err = action.Validate()
			Expect(err).To(HaveOccurred())
			Expect(err.Error()).To(ContainSubstring("is not valid YAML"))
		})
	})

	Describe("Execute", func() {
		It("should edit dataflow component in configuration successfully", func() {
			// Setup - parse valid payload first
			payload := map[string]interface{}{
				"name": "test-component-updated",
				"uuid": componentUUID.String(),
				"meta": map[string]interface{}{
					"type": "custom",
				},
				"payload": map[string]interface{}{
					"customDataFlowComponent": map[string]interface{}{
						"inputs": map[string]interface{}{
							"type": "yaml",
							"data": "type: http_server\nhttp_server:\n  path: /updated\n  port: 8001",
						},
						"outputs": map[string]interface{}{
							"type": "yaml",
							"data": "type: stdout",
						},
						"pipeline": map[string]interface{}{
							"processors": map[string]interface{}{
								"proc1": map[string]interface{}{
									"type": "yaml",
									"data": "type: mapping\nprocs: []",
								},
							},
						},
					},
				},
			}

			err := action.Parse(payload)
			Expect(err).NotTo(HaveOccurred())

			// Reset tracking for this test
			mockConfig.ResetCalls()

			// ------------------------------------------------------------------------------------------------
			// Now, we test the action execution with the state mocker
			// The action has a pointer to the config manager and the system state
			// During the execution of the action, it will modify the config via an atomic operation
			// The state mocker has access to the same config manager. Also, the system state is shared
			// between the action and the state mocker.
			// The stateMocker.Start() starts the state mocker in a separate goroutine in which it continuously
			// updates the system state according to the config.
			// ------------------------------------------------------------------------------------------------

			// start the state mocker
			err = stateMocker.Start()
			Expect(err).NotTo(HaveOccurred())

			// Execute the action
			result, metadata, err := action.Execute()
			Expect(err).NotTo(HaveOccurred())
			Expect(result).To(ContainSubstring("Successfully edited dataflow component: test-component-updated"))
			Expect(metadata).To(BeNil())

			// Stop the state mocker
			stateMocker.Stop()

			// Expect only the Confirmed message in the channel
			// Success message is sent by HandleActionMessage, not by Execute
			var messages []*models.UMHMessage
			for i := 0; i < 1; i++ {
				select {
				case msg := <-outboundChannel:
					messages = append(messages, msg)
				case <-time.After(100 * time.Millisecond):
					Fail("Timed out waiting for message")
				}
			}
			Expect(messages).To(HaveLen(1))

			// Verify AtomicEditDataflowcomponent was called
			Expect(mockConfig.EditDataflowcomponentCalled).To(BeTrue())

			// Verify expected configuration changes
			Expect(mockConfig.Config.DataFlow).To(HaveLen(1))
			Expect(mockConfig.Config.DataFlow[0].Name).To(Equal("test-component-updated"))
			Expect(mockConfig.Config.DataFlow[0].DesiredFSMState).To(Equal("active"))

			// Verify the component was updated with the new configuration
			// Checking input configuration was updated
			inputConfig := mockConfig.Config.DataFlow[0].DataFlowComponentServiceConfig.BenthosConfig.Input
			Expect(inputConfig["type"]).To(Equal("http_server"))

			httpServerConfig, ok := inputConfig["http_server"].(map[string]interface{})
			Expect(ok).To(BeTrue())
			Expect(httpServerConfig["path"]).To(Equal("/updated"))
			Expect(httpServerConfig["port"]).To(Equal(int(8001)))
		})

		It("should handle edit with inject data containing cache resources", func() {
			// Setup - parse valid payload with inject data
			payload := map[string]interface{}{
				"name": "test-component-updated",
				"uuid": componentUUID.String(),
				"meta": map[string]interface{}{
					"type": "custom",
				},
				"payload": map[string]interface{}{
					"customDataFlowComponent": map[string]interface{}{
						"inputs": map[string]interface{}{
							"type": "yaml",
							"data": "type: http_server\nhttp_server:\n  path: /updated\n  port: 8001",
						},
						"outputs": map[string]interface{}{
							"type": "yaml",
							"data": "type: stdout",
						},
						"inject": map[string]interface{}{
							"type": "yaml",
							"data": `cache_resources:
- label: my_cache
  memory: {}
rate_limit_resources:
- label: limiter
  local: {}
buffer:
  memory: {}`,
						},
						"pipeline": map[string]interface{}{
							"processors": map[string]interface{}{
								"proc1": map[string]interface{}{
									"type": "yaml",
									"data": "type: mapping\nprocs: []",
								},
							},
						},
					},
				},
			}

			err := action.Parse(payload)
			Expect(err).NotTo(HaveOccurred())

			// Reset tracking for this test
			mockConfig.ResetCalls()

			// start the state mocker
			err = stateMocker.Start()
			Expect(err).NotTo(HaveOccurred())

			// Execute the action
			result, metadata, err := action.Execute()
			Expect(err).NotTo(HaveOccurred())
			Expect(result).To(ContainSubstring("Successfully edited dataflow component"))
			Expect(metadata).To(BeNil())

			// Stop the state mocker
			stateMocker.Stop()

			// Verify AtomicEditDataflowcomponent was called
			Expect(mockConfig.EditDataflowcomponentCalled).To(BeTrue())

			// Verify the component was updated with the new configuration including inject data
			Expect(mockConfig.Config.DataFlow[0].DataFlowComponentServiceConfig.BenthosConfig.CacheResources).To(HaveLen(1))
			Expect(mockConfig.Config.DataFlow[0].DataFlowComponentServiceConfig.BenthosConfig.CacheResources[0]["label"]).To(Equal("my_cache"))
			Expect(mockConfig.Config.DataFlow[0].DataFlowComponentServiceConfig.BenthosConfig.RateLimitResources).To(HaveLen(1))
			Expect(mockConfig.Config.DataFlow[0].DataFlowComponentServiceConfig.BenthosConfig.RateLimitResources[0]["label"]).To(Equal("limiter"))
			Expect(mockConfig.Config.DataFlow[0].DataFlowComponentServiceConfig.BenthosConfig.Buffer).To(HaveLen(1))
			Expect(mockConfig.Config.DataFlow[0].DataFlowComponentServiceConfig.BenthosConfig.Buffer["memory"]).To(Equal(map[string]interface{}{}))
		})

		It("should handle AtomicEditDataflowcomponent failure", func() {
			// Set up mock to fail on AtomicEditDataflowcomponent
			mockConfig.WithEditDataflowcomponentError(errors.New("mock edit dataflow component failure"))

			// Parse with valid payload
			payload := map[string]interface{}{
				"name": "test-component-updated",
				"uuid": componentUUID.String(),
				"meta": map[string]interface{}{
					"type": "custom",
				},
				"payload": map[string]interface{}{
					"customDataFlowComponent": map[string]interface{}{
						"inputs": map[string]interface{}{
							"type": "yaml",
							"data": "type: http_server\nhttp_server:\n  path: /updated\n  port: 8001",
						},
						"outputs": map[string]interface{}{
							"type": "yaml",
							"data": "type: stdout",
						},
						"pipeline": map[string]interface{}{
							"processors": map[string]interface{}{
								"proc1": map[string]interface{}{
									"type": "yaml",
									"data": "type: mapping\nprocs: []",
								},
							},
						},
					},
				},
			}

			err := action.Parse(payload)
			Expect(err).NotTo(HaveOccurred())

			// Execute the action - should fail
			result, metadata, err := action.Execute()
			Expect(err).To(HaveOccurred())
			Expect(err.Error()).To(ContainSubstring("Failed to edit dataflow component: mock edit dataflow component failure"))
			Expect(result).To(BeNil())
			Expect(metadata).To(BeNil())

			// Expect Confirmed and Failure messages
			var messages []*models.UMHMessage
			for i := 0; i < 2; i++ {
				select {
				case msg := <-outboundChannel:
					messages = append(messages, msg)
				case <-time.After(100 * time.Millisecond):
					Fail("Timed out waiting for message")
				}
			}
			Expect(messages).To(HaveLen(2))

			// Verify the failure message content
			decodedMessage, err := encoding.DecodeMessageFromUMHInstanceToUser(messages[1].Content)
			Expect(err).NotTo(HaveOccurred())

			// Extract the ActionReplyPayload from the decoded message
			actionReplyPayload, ok := decodedMessage.Payload.(map[string]interface{})
			Expect(ok).To(BeTrue(), "Failed to cast Payload to map[string]interface{}")

			actionReplyPayloadStr, ok := actionReplyPayload["actionReplyPayload"].(string)
			Expect(ok).To(BeTrue(), "Failed to extract actionReplyPayload as string")
			Expect(actionReplyPayloadStr).To(ContainSubstring("Updating dataflow component 'test-component-updated' configuration.."))
		})

		It("should handle failure when component not found", func() {
			// Use a non-existent UUID
			nonExistentUUID := uuid.New()
			payload := map[string]interface{}{
				"name": "test-component-updated",
				"uuid": nonExistentUUID.String(),
				"meta": map[string]interface{}{
					"type": "custom",
				},
				"payload": map[string]interface{}{
					"customDataFlowComponent": map[string]interface{}{
						"inputs": map[string]interface{}{
							"type": "yaml",
							"data": "type: http_server\nhttp_server:\n  path: /updated\n  port: 8001",
						},
						"outputs": map[string]interface{}{
							"type": "yaml",
							"data": "type: stdout",
						},
						"pipeline": map[string]interface{}{
							"processors": map[string]interface{}{
								"proc1": map[string]interface{}{
									"type": "yaml",
									"data": "type: mapping\nprocs: []",
								},
							},
						},
					},
				},
			}

			err := action.Parse(payload)
			Expect(err).NotTo(HaveOccurred())

			// Set up mock to return component not found error
			mockConfig.WithEditDataflowcomponentError(errors.New("dataflow component with UUID not found"))

			// Execute the action - should fail with component not found
			result, metadata, err := action.Execute()
			Expect(err).To(HaveOccurred())
			Expect(err.Error()).To(ContainSubstring("dataflow component with UUID not found"))
			Expect(result).To(BeNil())
			Expect(metadata).To(BeNil())
		})
	})
})<|MERGE_RESOLUTION|>--- conflicted
+++ resolved
@@ -98,16 +98,12 @@
 
 		mockConfig = config.NewMockConfigManager().WithConfig(initialConfig)
 
-<<<<<<< HEAD
 		// Startup the state mocker and get the mock snapshot
 		stateMocker = actions.NewStateMocker(mockConfig)
 		stateMocker.UpdateDfcState()
-		mockSnapshot := stateMocker.GetSystemState()
-		systemMu := stateMocker.GetMutex()
-		action = actions.NewEditDataflowComponentAction(userEmail, actionUUID, instanceUUID, outboundChannel, mockConfig, mockSnapshot, systemMu)
-=======
-		action = actions.NewEditDataflowComponentAction(userEmail, actionUUID, instanceUUID, outboundChannel, mockConfig, nil)
->>>>>>> 47b7dd7d
+		mockManagerSnapshot := stateMocker.GetStateManager()
+
+		action = actions.NewEditDataflowComponentAction(userEmail, actionUUID, instanceUUID, outboundChannel, mockConfig, mockManagerSnapshot)
 	})
 
 	// Cleanup after each test
