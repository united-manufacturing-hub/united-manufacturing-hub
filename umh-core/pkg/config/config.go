// Copyright 2025 UMH Systems GmbH
//
// Licensed under the Apache License, Version 2.0 (the "License");
// you may not use this file except in compliance with the License.
// You may obtain a copy of the License at
//
//     http://www.apache.org/licenses/LICENSE-2.0
//
// Unless required by applicable law or agreed to in writing, software
// distributed under the License is distributed on an "AS IS" BASIS,
// WITHOUT WARRANTIES OR CONDITIONS OF ANY KIND, either express or implied.
// See the License for the specific language governing permissions and
// limitations under the License.

package config

import (
	"reflect"

	"github.com/united-manufacturing-hub/united-manufacturing-hub/umh-core/pkg/config/benthosserviceconfig"
<<<<<<< HEAD
	"github.com/united-manufacturing-hub/united-manufacturing-hub/umh-core/pkg/config/dataflowcomponentconfig"
=======
	"github.com/united-manufacturing-hub/united-manufacturing-hub/umh-core/pkg/config/redpandaserviceconfig"
>>>>>>> 37618bd4
	"github.com/united-manufacturing-hub/united-manufacturing-hub/umh-core/pkg/config/s6serviceconfig"

	"github.com/tiendc/go-deepcopy"
)

type FullConfig struct {
<<<<<<< HEAD
	Agent    AgentConfig               `yaml:"agent"`              // Agent config, requires restart to take effect
	DataFlow []DataFlowComponentConfig `yaml:"dataFlow,omitempty"` // DataFlow components to manage, can be updated while running
	Internal InternalConfig            `yaml:"internal"`           // Internal config, not to be used by the user, only to be used for testing internal components
=======
	Agent              AgentConfig               `yaml:"agent"`                        // Agent config, requires restart to take effect
	DataFlowComponents []DataFlowComponentConfig `yaml:"dataFlowComponents,omitempty"` // DataFlowComponent services to manage
	Internal           InternalConfig            `yaml:"internal,omitempty"`           // Internal config, not to be used by the user, only to be used for testing internal components
>>>>>>> 37618bd4
}

type InternalConfig struct {
	Services []S6FSMConfig   `yaml:"services,omitempty"` // Services to manage, can be updated while running
	Benthos  []BenthosConfig `yaml:"benthos,omitempty"`  // Benthos services to manage, can be updated while running
	Nmap     []NmapConfig    `yaml:"nmap,omitempty"`     // Nmap services to manage, can be updated while running
	Redpanda RedpandaConfig  `yaml:"redpanda,omitempty"` // Redpanda config, can be updated while running
}

type AgentConfig struct {
	MetricsPort        int `yaml:"metricsPort"` // Port to expose metrics on
	CommunicatorConfig `yaml:"communicator,omitempty"`
	ReleaseChannel     ReleaseChannel `yaml:"releaseChannel,omitempty"`
	Location           map[int]string `yaml:"location,omitempty"`
}

type CommunicatorConfig struct {
	APIURL    string `yaml:"apiUrl,omitempty"`
	AuthToken string `yaml:"authToken,omitempty"`
}

// FSMInstanceConfig is the config for a FSM instance
type FSMInstanceConfig struct {
	Name            string `yaml:"name"`
	DesiredFSMState string `yaml:"desiredState"`
}

// ContainerConfig is the config for a container instance
type ContainerConfig struct {
	Name            string `yaml:"name"`
	DesiredFSMState string `yaml:"desiredState"`
}

type ReleaseChannel string

const (
	ReleaseChannelNightly    ReleaseChannel = "nightly"
	ReleaseChannelStable     ReleaseChannel = "stable"
	ReleaseChannelEnterprise ReleaseChannel = "enterprise"
)

// S6FSMConfig contains configuration for creating a service
type S6FSMConfig struct {
	// For the FSM
	FSMInstanceConfig `yaml:",inline"`

	S6ServiceConfig s6serviceconfig.S6ServiceConfig `yaml:"s6ServiceConfig"`
}

// BenthosConfig contains configuration for creating a Benthos service
type BenthosConfig struct {
	// For the FSM
	FSMInstanceConfig `yaml:",inline"`

	// For the Benthos service
	BenthosServiceConfig benthosserviceconfig.BenthosServiceConfig `yaml:"benthosServiceConfig"`
}

// DataFlowComponentConfig contains configuration for creating a DataFlowComponent
type DataFlowComponentConfig struct {
	// For the FSM
	FSMInstanceConfig `yaml:",inline"`

	DataFlowComponentConfig dataflowcomponentconfig.DataFlowComponentConfig `yaml:"dataFlowComponentConfig"`
}

// NmapConfig contains configuration for creating a Nmap service
type NmapConfig struct {
	// For the FSM
	FSMInstanceConfig `yaml:",inline"`

	// For the Nmap service
	NmapServiceConfig NmapServiceConfig `yaml:"nmapServiceConfig"`
}

// NmapServiceConfig represents the configuration for a Nmap service
type NmapServiceConfig struct {
	// Target to scan (hostname or IP)
	Target string `yaml:"target"`
	// Port to scan (single port number)
	Port int `yaml:"port"`
}

// Equal checks if two NmapServiceConfigs are equal
func (c NmapServiceConfig) Equal(other NmapServiceConfig) bool {
	return reflect.DeepEqual(c, other)
}

// RedpandaConfig contains configuration for a Redpanda service
type RedpandaConfig struct {
	// For the FSM
	FSMInstanceConfig `yaml:",inline"`

	// For the Redpanda service
	RedpandaServiceConfig redpandaserviceconfig.RedpandaServiceConfig `yaml:"redpandaServiceConfig"`
}

// DataFlowComponentConfig contains configuration for a DataFlowComponent
type DataFlowComponentConfig struct {
	// Basic component configuration
	Name         string `yaml:"name"`
	DesiredState string `yaml:"desiredState"`

	// Service configuration similar to BenthosServiceConfig
	ServiceConfig benthosserviceconfig.BenthosServiceConfig `yaml:"serviceConfig"`
}

// Clone creates a deep copy of FullConfig
func (c FullConfig) Clone() FullConfig {
	clone := FullConfig{
		Agent:              c.Agent,
		DataFlowComponents: make([]DataFlowComponentConfig, len(c.DataFlowComponents)),
		Internal:           InternalConfig{},
	}
	// deep copy the location map if it exists
	if c.Agent.Location != nil {
		clone.Agent.Location = make(map[int]string)
		for k, v := range c.Agent.Location {
			clone.Agent.Location[k] = v
		}
	}
	deepcopy.Copy(&clone.DataFlowComponents, &c.DataFlowComponents)
	deepcopy.Copy(&clone.Agent, &c.Agent)
	deepcopy.Copy(&clone.DataFlow, &c.DataFlow)
	deepcopy.Copy(&clone.Internal, &c.Internal)
	return clone
}<|MERGE_RESOLUTION|>--- conflicted
+++ resolved
@@ -18,26 +18,17 @@
 	"reflect"
 
 	"github.com/united-manufacturing-hub/united-manufacturing-hub/umh-core/pkg/config/benthosserviceconfig"
-<<<<<<< HEAD
 	"github.com/united-manufacturing-hub/united-manufacturing-hub/umh-core/pkg/config/dataflowcomponentconfig"
-=======
 	"github.com/united-manufacturing-hub/united-manufacturing-hub/umh-core/pkg/config/redpandaserviceconfig"
->>>>>>> 37618bd4
 	"github.com/united-manufacturing-hub/united-manufacturing-hub/umh-core/pkg/config/s6serviceconfig"
 
 	"github.com/tiendc/go-deepcopy"
 )
 
 type FullConfig struct {
-<<<<<<< HEAD
 	Agent    AgentConfig               `yaml:"agent"`              // Agent config, requires restart to take effect
 	DataFlow []DataFlowComponentConfig `yaml:"dataFlow,omitempty"` // DataFlow components to manage, can be updated while running
-	Internal InternalConfig            `yaml:"internal"`           // Internal config, not to be used by the user, only to be used for testing internal components
-=======
-	Agent              AgentConfig               `yaml:"agent"`                        // Agent config, requires restart to take effect
-	DataFlowComponents []DataFlowComponentConfig `yaml:"dataFlowComponents,omitempty"` // DataFlowComponent services to manage
-	Internal           InternalConfig            `yaml:"internal,omitempty"`           // Internal config, not to be used by the user, only to be used for testing internal components
->>>>>>> 37618bd4
+	Internal InternalConfig            `yaml:"internal,omitempty"`           // Internal config, not to be used by the user, only to be used for testing internal components
 }
 
 type InternalConfig struct {
