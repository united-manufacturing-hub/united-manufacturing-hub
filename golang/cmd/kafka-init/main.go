package main

import (
	"github.com/confluentinc/confluent-kafka-go/kafka"
	"github.com/united-manufacturing-hub/umh-utils/logger"
	"github.com/united-manufacturing-hub/united-manufacturing-hub/internal"
	"go.uber.org/zap"
	"net"
	"net/http"

	/* #nosec G108 -- Replace with https://github.com/felixge/fgtrace later*/
	_ "net/http/pprof"
	"os"
	"os/signal"
	"syscall"
	"time"
)

var buildtime string

func main() {
	// Initialize zap logging
	log := logger.New("LOGGING_LEVEL")
	defer func(logger *zap.SugaredLogger) {
		err := logger.Sync()
		if err != nil {
			panic(err)
		}
	}(log)
	zap.S().Infof("This is kafka-init build date: %s", buildtime)

	// pprof
	go func() {
		err := http.ListenAndServe("localhost:1337", nil)
		if err != nil {
			zap.S().Errorf("Error starting pprof: %s", err)
		}
	}()

	// Read environment variables for Kafka
	KafkaBoostrapServer := os.Getenv("KAFKA_BOOTSTRAP_SERVER")
	zap.S().Infof("KafkaBoostrapServer: %s", KafkaBoostrapServer)
	// Semicolon separated list of topic to create
	KafkaTopics := os.Getenv("KAFKA_TOPICS")
	zap.S().Infof("KafkaTopics: %s", KafkaTopics)

	zap.S().Debugf("Setting up Kafka")
	securityProtocol := "plaintext"
	if internal.EnvIsTrue("KAFKA_USE_SSL") {
		zap.S().Infof("Using SSL")
		securityProtocol = "ssl"

		_, err := os.Open("/SSL_certs/tls.key")
		if err != nil {
			panic("SSL key file not found")
		}
		_, err = os.Open("/SSL_certs/tls.crt")
		if err != nil {
			panic("SSL cert file not found")
		}
		_, err = os.Open("/SSL_certs/ca.crt")
		if err != nil {
			panic("SSL CA cert file not found")
		}
	} else {
		zap.S().Infof("Using plaintext")
	}

	timeout := 10 * time.Second
	conn, err := net.DialTimeout("tcp", KafkaBoostrapServer, timeout)
	if err != nil {
		zap.S().Errorf("site unreachable, error: %v", err)
	} else {
		zap.S().Infof("Site reachable, connection: %v", conn)
	}
<<<<<<< HEAD
	defer func(conn net.Conn) {
		err = conn.Close()
		if err != nil {
			zap.S().Errorf("Error closing connection: %s", err)
		}
	}(conn)

	internal.SetupKafka(
		kafka.ConfigMap{
			"security.protocol":        securityProtocol,
			"ssl.key.location":         "/SSL_certs/tls.key",
			"ssl.key.password":         os.Getenv("KAFKA_SSL_KEY_PASSWORD"),
			"ssl.certificate.location": "/SSL_certs/tls.crt",
			"ssl.ca.location":          "/SSL_certs/ca.crt",
			"bootstrap.servers":        KafkaBoostrapServer,
			"group.id":                 "kafka-init",
		})
=======
	defer conn.Close()

	internal.SetupKafka(kafka.ConfigMap{
		"security.protocol":        securityProtocol,
		"ssl.key.location":         "/SSL_certs/tls.key",
		"ssl.key.password":         os.Getenv("KAFKA_SSL_KEY_PASSWORD"),
		"ssl.certificate.location": "/SSL_certs/tls.crt",
		"ssl.ca.location":          "/SSL_certs/ca.crt",
		"bootstrap.servers":        KafkaBoostrapServer,
		"group.id":                 "kafka-init",
		"metadata.max.age.ms":      180000,
	})
>>>>>>> 6c8f7755

	initKafkaTopics(KafkaTopics)

	// Allow graceful shutdown
	sigs := make(chan os.Signal, 1)
	signal.Notify(sigs, syscall.SIGTERM)

	go func() {
		// before you trapped SIGTERM your process would
		// have exited, so we are now on borrowed time.
		//
		// Kubernetes sends SIGTERM 30 seconds before
		// shutting down the pod.

		sig := <-sigs

		// Log the received signal
		zap.S().Infof("Received SIGTERM", sig)

		// ... close TCP connections here.
		ShutdownApplicationGraceful()

	}()

	ShutdownApplicationGraceful()
}

// ShutdownApplicationGraceful shutsdown the entire application including MQTT and database
func ShutdownApplicationGraceful() {
	zap.S().Infof("Shutting down application")

	internal.CloseKafka()

	zap.S().Infof("Successful shutdown. Exiting.")

	// Gracefully exit.
	// (Use runtime.GoExit() if you need to call defers)
	os.Exit(0)
}<|MERGE_RESOLUTION|>--- conflicted
+++ resolved
@@ -73,7 +73,6 @@
 	} else {
 		zap.S().Infof("Site reachable, connection: %v", conn)
 	}
-<<<<<<< HEAD
 	defer func(conn net.Conn) {
 		err = conn.Close()
 		if err != nil {
@@ -90,21 +89,8 @@
 			"ssl.ca.location":          "/SSL_certs/ca.crt",
 			"bootstrap.servers":        KafkaBoostrapServer,
 			"group.id":                 "kafka-init",
-		})
-=======
-	defer conn.Close()
-
-	internal.SetupKafka(kafka.ConfigMap{
-		"security.protocol":        securityProtocol,
-		"ssl.key.location":         "/SSL_certs/tls.key",
-		"ssl.key.password":         os.Getenv("KAFKA_SSL_KEY_PASSWORD"),
-		"ssl.certificate.location": "/SSL_certs/tls.crt",
-		"ssl.ca.location":          "/SSL_certs/ca.crt",
-		"bootstrap.servers":        KafkaBoostrapServer,
-		"group.id":                 "kafka-init",
 		"metadata.max.age.ms":      180000,
 	})
->>>>>>> 6c8f7755
 
 	initKafkaTopics(KafkaTopics)
 
