#!/bin/env bash

goVersion=$(go version | grep -o '1\.[0-9]*\.[0-9]*')
# shellcheck disable=SC2206
goVersionArray=(${goVersion//./ })

if [ "${goVersionArray[1]}" -lt 19 ]; then
    echo "Go version must be at least 1.19"
    exit 1
fi

cwd=$(pwd)

# shellcheck disable=SC2046
cd $(git rev-parse --show-toplevel)/golang || exit 1

go install golang.org/x/tools/go/analysis/passes/fieldalignment/cmd/fieldalignment@latest
<<<<<<< HEAD
fieldalignment -fix  ./...
=======
# Try 10 times to do fieldalignment
for _ in $(seq 1 10) ; do
  fieldalignment -fix  ./... 2> /dev/null
done
>>>>>>> c1effdce

go install golang.org/x/vuln/cmd/govulncheck@latest
if govulncheck ./...; then
  echo "govulncheck: no vulnerabilities found"
else
  echo "Vulnerabilities found"
  exit 1
fi

go install github.com/golangci/golangci-lint/cmd/golangci-lint@latest
if golangci-lint run ./...; then
  echo "golangci-lint: no issues found"
else
  echo "Linting failed"
  exit 1
fi


cd "$cwd" || exit 1<|MERGE_RESOLUTION|>--- conflicted
+++ resolved
@@ -15,14 +15,11 @@
 cd $(git rev-parse --show-toplevel)/golang || exit 1
 
 go install golang.org/x/tools/go/analysis/passes/fieldalignment/cmd/fieldalignment@latest
-<<<<<<< HEAD
-fieldalignment -fix  ./...
-=======
+
 # Try 10 times to do fieldalignment
 for _ in $(seq 1 10) ; do
   fieldalignment -fix  ./... 2> /dev/null
 done
->>>>>>> c1effdce
 
 go install golang.org/x/vuln/cmd/govulncheck@latest
 if govulncheck ./...; then
