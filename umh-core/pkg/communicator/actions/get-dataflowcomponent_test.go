// Copyright 2025 UMH Systems GmbH
//
// Licensed under the Apache License, Version 2.0 (the "License");
// you may not use this file except in compliance with the License.
// You may obtain a copy of the License at
//
//     http://www.apache.org/licenses/LICENSE-2.0
//
// Unless required by applicable law or agreed to in writing, software
// distributed under the License is distributed on an "AS IS" BASIS,
// WITHOUT WARRANTIES OR CONDITIONS OF ANY KIND, either express or implied.
// See the License for the specific language governing permissions and
// limitations under the License.

package actions_test

import (
	"reflect"
	"sync"
	"time"

	"github.com/google/uuid"
	. "github.com/onsi/ginkgo/v2"
	. "github.com/onsi/gomega"
	"github.com/united-manufacturing-hub/united-manufacturing-hub/umh-core/pkg/communicator/actions"
	"github.com/united-manufacturing-hub/united-manufacturing-hub/umh-core/pkg/config"
	"github.com/united-manufacturing-hub/united-manufacturing-hub/umh-core/pkg/config/dataflowcomponentserviceconfig"
	"github.com/united-manufacturing-hub/united-manufacturing-hub/umh-core/pkg/constants"
	"github.com/united-manufacturing-hub/united-manufacturing-hub/umh-core/pkg/fsm"
	"github.com/united-manufacturing-hub/united-manufacturing-hub/umh-core/pkg/fsm/dataflowcomponent"
	"github.com/united-manufacturing-hub/united-manufacturing-hub/umh-core/pkg/models"
)

// GetDataFlowComponent tests verify the behavior of the GetDataFlowComponentAction.
// This test suite ensures the action correctly handles different scenarios when retrieving
// dataflow components, including when components exist or don't exist, and proper response formatting.
var _ = Describe("GetDataFlowComponent", func() {
	// Variables used across tests
	var (
		action          *actions.GetDataFlowComponentAction
		userEmail       string
		actionUUID      uuid.UUID
		instanceUUID    uuid.UUID
		outboundChannel chan *models.UMHMessage
		mockConfig      *config.MockConfigManager
<<<<<<< HEAD
		mockSnapshot    *fsm.SystemSnapshot
		systemMu        *sync.RWMutex
=======
>>>>>>> 47b7dd7d
	)

	// Setup before each test
	BeforeEach(func() {
		// Initialize test variables
		userEmail = "test@example.com"
		actionUUID = uuid.New()
		instanceUUID = uuid.New()
		outboundChannel = make(chan *models.UMHMessage, 10) // Buffer to prevent blocking

		// Create mock config
		initialConfig := config.FullConfig{
			Agent: config.AgentConfig{
				MetricsPort: 8080,
				CommunicatorConfig: config.CommunicatorConfig{
					APIURL:    "https://example.com",
					AuthToken: "test-token",
				},
				ReleaseChannel: config.ReleaseChannelStable,
			},
			DataFlow: []config.DataFlowComponentConfig{
				{
					FSMInstanceConfig: config.FSMInstanceConfig{
						Name:            "test-component-1",
						DesiredFSMState: "active",
					},
					DataFlowComponentServiceConfig: dataflowcomponentserviceconfig.DataflowComponentServiceConfig{
						BenthosConfig: dataflowcomponentserviceconfig.BenthosConfig{
							Input: map[string]interface{}{
								"kafka": map[string]interface{}{
									"addresses": []string{"localhost:9092"},
									"topics":    []string{"test-topic"},
								},
							},
							Output: map[string]interface{}{
								"kafka": map[string]interface{}{
									"addresses": []string{"localhost:9092"},
									"topic":     "output-topic",
								},
							},
							Pipeline: map[string]interface{}{
								"processors": []interface{}{
									map[string]interface{}{
										"mapping": "root = this",
									},
								},
							},
							CacheResources: []map[string]interface{}{
								{
									"label":  "test-cache",
									"memory": map[string]interface{}{},
								},
							},
							RateLimitResources: []map[string]interface{}{
								{
									"label": "test-rate-limit",
									"local": map[string]interface{}{},
								},
							},
							Buffer: map[string]interface{}{
								"memory": map[string]interface{}{},
							},
						},
					},
				},
				{
					FSMInstanceConfig: config.FSMInstanceConfig{
						Name:            "test-component-2",
						DesiredFSMState: "active",
					},
					DataFlowComponentServiceConfig: dataflowcomponentserviceconfig.DataflowComponentServiceConfig{
						BenthosConfig: dataflowcomponentserviceconfig.BenthosConfig{
							Input: map[string]interface{}{
								"file": map[string]interface{}{
									"paths": []string{"/tmp/input.txt"},
								},
							},
							Output: map[string]interface{}{
								"file": map[string]interface{}{
									"path": "/tmp/output.txt",
								},
							},
							Pipeline: map[string]interface{}{
								"processors": []interface{}{
									map[string]interface{}{
										"text": map[string]interface{}{
											"operator": "to_upper",
										},
									},
								},
							},
						},
					},
				},
			},
		}

<<<<<<< HEAD
		mockConfig = config.NewMockConfigManager().WithConfig(initialConfig)

		// Startup the state mocker and get the mock snapshot
		stateMocker := actions.NewStateMocker(mockConfig)
		stateMocker.UpdateDfcState()
		mockSnapshot = stateMocker.GetSystemState()
		systemMu = stateMocker.GetMutex()

		action = actions.NewGetDataFlowComponentAction(userEmail, actionUUID, instanceUUID, outboundChannel, mockConfig, mockSnapshot, systemMu)
=======
		// Create mock system snapshot with dataflow components
		mockSnapshot := createMockSystemSnapshot()
		mockSnapshotManager := fsm.NewSnapshotManager()
		mockSnapshotManager.UpdateSnapshot(mockSnapshot)

		mockConfig = config.NewMockConfigManager().WithConfig(initialConfig)

		action = actions.NewGetDataFlowComponentAction(userEmail, actionUUID, instanceUUID, outboundChannel, mockConfig, mockSnapshotManager)
>>>>>>> 47b7dd7d
	})

	// Cleanup after each test
	AfterEach(func() {
		// Drain the outbound channel to prevent goroutine leaks
		for len(outboundChannel) > 0 {
			<-outboundChannel
		}
		close(outboundChannel)
	})

	Describe("Parse", func() {
		It("should parse valid request payload with UUIDs", func() {
			// Valid payload with UUID list
			payload := map[string]interface{}{
				"versionUUIDs": []interface{}{
					"00000000-0000-0000-0000-000000000001",
					"00000000-0000-0000-0000-000000000002",
				},
			}

			// Call Parse method
			err := action.Parse(payload)
			Expect(err).NotTo(HaveOccurred())

			// Check if the payload was properly parsed
			parsedPayload := action.GetParsedVersionUUIDs()
			Expect(parsedPayload.VersionUUIDs).To(HaveLen(2))
			Expect(parsedPayload.VersionUUIDs).To(ContainElement("00000000-0000-0000-0000-000000000001"))
			Expect(parsedPayload.VersionUUIDs).To(ContainElement("00000000-0000-0000-0000-000000000002"))
		})

		It("should parse an empty UUID list", func() {
			// Empty UUID list
			payload := map[string]interface{}{
				"versionUUIDs": []interface{}{},
			}

			// Call Parse method
			err := action.Parse(payload)
			Expect(err).NotTo(HaveOccurred())

			// Check if the payload was properly parsed
			parsedPayload := action.GetParsedVersionUUIDs()
			Expect(parsedPayload.VersionUUIDs).To(HaveLen(0))
		})

		It("should handle invalid payload format gracefully", func() {
			// Invalid payload with versionUUIDs as string instead of array
			payload := map[string]interface{}{
				"versionUUIDs": "not-an-array",
			}

			// Call Parse method
			err := action.Parse(payload)
			Expect(err).To(HaveOccurred())
			Expect(err.Error()).To(ContainSubstring("error unmarshaling into target type"))
		})
	})

	Describe("Validate", func() {
		It("should validate with any payload", func() {
			// Parse valid payload
			payload := map[string]interface{}{
				"versionUUIDs": []interface{}{
					"00000000-0000-0000-0000-000000000001",
				},
			}
			err := action.Parse(payload)
			Expect(err).NotTo(HaveOccurred())

			// Validate
			err = action.Validate()
			Expect(err).NotTo(HaveOccurred())
		})

		It("should validate even with empty payload", func() {
			// Parse empty payload
			payload := map[string]interface{}{
				"versionUUIDs": []interface{}{},
			}
			err := action.Parse(payload)
			Expect(err).NotTo(HaveOccurred())

			// Validate
			err = action.Validate()
			Expect(err).NotTo(HaveOccurred())
		})
	})

	Describe("Execute", func() {
		It("should retrieve components that match the requested UUIDs", func() {
			// Parse with valid UUIDs that match test components
			testComponentID := "test-component-1"
			testComponentUUID := dataflowcomponentserviceconfig.GenerateUUIDFromName(testComponentID).String()

			payload := map[string]interface{}{
				"versionUUIDs": []interface{}{
					testComponentUUID,
				},
			}
			err := action.Parse(payload)
			Expect(err).NotTo(HaveOccurred())

			// Execute the action
			result, metadata, err := action.Execute()
			Expect(err).NotTo(HaveOccurred())
			Expect(metadata).To(BeNil())

			// Check the response content
			response, ok := result.(models.GetDataflowcomponentResponse)
			Expect(ok).To(BeTrue(), "Result should be a GetDataflowcomponentResponse")

			// Check that we have the expected component in the response
			Expect(response).To(HaveKey(testComponentUUID))
			Expect(response[testComponentUUID].Name).To(Equal(testComponentID))
			Expect(response[testComponentUUID].Meta.Type).To(Equal("custom"))

			// Verify the component details
			component := response[testComponentUUID]
			cdfcPayload, ok := component.Payload.(models.CommonDataFlowComponentCDFCPropertiesPayload)
			Expect(ok).To(BeTrue(), "Payload should be a CommonDataFlowComponentCDFCPropertiesPayload")
			Expect(cdfcPayload.CDFCProperties.Inputs.Type).To(Equal("benthos"))
			Expect(cdfcPayload.CDFCProperties.Outputs.Type).To(Equal("benthos"))
			Expect(cdfcPayload.CDFCProperties.Pipeline.Processors).NotTo(BeEmpty())

			// Verify correct message sequence in outbound channel
			var messages []*models.UMHMessage
			select {
			case msg := <-outboundChannel:
				messages = append(messages, msg)
			case <-time.After(100 * time.Millisecond):
				Fail("Timed out waiting for message")
			}
			Expect(messages).To(HaveLen(1)) // Just the Executing message
			// Note: We're not sending ActionFinishedSuccessfull from Execute
		})

		It("should return an empty response for non-existent components", func() {
			// Parse with UUID that doesn't match any component
			payload := map[string]interface{}{
				"versionUUIDs": []interface{}{
					"11111111-1111-1111-1111-111111111111", // Non-existent UUID
				},
			}
			err := action.Parse(payload)
			Expect(err).NotTo(HaveOccurred())

			// Execute the action
			result, metadata, err := action.Execute()
			Expect(err).NotTo(HaveOccurred())
			Expect(metadata).To(BeNil())

			// Check that the response is empty
			response, ok := result.(models.GetDataflowcomponentResponse)
			Expect(ok).To(BeTrue(), "Result should be a GetDataflowcomponentResponse")
			Expect(response).To(BeEmpty())

			// Verify message in outbound channel
			var messages []*models.UMHMessage
			select {
			case msg := <-outboundChannel:
				messages = append(messages, msg)
			case <-time.After(100 * time.Millisecond):
				Fail("Timed out waiting for message")
			}
			Expect(messages).To(HaveLen(1)) // Just the Executing message
		})

		It("should handle the case when no dataflowcomponent manager exists", func() {
			// Create a new system snapshot without a dataflowcomponent manager
			emptySnapshot := &fsm.SystemSnapshot{
				Managers: map[string]fsm.ManagerSnapshot{},
			}
			snapshotManager := fsm.NewSnapshotManager()
			snapshotManager.UpdateSnapshot(emptySnapshot)

			// Create action with empty snapshot
<<<<<<< HEAD
			action = actions.NewGetDataFlowComponentAction(userEmail, actionUUID, instanceUUID, outboundChannel, mockConfig, emptySnapshot, systemMu)
=======
			action = actions.NewGetDataFlowComponentAction(userEmail, actionUUID, instanceUUID, outboundChannel, mockConfig, snapshotManager)
>>>>>>> 47b7dd7d

			// Parse valid payload
			payload := map[string]interface{}{
				"versionUUIDs": []interface{}{
					"00000000-0000-0000-0000-000000000001",
				},
			}
			err := action.Parse(payload)
			Expect(err).NotTo(HaveOccurred())

			// Execute the action
			result, metadata, err := action.Execute()
			Expect(err).NotTo(HaveOccurred())
			Expect(metadata).To(BeNil())

			// Check that the response is empty
			response, ok := result.(models.GetDataflowcomponentResponse)
			Expect(ok).To(BeTrue(), "Result should be a GetDataflowcomponentResponse")
			Expect(response).To(BeEmpty())
		})

		It("should handle components with missing observed state", func() {
			// Create a system snapshot with a component that has no observed state
<<<<<<< HEAD
			snapshotWithMissingState := actions.CreateMockSystemSnapshotWithMissingState()

			// Create action with this special snapshot
			action = actions.NewGetDataFlowComponentAction(userEmail, actionUUID, instanceUUID, outboundChannel, mockConfig, snapshotWithMissingState, systemMu)
=======
			snapshotWithMissingState := createMockSystemSnapshotWithMissingState()
			snapshotManager := fsm.NewSnapshotManager()
			snapshotManager.UpdateSnapshot(snapshotWithMissingState)

			// Create action with this special snapshot
			action = actions.NewGetDataFlowComponentAction(userEmail, actionUUID, instanceUUID, outboundChannel, mockConfig, snapshotManager)
>>>>>>> 47b7dd7d

			// Parse with UUID that matches the component with missing state
			testComponentID := "test-component-missing-state"
			testComponentUUID := dataflowcomponentserviceconfig.GenerateUUIDFromName(testComponentID).String()

			payload := map[string]interface{}{
				"versionUUIDs": []interface{}{
					testComponentUUID,
				},
			}
			err := action.Parse(payload)
			Expect(err).NotTo(HaveOccurred())

			// Execute the action
			result, metadata, err := action.Execute()
			Expect(err).NotTo(HaveOccurred())
			Expect(metadata).To(BeNil())

			// Check that the response doesn't contain the component with missing state
			response, ok := result.(models.GetDataflowcomponentResponse)
			Expect(ok).To(BeTrue(), "Result should be a GetDataflowcomponentResponse")
			Expect(response).NotTo(HaveKey(testComponentUUID))
		})
	})

	Describe("buildDataFlowComponentDataFromSnapshot", func() {
		var (
			testInstance fsm.FSMInstanceSnapshot
		)

		BeforeEach(func() {
			// Set up test instance
			testInstance = fsm.FSMInstanceSnapshot{
				ID:           "test-component-build",
				DesiredState: "active",
				CurrentState: "active",
				LastObservedState: &dataflowcomponent.DataflowComponentObservedStateSnapshot{
					Config: dataflowcomponentserviceconfig.DataflowComponentServiceConfig{
						BenthosConfig: dataflowcomponentserviceconfig.BenthosConfig{
							Input: map[string]interface{}{
								"test": "input",
							},
							Output: map[string]interface{}{
								"test": "output",
							},
						},
					},
				},
			}
		})

		It("should correctly build DataFlowComponentConfig from snapshot", func() {
			// Access the non-exported buildDataFlowComponentDataFromSnapshot using reflection
			buildDataFunc := reflect.ValueOf(action).Elem().MethodByName("BuildDataFlowComponentDataFromSnapshot")
			Expect(buildDataFunc.IsValid()).To(BeFalse(), "The method should not be exported")

			// Since we can't directly call the unexported function, we'll test its behavior through Execute
			// Get a system snapshot with our test instance
			managerSnapshot := &actions.MockManagerSnapshot{
				Instances: map[string]*fsm.FSMInstanceSnapshot{
					"test-component-build": &testInstance,
				},
			}

			snapshotManager := fsm.NewSnapshotManager()
			snapshotManager.UpdateSnapshot(&fsm.SystemSnapshot{
				Managers: map[string]fsm.ManagerSnapshot{
					constants.DataflowcomponentManagerName: managerSnapshot,
				},
			})

			// Set up action with this snapshot
			testAction := actions.NewGetDataFlowComponentAction(
				userEmail,
				actionUUID,
				instanceUUID,
				outboundChannel,
				mockConfig,
<<<<<<< HEAD
				testSnapshot,
				systemMu,
=======
				snapshotManager,
>>>>>>> 47b7dd7d
			)

			// Parse with the UUID of our test component
			testUUID := dataflowcomponentserviceconfig.GenerateUUIDFromName("test-component-build").String()
			payload := map[string]interface{}{
				"versionUUIDs": []interface{}{testUUID},
			}
			err := testAction.Parse(payload)
			Expect(err).NotTo(HaveOccurred())

			// Execute and check result
			result, _, err := testAction.Execute()
			Expect(err).NotTo(HaveOccurred())

			response, ok := result.(models.GetDataflowcomponentResponse)
			Expect(ok).To(BeTrue())
			Expect(response).To(HaveKey(testUUID))

			// Verify the data was correctly extracted
			component := response[testUUID]
			Expect(component.Name).To(Equal("test-component-build"))

			// Check input/output data was properly extracted
			cdfcPayload, ok := component.Payload.(models.CommonDataFlowComponentCDFCPropertiesPayload)
			Expect(ok).To(BeTrue())

			// Input data should contain our test input
			Expect(cdfcPayload.CDFCProperties.Inputs.Data).To(ContainSubstring("test: input"))

			// Output data should contain our test output
			Expect(cdfcPayload.CDFCProperties.Outputs.Data).To(ContainSubstring("test: output"))
		})

		It("should return error for invalid observed state type", func() {
			// Create an instance with invalid observed state type
			invalidInstance := fsm.FSMInstanceSnapshot{
				ID:                "invalid-type-component",
				DesiredState:      "active",
				CurrentState:      "active",
				LastObservedState: &actions.MockObservedState{}, // Not a DataflowComponentObservedStateSnapshot

			}

			// Access the buildDataFlowComponentDataFromSnapshot through Execute
			managerSnapshot := &actions.MockManagerSnapshot{
				Instances: map[string]*fsm.FSMInstanceSnapshot{
					"invalid-type-component": &invalidInstance,
				},
			}

			testSnapshot := &fsm.SystemSnapshot{
				Managers: map[string]fsm.ManagerSnapshot{
					constants.DataflowcomponentManagerName: managerSnapshot,
				},
			}

			snapshotManager := fsm.NewSnapshotManager()
			snapshotManager.UpdateSnapshot(testSnapshot)

			// Set up action with this snapshot
			testAction := actions.NewGetDataFlowComponentAction(
				userEmail,
				actionUUID,
				instanceUUID,
				outboundChannel,
				mockConfig,
<<<<<<< HEAD
				testSnapshot,
				systemMu,
=======
				snapshotManager,
>>>>>>> 47b7dd7d
			)

			// Parse with the UUID of our invalid component
			testUUID := dataflowcomponentserviceconfig.GenerateUUIDFromName("invalid-type-component").String()
			payload := map[string]interface{}{
				"versionUUIDs": []interface{}{testUUID},
			}
			err := testAction.Parse(payload)
			Expect(err).NotTo(HaveOccurred())

			// Execute and check result - should return empty map since building the component failed
			result, _, err := testAction.Execute()
			Expect(err).NotTo(HaveOccurred())

			response, ok := result.(models.GetDataflowcomponentResponse)
			Expect(ok).To(BeTrue())
			Expect(response).To(BeEmpty())
		})
	})
})<|MERGE_RESOLUTION|>--- conflicted
+++ resolved
@@ -16,7 +16,6 @@
 
 import (
 	"reflect"
-	"sync"
 	"time"
 
 	"github.com/google/uuid"
@@ -43,11 +42,6 @@
 		instanceUUID    uuid.UUID
 		outboundChannel chan *models.UMHMessage
 		mockConfig      *config.MockConfigManager
-<<<<<<< HEAD
-		mockSnapshot    *fsm.SystemSnapshot
-		systemMu        *sync.RWMutex
-=======
->>>>>>> 47b7dd7d
 	)
 
 	// Setup before each test
@@ -145,26 +139,14 @@
 			},
 		}
 
-<<<<<<< HEAD
 		mockConfig = config.NewMockConfigManager().WithConfig(initialConfig)
 
 		// Startup the state mocker and get the mock snapshot
 		stateMocker := actions.NewStateMocker(mockConfig)
 		stateMocker.UpdateDfcState()
-		mockSnapshot = stateMocker.GetSystemState()
-		systemMu = stateMocker.GetMutex()
-
-		action = actions.NewGetDataFlowComponentAction(userEmail, actionUUID, instanceUUID, outboundChannel, mockConfig, mockSnapshot, systemMu)
-=======
-		// Create mock system snapshot with dataflow components
-		mockSnapshot := createMockSystemSnapshot()
-		mockSnapshotManager := fsm.NewSnapshotManager()
-		mockSnapshotManager.UpdateSnapshot(mockSnapshot)
-
-		mockConfig = config.NewMockConfigManager().WithConfig(initialConfig)
-
-		action = actions.NewGetDataFlowComponentAction(userEmail, actionUUID, instanceUUID, outboundChannel, mockConfig, mockSnapshotManager)
->>>>>>> 47b7dd7d
+		mockManagerSnapshot := stateMocker.GetStateManager()
+
+		action = actions.NewGetDataFlowComponentAction(userEmail, actionUUID, instanceUUID, outboundChannel, mockConfig, mockManagerSnapshot)
 	})
 
 	// Cleanup after each test
@@ -343,11 +325,7 @@
 			snapshotManager.UpdateSnapshot(emptySnapshot)
 
 			// Create action with empty snapshot
-<<<<<<< HEAD
-			action = actions.NewGetDataFlowComponentAction(userEmail, actionUUID, instanceUUID, outboundChannel, mockConfig, emptySnapshot, systemMu)
-=======
 			action = actions.NewGetDataFlowComponentAction(userEmail, actionUUID, instanceUUID, outboundChannel, mockConfig, snapshotManager)
->>>>>>> 47b7dd7d
 
 			// Parse valid payload
 			payload := map[string]interface{}{
@@ -371,19 +349,12 @@
 
 		It("should handle components with missing observed state", func() {
 			// Create a system snapshot with a component that has no observed state
-<<<<<<< HEAD
 			snapshotWithMissingState := actions.CreateMockSystemSnapshotWithMissingState()
-
-			// Create action with this special snapshot
-			action = actions.NewGetDataFlowComponentAction(userEmail, actionUUID, instanceUUID, outboundChannel, mockConfig, snapshotWithMissingState, systemMu)
-=======
-			snapshotWithMissingState := createMockSystemSnapshotWithMissingState()
 			snapshotManager := fsm.NewSnapshotManager()
 			snapshotManager.UpdateSnapshot(snapshotWithMissingState)
 
 			// Create action with this special snapshot
 			action = actions.NewGetDataFlowComponentAction(userEmail, actionUUID, instanceUUID, outboundChannel, mockConfig, snapshotManager)
->>>>>>> 47b7dd7d
 
 			// Parse with UUID that matches the component with missing state
 			testComponentID := "test-component-missing-state"
@@ -462,12 +433,7 @@
 				instanceUUID,
 				outboundChannel,
 				mockConfig,
-<<<<<<< HEAD
-				testSnapshot,
-				systemMu,
-=======
 				snapshotManager,
->>>>>>> 47b7dd7d
 			)
 
 			// Parse with the UUID of our test component
@@ -534,12 +500,7 @@
 				instanceUUID,
 				outboundChannel,
 				mockConfig,
-<<<<<<< HEAD
-				testSnapshot,
-				systemMu,
-=======
 				snapshotManager,
->>>>>>> 47b7dd7d
 			)
 
 			// Parse with the UUID of our invalid component
