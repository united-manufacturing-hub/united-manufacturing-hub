--- conflicted
+++ resolved
@@ -79,13 +79,8 @@
 	backoffConfig := backoff.DefaultConfig(cfg.ID, logger)
 
 	instance := &RedpandaInstance{
-<<<<<<< HEAD
-		baseFSMInstance: internal_fsm.NewBaseFSMInstance(cfg, logger.For(config.Name)),
+		baseFSMInstance: internal_fsm.NewBaseFSMInstance(cfg, backoffConfig, logger),
 		service:         redpanda_service.NewDefaultRedpandaService(config.Name, archiveStorage),
-=======
-		baseFSMInstance: internal_fsm.NewBaseFSMInstance(cfg, backoffConfig, logger),
-		service:         redpanda_service.NewDefaultRedpandaService(config.Name),
->>>>>>> 4a000a0d
 		config:          config.RedpandaServiceConfig,
 		ObservedState:   RedpandaObservedState{},
 		archiveStorage:  archiveStorage,
