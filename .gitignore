--- conflicted
+++ resolved
@@ -10,10 +10,8 @@
 # .DS_Store from macos
 .DS_Store
 
-<<<<<<< HEAD
 # Claude artifacts
 compass_artifact*
-=======
+
 # Test results
-*.result.txt
->>>>>>> 61dc3dcd
+*.result.txt