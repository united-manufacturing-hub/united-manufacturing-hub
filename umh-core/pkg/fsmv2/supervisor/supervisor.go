// Copyright 2025 UMH Systems GmbH
//
// Licensed under the Apache License, Version 2.0 (the "License");
// you may not use this file except in compliance with the License.
// You may obtain a copy of the License at
//
//     http://www.apache.org/licenses/LICENSE-2.0
//
// Unless required by applicable law or agreed to in writing, software
// distributed under the License is distributed on an "AS IS" BASIS,
// WITHOUT WARRANTIES OR CONDITIONS OF ANY KIND, either express or implied.
// See the License for the specific language governing permissions and
// limitations under the License.

// Package supervisor provides a generic finite state machine supervisor for managing
// worker lifecycles with compile-time type safety.
//
// The Supervisor[TObserved, TDesired] type uses generics to ensure all workers managed
// by a supervisor have consistent ObservedState and DesiredState types. This eliminates
// runtime type errors and provides better IDE support.
//
// # Type Safety with Generics
//
// Example usage:
//
//	supervisor := NewSupervisor[ParentObservedState, *ParentDesiredState](config)
//	supervisor.AddWorker(identity, worker)
//
// Worker types are automatically derived from the observed state type name:
//   - ParentObservedState -> "parent"
//   - ContainerObservedState -> "container"
//
// This eliminates manual WorkerType constants and provides compile-time validation.
//
// # Architecture Constraints
//
// Storage Abstraction:
//
//	The supervisor MUST interact with storage exclusively through the
//	TriangularStore adapter interface. Direct access to storage packages
//	(e.g., pkg/cse/storage) is not permitted in supervisor production code.
//
//	Rationale:
//	  - Maintains clean abstraction boundaries
//	  - Prevents tight coupling to storage implementations
//	  - Enables storage backend changes without supervisor modifications
//	  - Facilitates testing through adapter mocking
//
//	Tests may use direct storage access or mock implementations for
//	test setup and verification purposes.
//
// # LOCK ORDER
//
// To prevent deadlocks, locks must be acquired in this order:
//
// 1. MANDATORY: Supervisor.mu → WorkerContext.mu
//   - Always acquire Supervisor.mu first to lookup worker
//   - Then acquire WorkerContext.mu to modify state
//   - Violation risk: HIGH (immediate deadlock)
//
// 2. ADVISORY: Supervisor.mu → Supervisor.ctxMu
//   - If both needed, acquire mu first
//   - However, ctxMu is independent and can be acquired alone
//   - Violation risk: LOW (rarely needed together)
//
// 3. CRITICAL: Never hold Supervisor.mu while calling child/worker methods
//   - Extract data under lock, release, then call methods
//   - Prevents circular dependencies in hierarchy
//   - Current code already follows this (lines 1783-1791, 1420-1436)
//
// 4. WorkerContext.mu locks are independent
//   - No ordering between different workers' locks
//   - Enables true parallel worker processing
package supervisor

import (
	"context"
	"fmt"
	"sync"
	"sync/atomic"
	"time"

	"go.uber.org/zap"

	"github.com/united-manufacturing-hub/united-manufacturing-hub/umh-core/pkg/cse/storage"
	"github.com/united-manufacturing-hub/united-manufacturing-hub/umh-core/pkg/fsmv2"
	"github.com/united-manufacturing-hub/united-manufacturing-hub/umh-core/pkg/fsmv2/config"
<<<<<<< HEAD
	"github.com/united-manufacturing-hub/united-manufacturing-hub/umh-core/pkg/fsmv2/factory"
	"github.com/united-manufacturing-hub/united-manufacturing-hub/umh-core/pkg/fsmv2/supervisor/internal/collection"
=======
>>>>>>> fa3a730f
	"github.com/united-manufacturing-hub/united-manufacturing-hub/umh-core/pkg/fsmv2/supervisor/internal/execution"
	"github.com/united-manufacturing-hub/united-manufacturing-hub/umh-core/pkg/fsmv2/supervisor/internal/health"
	"github.com/united-manufacturing-hub/united-manufacturing-hub/umh-core/pkg/fsmv2/supervisor/lockmanager"
)

// =============================================================================
// SUPERVISOR INVARIANTS
// =============================================================================
//
// The supervisor maintains the following invariants to ensure correct operation.
// Violations indicate programming errors (bugs in supervisor logic or incorrect usage).
//
// I1: restartCount range
//     MUST: 0 <= restartCount <= maxRestartAttempts
//     WHY:  Prevents infinite restart loops and ensures bounded recovery
//     ENFORCED: RestartCollector() panics if called when count >= max
//
// I2: threshold ordering
//     MUST: 0 < staleThreshold < timeout
//     WHY:  Stale detection must occur before timeout triggers collector restart
//     ENFORCED: NewSupervisor() panics if configuration violates this
//
// I3: trust boundary (data freshness)
//     MUST: state.Next() only called when CheckDataFreshness() returns true
//     WHY:  States assume observation data is always fresh (supervisor's responsibility)
//     ENFORCED: tick() checks freshness and pauses FSM if data is stale
//
// I4: bounded retry (escalation)
//     MUST: RestartCollector() not called when restartCount >= maxRestartAttempts
//     WHY:  Must escalate to shutdown after max attempts, not retry forever
//     ENFORCED: tick() logic ensures this + RestartCollector() panics if violated
//
// I7: timeout ordering validation
//     MUST: ObservationTimeout < StaleThreshold < CollectorTimeout
//     WHY:  Observation failures must not trigger stale detection, and stale detection
//           must occur before collector restart
//     ENFORCED: NewSupervisor() panics if configuration violates this ordering
//
// I16: type safety (ObservedState type validation)
//     MUST: Worker returns consistent ObservedState type matching initial discovery
//     WHY:  Type mismatches indicate programming errors (wrong state type wiring)
//           States assume snapshot.Observed has correct concrete type for assertions
//           Catching this at supervisor boundary prevents invalid type assertions in states
//     ENFORCED: AddWorker() discovers expected type via CollectObservedState()
//               tickWorker() validates type before calling state.Next() (Layer 3.5)
//               Panics with clear message showing worker type and actual/expected types
//     LAYER: Defense Layer 3.5 (between freshness check and state logic)
//
// =============================================================================

// Lock names for tracking.
const (
	lockNameSupervisorMu    = "Supervisor.mu"
	lockNameSupervisorCtxMu = "Supervisor.ctxMu"
	lockNameWorkerContextMu = "WorkerContext.mu"
)

// heartbeatTickInterval defines how many ticks between heartbeat logs.
// At 100ms tick interval, this logs every 10 seconds.
const heartbeatTickInterval = 100

// Lock levels for ordering (lower number = must be acquired first).
const (
	lockLevelSupervisorMu    = 1
	lockLevelSupervisorCtxMu = 2 // Can be acquired alone OR after Supervisor.mu
	lockLevelWorkerContextMu = 3 // Must be acquired AFTER Supervisor.mu
)

// Supervisor manages the lifecycle of a single worker.
// It runs two goroutines:
//  1. Observation loop: Continuously calls worker.CollectObservedState()
//  2. Main tick loop: Calls state.Next() and executes actions
//
// The supervisor implements the 4-layer defense for data freshness:
//   - Layer 1: Pause FSM when data is stale (>10s by default)
//   - Layer 2: Restart collector when data times out (>20s by default)
//   - Layer 3: Request graceful shutdown after max restart attempts
//   - Layer 4: Comprehensive logging and metrics (observability)
//
// ARCHITECTURE: Single-Node Coordination
//
// This implementation coordinates multiple workers on a single node only.
// State persistence uses TriangularStore, which currently assumes all workers
// run in the same process and can share in-memory state. For distributed deployments,
// the persistence layer would need to be replaced with a distributed storage backend.
type Supervisor[TObserved fsmv2.ObservedState, TDesired fsmv2.DesiredState] struct {
	workerType string                                         // Type of workers managed (e.g., "container") - for storage collection naming
	workers    map[string]*WorkerContext[TObserved, TDesired] // workerID → worker context
	// mu Protects access to workers map, children, childDoneChans, stateMapping, globalVars, and mappedParentState.
	//
	// This is a lockmanager.Lock wrapping sync.RWMutex to allow concurrent reads from multiple goroutines
	// (e.g., GetWorker, ListWorkers) while ensuring exclusive writes when modifying
	// worker registry state (e.g., AddWorker, RemoveWorker).
	//
	// Lock Order: Must be acquired BEFORE WorkerContext.mu when both are needed.
	// See package-level LOCK ORDER section for details.
	mu                *lockmanager.Lock
	lockManager       *lockmanager.LockManager
	store             storage.TriangularStoreInterface // State persistence layer (triangular model)
	logger            *zap.SugaredLogger               // Logger for supervisor operations
	tickInterval      time.Duration                    // How often to evaluate state transitions
	collectorHealth   CollectorHealth                  // Collector health tracking
	freshnessChecker  *health.FreshnessChecker         // Data freshness validator
	children          map[string]SupervisorInterface   // Child supervisors by name (hierarchical composition)
	childDoneChans    map[string]<-chan struct{}       // Done channels for child supervisors
	stateMapping      map[string]string                // Parent→child state mapping
	userSpec          config.UserSpec                  // User-provided configuration for this supervisor
	mappedParentState string                           // State mapped from parent (if this is a child supervisor)
	globalVars        map[string]any                   // Global variables (fleet-wide settings from management system)
	createdAt         time.Time                        // Timestamp when supervisor was created
	parentID          string                           // ID of parent supervisor (empty string for root supervisors)
	parent            SupervisorInterface              // Pointer to parent supervisor (nil for root supervisors)
	healthChecker     *InfrastructureHealthChecker     // Infrastructure health monitoring
	circuitOpen       atomic.Bool                      // Circuit breaker state (atomic for concurrent access)
	actionExecutor    *execution.ActionExecutor        // Async action execution (Phase 2)
	metricsWg         sync.WaitGroup                   // WaitGroup for metrics reporter goroutine
	ctx               context.Context                  // Context for supervisor lifecycle
	ctxCancel         context.CancelFunc               // Cancel function for supervisor context
	// ctxMu Protects ctx and ctxCancel to prevent TOCTOU races during shutdown.
	//
	// Without this lock, a goroutine could check ctx.Err() (finding it non-cancelled),
	// then another goroutine calls ctxCancel(), then the first goroutine uses ctx
	// assuming it's still valid. This lock ensures atomic read-check-use patterns.
	//
	// This lock is independent from Supervisor.mu and can be acquired separately.
	// It can be acquired alone when checking context status, or after Supervisor.mu
	// if both are needed (advisory order).
	ctxMu                    *lockmanager.Lock
	started                  atomic.Bool  // Whether supervisor has been started
	enableTraceLogging       bool         // Whether to emit verbose lifecycle logs (mutex, tick events)
	noStateMachineLoggedOnce sync.Map     // Tracks workers that have logged no_state_machine (workerID → true)
	tickCount                uint64       // Counter for ticks, used for periodic heartbeat logging
}

func NewSupervisor[TObserved fsmv2.ObservedState, TDesired fsmv2.DesiredState](cfg Config) *Supervisor[TObserved, TDesired] {
	tickInterval := cfg.TickInterval
	if tickInterval == 0 {
		tickInterval = DefaultTickInterval
	}

	observationTimeout := cfg.CollectorHealth.ObservationTimeout
	if observationTimeout == 0 {
		observationTimeout = DefaultObservationTimeout
	}

	staleThreshold := cfg.CollectorHealth.StaleThreshold
	if staleThreshold == 0 {
		staleThreshold = DefaultStaleThreshold
	}

	timeout := cfg.CollectorHealth.Timeout
	if timeout == 0 {
		timeout = DefaultCollectorTimeout
	}

	maxRestartAttempts := cfg.CollectorHealth.MaxRestartAttempts
	if maxRestartAttempts == 0 {
		maxRestartAttempts = DefaultMaxRestartAttempts
	}

	if staleThreshold <= 0 {
		panic(fmt.Sprintf("supervisor config error: staleThreshold must be positive, got %v", staleThreshold))
	}

	if timeout <= staleThreshold {
		panic(fmt.Sprintf("supervisor config error: timeout (%v) must be greater than staleThreshold (%v)", timeout, staleThreshold))
	}

	if maxRestartAttempts <= 0 {
		panic(fmt.Sprintf("supervisor config error: maxRestartAttempts must be positive, got %d", maxRestartAttempts))
	}

	if observationTimeout >= staleThreshold {
		panic(fmt.Sprintf("supervisor config error: observationTimeout (%v) must be less than staleThreshold (%v)", observationTimeout, staleThreshold))
	}

	if staleThreshold >= timeout {
		panic(fmt.Sprintf("supervisor config error: staleThreshold (%v) must be less than collectorTimeout (%v)", staleThreshold, timeout))
	}

	cfg.Logger.Infow("timeout_configuration",
		"observation_timeout", observationTimeout,
		"stale_threshold", staleThreshold,
		"collector_timeout", timeout)

	freshnessChecker := health.NewFreshnessChecker(staleThreshold, timeout, cfg.Logger)

	lm := lockmanager.NewLockManager()

	return &Supervisor[TObserved, TDesired]{
		workerType:       cfg.WorkerType,
		workers:          make(map[string]*WorkerContext[TObserved, TDesired]),
		lockManager:      lm,
		mu:               lm.NewLock(lockNameSupervisorMu, lockLevelSupervisorMu),
		ctxMu:            lm.NewLock(lockNameSupervisorCtxMu, lockLevelSupervisorCtxMu),
		store:            cfg.Store,
		logger:           cfg.Logger,
		tickInterval:     tickInterval,
		freshnessChecker: freshnessChecker,
		children:         make(map[string]SupervisorInterface),
		childDoneChans:   make(map[string]<-chan struct{}),
		stateMapping:     make(map[string]string),
		createdAt:        time.Now(),
		parentID:         "",
		healthChecker:    NewInfrastructureHealthChecker(DefaultMaxInfraRecoveryAttempts, DefaultRecoveryAttemptWindow),
		actionExecutor:   execution.NewActionExecutor(10, cfg.WorkerType, cfg.Logger),
		collectorHealth: CollectorHealth{
			observationTimeout: observationTimeout,
			staleThreshold:     staleThreshold,
			timeout:            timeout,
			maxRestartAttempts: maxRestartAttempts,
			restartCount:       0,
		},
		userSpec:           cfg.UserSpec,
		enableTraceLogging: cfg.EnableTraceLogging,
	}
<<<<<<< HEAD
}

// AddWorker adds a new worker to the supervisor's registry.
// Returns error if worker with same ID already exists.
// DEFENSE-IN-DEPTH VALIDATION STRATEGY:
//
// FSMv2 validates data at MULTIPLE layers (not one centralized validator).
// This is intentional, not redundant:
//
// Layer 1: API entry (AddWorker) - Fast fail on obvious errors
// Layer 2: Reconciliation entry (reconcileChildren) - Catch runtime edge cases
// Layer 3: Factory (worker creation) - Validate WorkerType exists
// Layer 4: Worker constructor - Validate dependencies
//
// WHY multiple layers:
//   - Security: Never trust data, even from internal callers
//   - Debuggability: Errors caught closest to source
//   - Robustness: One layer failing doesn't compromise system
//
// Each layer has different validation concerns:
//   - Layer 1: Public API validation (protect against bad calls)
//   - Layer 2: Runtime state validation (data evolved since layer 1)
//   - Layer 3: Registry validation (WorkerType registered?)
//   - Layer 4: Logical validation (dependencies compatible?)
func (s *Supervisor[TObserved, TDesired]) AddWorker(identity fsmv2.Identity, worker fsmv2.Worker) error {
	s.mu.Lock()
	defer s.mu.Unlock()

	if _, exists := s.workers[identity.ID]; exists {
		return fmt.Errorf("worker %s already exists", identity.ID)
	}

	ctx, cancel := context.WithTimeout(context.Background(), 5*time.Second)
	defer cancel()

	// Collect initial observation
	observed, err := worker.CollectObservedState(ctx)
	if err != nil {
		return fmt.Errorf("failed to collect initial observed state: %w", err)
	}

	// Derive initial desired state
	initialDesired, err := worker.DeriveDesiredState(nil)
	if err != nil {
		return fmt.Errorf("failed to derive initial desired state: %w", err)
	}

	// Save identity to database
	identityDoc := persistence.Document{
		"id":          identity.ID,
		"name":        identity.Name,
		"worker_type": identity.WorkerType,
	}
	if err := s.store.SaveIdentity(ctx, s.workerType, identity.ID, identityDoc); err != nil {
		return fmt.Errorf("failed to save identity: %w", err)
	}

	s.logger.Debugw("identity_saved",
		"worker_type", s.workerType,
		"worker_id", identity.ID)

	// Save initial observation to database for immediate availability
	observedJSON, err := json.Marshal(observed)
	if err != nil {
		return fmt.Errorf("failed to marshal observed state: %w", err)
	}

	observedDoc := make(persistence.Document)
	if err := json.Unmarshal(observedJSON, &observedDoc); err != nil {
		return fmt.Errorf("failed to unmarshal observed state to document: %w", err)
	}

	observedDoc["id"] = identity.ID

	_, err = s.store.SaveObserved(ctx, s.workerType, identity.ID, observedDoc)
	if err != nil {
		return fmt.Errorf("failed to save initial observation: %w", err)
	}

	s.logger.Debugw("initial_observation_saved",
		"worker_type", s.workerType,
		"worker_id", identity.ID)

	// Save initial desired state to database
	desiredJSON, err := json.Marshal(initialDesired)
	if err != nil {
		return fmt.Errorf("failed to marshal desired state: %w", err)
	}

	desiredDoc := make(persistence.Document)
	if err := json.Unmarshal(desiredJSON, &desiredDoc); err != nil {
		return fmt.Errorf("failed to unmarshal desired state to document: %w", err)
	}

	desiredDoc["id"] = identity.ID

	_, err = s.store.SaveDesired(ctx, s.workerType, identity.ID, desiredDoc)
	if err != nil {
		return fmt.Errorf("failed to save initial desired state: %w", err)
	}

	s.logger.Debugw("initial_desired_state_saved",
		"worker_type", s.workerType,
		"worker_id", identity.ID)

	collector := collection.NewCollector[TObserved](collection.CollectorConfig[TObserved]{
		Worker:              worker,
		Identity:            identity,
		Store:               s.store,
		Logger:              s.logger,
		ObservationInterval: DefaultObservationInterval,
		ObservationTimeout:  s.collectorHealth.observationTimeout,
		EnableTraceLogging:  s.enableTraceLogging,
	})

	executor := execution.NewActionExecutor(10, identity.ID, s.logger)

	s.workers[identity.ID] = &WorkerContext[TObserved, TDesired]{
		mu:           s.lockManager.NewLock(lockNameWorkerContextMu, lockLevelWorkerContextMu),
		identity:     identity,
		worker:       worker,
		currentState: worker.GetInitialState(),
		collector:    collector,
		executor:     executor,
	}

	s.logger.Infow("worker_added",
		"worker_type", s.workerType,
		"worker_id", identity.ID)

	return nil
}

// RemoveWorker removes a worker from the registry.
func (s *Supervisor[TObserved, TDesired]) RemoveWorker(ctx context.Context, workerID string) error {
	s.mu.Lock()

	workerCtx, exists := s.workers[workerID]
	if !exists {
		s.mu.Unlock()

		return fmt.Errorf("worker %s not found", workerID)
	}

	delete(s.workers, workerID)
	s.mu.Unlock()

	workerCtx.collector.Stop(ctx)
	workerCtx.executor.Shutdown()

	s.logger.Infow("worker_removed",
		"worker_type", s.workerType,
		"worker_id", workerID)

	return nil
}

// GetWorker returns the worker context for the given ID.
func (s *Supervisor[TObserved, TDesired]) GetWorker(workerID string) (*WorkerContext[TObserved, TDesired], error) {
	s.mu.RLock()
	defer s.mu.RUnlock()

	ctx, exists := s.workers[workerID]
	if !exists {
		return nil, fmt.Errorf("worker %s not found", workerID)
	}

	return ctx, nil
}

// ListWorkers returns all worker IDs currently managed by this supervisor.
func (s *Supervisor[TObserved, TDesired]) ListWorkers() []string {
	s.mu.RLock()
	defer s.mu.RUnlock()

	ids := make([]string, 0, len(s.workers))
	for id := range s.workers {
		ids = append(ids, id)
	}

	return ids
}

// SetGlobalVariables sets the global variables for this supervisor.
// Global variables come from the management system and are fleet-wide settings.
// They are injected into UserSpec.Variables.Global before DeriveDesiredState() is called.
func (s *Supervisor[TObserved, TDesired]) SetGlobalVariables(vars map[string]any) {
	s.mu.Lock()
	defer s.mu.Unlock()

	s.globalVars = vars
}

func (s *Supervisor[TObserved, TDesired]) getStaleThreshold() time.Duration {
	return s.collectorHealth.staleThreshold
}

func (s *Supervisor[TObserved, TDesired]) getCollectorTimeout() time.Duration {
	return s.collectorHealth.timeout
}

func (s *Supervisor[TObserved, TDesired]) getMaxRestartAttempts() int {
	return s.collectorHealth.maxRestartAttempts
}

func (s *Supervisor[TObserved, TDesired]) getRestartCount() int {
	return s.collectorHealth.restartCount
}

func (s *Supervisor[TObserved, TDesired]) setRestartCount(count int) {
	s.collectorHealth.restartCount = count
}

func (s *Supervisor[TObserved, TDesired]) logTrace(msg string, fields ...interface{}) {
	if s.enableTraceLogging {
		s.logger.Debugw(msg, fields...)
	}
}

// logHeartbeat logs a periodic heartbeat with system snapshot for operator visibility.
// Called every heartbeatTickInterval ticks to provide a "pulse" showing the system is running.
func (s *Supervisor[TObserved, TDesired]) logHeartbeat() {
	s.mu.RLock()
	workerCount := len(s.workers)
	childCount := len(s.children)

	// Collect worker states
	workerStates := make(map[string]string, workerCount)
	for id, workerCtx := range s.workers {
		workerCtx.mu.RLock()
		if workerCtx.currentState != nil {
			workerStates[id] = workerCtx.currentState.String()
		} else {
			workerStates[id] = "no_state_machine"
		}
		workerCtx.mu.RUnlock()
	}
	s.mu.RUnlock()

	// Count active actions
	activeActions := s.actionExecutor.GetActiveActionCount()

	s.logger.Infow("supervisor_heartbeat",
		"worker_type", s.workerType,
		"tick", s.tickCount,
		"workers", workerCount,
		"children", childCount,
		"worker_states", workerStates,
		"active_actions", activeActions)
}

func (s *Supervisor[TObserved, TDesired]) restartCollector(ctx context.Context, workerID string) error {
	// I1 & I4: This should never be called with restartCount >= maxRestartAttempts.
	// If it is, that's a programming error (bug in tick() logic).
	if s.collectorHealth.restartCount >= s.collectorHealth.maxRestartAttempts {
		panic(fmt.Sprintf("supervisor bug: RestartCollector called with restartCount=%d >= maxRestartAttempts=%d (should have escalated to shutdown)",
			s.collectorHealth.restartCount, s.collectorHealth.maxRestartAttempts))
	}

	s.collectorHealth.restartCount++
	s.collectorHealth.lastRestart = time.Now()

	backoff := time.Duration(s.collectorHealth.restartCount*2) * time.Second
	s.logger.Warnf("Restarting collector for worker %s (attempt %d/%d) after %v backoff",
		workerID, s.collectorHealth.restartCount, s.collectorHealth.maxRestartAttempts, backoff)

	time.Sleep(backoff)

	s.mu.RLock()
	workerCtx, exists := s.workers[workerID]
	s.mu.RUnlock()

	if !exists {
		return fmt.Errorf("worker %s not found", workerID)
	}

	if workerCtx.collector != nil {
		workerCtx.collector.Restart()
	}

	return nil
}

func (s *Supervisor[TObserved, TDesired]) checkDataFreshness(snapshot *fsmv2.Snapshot) bool {
	var (
		age          time.Duration
		collectedAt  time.Time
		hasTimestamp bool
	)

	// Use typed interface to get timestamp - ObservedState requires GetTimestamp()
	// This avoids direct document manipulation which bypasses type safety
	if observedState, ok := snapshot.Observed.(fsmv2.ObservedState); ok {
		collectedAt = observedState.GetTimestamp()
		hasTimestamp = !collectedAt.IsZero()
	}

	if !hasTimestamp {
		s.logger.Warn("Snapshot.Observed does not implement ObservedState interface or GetTimestamp() returned zero, cannot check freshness")

		return true
	}

	age = time.Since(collectedAt)

	// GRACEFUL DEGRADATION (Invariant I15): Tight timeouts cause pausing, not crashes
	// If timeouts are configured too tight (e.g., ObservationTimeout < actual operation time),
	// the FSM will pause frequently but won't crash. Warning logs help diagnose misconfigurations.
	//
	// Design choice: Pause > Crash
	// - Pausing allows manual intervention and configuration fixes
	// - Crashing would require restart and potentially lose state

	if s.freshnessChecker.IsTimeout(snapshot) {
		s.logger.Warnf("Data timeout: observation is %v old (threshold: %v)", age, s.collectorHealth.timeout)

		return false
	}

	if !s.freshnessChecker.Check(snapshot) {
		s.logger.Warnf("Data stale: observation is %v old (threshold: %v)", age, s.collectorHealth.staleThreshold)

		return false
	}

	return true
}

// Start starts the supervisor goroutines.
// Returns a channel that will be closed when the supervisor stops.
func (s *Supervisor[TObserved, TDesired]) Start(ctx context.Context) <-chan struct{} {
	done := make(chan struct{})

	// Create a child context that we can cancel in Shutdown()
	// This allows Shutdown() to stop the tick loop even if parent context is still active
	s.ctxMu.Lock()
	s.ctx, s.ctxCancel = context.WithCancel(ctx)
	s.ctxMu.Unlock()
	s.started.Store(true)

	s.logger.Debugw("supervisor_started",
		"worker_type", s.workerType)

	// Use the child context for all goroutines so they stop when Shutdown() is called
	s.ctxMu.RLock()
	supervisorCtx := s.ctx
	s.ctxMu.RUnlock()

	s.actionExecutor.Start(supervisorCtx)

	s.startMetricsReporter(supervisorCtx)

	// Start observation collectors and action executors for all workers
	s.mu.RLock()

	for _, workerCtx := range s.workers {
		if err := workerCtx.collector.Start(supervisorCtx); err != nil {
			s.logger.Errorf("Failed to start collector for worker %s: %v", workerCtx.identity.ID, err)
		}

		workerCtx.executor.Start(supervisorCtx)
	}

	s.mu.RUnlock()

	// Start main tick loop
	go func() {
		defer close(done)

		s.tickLoop(supervisorCtx)
	}()

	return done
}

// tickLoop is the main FSM loop.
// Calls Tick() which includes hierarchical composition (Phase 0) and worker state transitions.
func (s *Supervisor[TObserved, TDesired]) tickLoop(ctx context.Context) {
	s.logger.Debug("Starting tick loop for supervisor")

	ticker := time.NewTicker(s.tickInterval)
	defer ticker.Stop()

	s.logger.Debugw("tick_loop_started",
		"interval", s.tickInterval)

	for {
		select {
		case <-ctx.Done():
			s.logger.Debug("Tick loop stopped for supervisor")

			return
		case <-ticker.C:
			if err := s.tick(ctx); err != nil {
				s.logger.Errorf("Tick error: %v", err)
			}
		}
	}
}

// tickWorker performs one FSM tick for a specific worker.
func (s *Supervisor[TObserved, TDesired]) tickWorker(ctx context.Context, workerID string) error {
	s.logTrace("lifecycle",
		"lifecycle_event", "mutex_lock_acquire",
		"mutex_name", "supervisor.mu",
		"lock_type", "read",
		"worker_type", s.workerType,
		"worker_id", workerID)

	s.mu.RLock()

	s.logTrace("lifecycle",
		"lifecycle_event", "mutex_lock_acquired",
		"mutex_name", "supervisor.mu",
		"worker_type", s.workerType,
		"worker_id", workerID)

	workerCtx, exists := s.workers[workerID]
	s.mu.RUnlock()

	s.logTrace("lifecycle",
		"lifecycle_event", "mutex_unlock",
		"mutex_name", "supervisor.mu",
		"worker_type", s.workerType,
		"worker_id", workerID)

	if !exists {
		return fmt.Errorf("worker %s not found", workerID)
	}

	// Skip if tick already in progress
	if !workerCtx.tickInProgress.CompareAndSwap(false, true) {
		s.logTrace("lifecycle",
			"lifecycle_event", "tick_skip",
			"worker_type", s.workerType,
			"worker_id", workerID,
			"reason", "previous_tick_in_progress")

		return nil
	}
	defer workerCtx.tickInProgress.Store(false)

	s.logTrace("lifecycle",
		"lifecycle_event", "tick_start",
		"worker_type", s.workerType,
		"worker_id", workerID)

	workerCtx.mu.RLock()

	currentStateStr := "nil"
	if workerCtx.currentState != nil {
		currentStateStr = workerCtx.currentState.String()
	}

	s.logTrace("tick_worker",
		"worker_type", s.workerType,
		"worker_id", workerID,
		"current_state", currentStateStr)
	workerCtx.mu.RUnlock()

	// Load latest snapshot from database
	s.logTrace("loading_snapshot",
		"worker_type", s.workerType,
		"worker_id", workerID,
		"stage", "data_freshness")

	storageSnapshot, err := s.store.LoadSnapshot(ctx, s.workerType, workerID)
	if err != nil {
		return fmt.Errorf("failed to load snapshot: %w", err)
	}

	// I16: Validate ObservedState is not nil from storage
	if storageSnapshot.Observed == nil {
		panic("Invariant I16 violated: storage returned nil ObservedState for worker " + workerID)
	}

	// Load typed observed state
	var observed TObserved

	err = s.store.LoadObservedTyped(ctx, s.workerType, workerID, &observed)
	if err != nil {
		return fmt.Errorf("failed to load typed observed state: %w", err)
	}

	// Load typed desired state
	var desired TDesired

	err = s.store.LoadDesiredTyped(ctx, s.workerType, workerID, &desired)
	if err != nil {
		return fmt.Errorf("failed to load typed desired state: %w", err)
	}

	// Build snapshot with typed states
	snapshot := &fsmv2.Snapshot{
		Identity: fsmv2.Identity{
			ID:         workerID,
			Name:       getString(storageSnapshot.Identity, "name", workerID),
			WorkerType: workerCtx.identity.WorkerType,
		},
		Observed: observed,
		Desired:  desired,
	}

	// Log loaded observation details
	if timestampProvider, ok := any(observed).(interface{ GetTimestamp() time.Time }); ok {
		observationTimestamp := timestampProvider.GetTimestamp()
		s.logTrace("observation_timestamp_loaded",
			"worker_type", s.workerType,
			"worker_id", workerID,
			"stage", "data_freshness",
			"timestamp", observationTimestamp.Format(time.RFC3339Nano))
	} else {
		s.logTrace("observation_no_timestamp",
			"worker_type", s.workerType,
			"worker_id", workerID,
			"stage", "data_freshness",
			"type", fmt.Sprintf("%T", observed))
	}

	// I3: Check data freshness BEFORE calling state.Next()
	// This is the trust boundary: states assume data is always fresh
	if !s.checkDataFreshness(snapshot) {
		if s.freshnessChecker.IsTimeout(snapshot) {
			// I4: Check if we've exhausted restart attempts
			if s.collectorHealth.restartCount >= s.collectorHealth.maxRestartAttempts {
				// Max attempts reached - escalate to shutdown (Layer 3)
				s.logger.Errorf("Collector unresponsive after %d restart attempts", s.collectorHealth.maxRestartAttempts)

				if shutdownErr := s.requestShutdown(ctx, workerID,
					fmt.Sprintf("collector unresponsive after %d restart attempts", s.collectorHealth.maxRestartAttempts)); shutdownErr != nil {
					s.logger.Errorf("Failed to request shutdown: %v", shutdownErr)
				}

				return errors.New("collector unresponsive, shutdown requested")
			}

			// I4: Safe to restart (restartCount < maxRestartAttempts)
			// RestartCollector will panic if invariant violated (defensive check)
			if err := s.restartCollector(ctx, workerID); err != nil {
				return fmt.Errorf("failed to restart collector: %w", err)
			}
		}

		s.logger.Debug("Pausing FSM due to stale/timeout data")

		return nil
	}

	if s.collectorHealth.restartCount > 0 {
		s.logger.Infow("collector_recovered",
			"worker_type", s.workerType,
			"worker_id", workerID,
			"restart_attempts", s.collectorHealth.restartCount)
		s.collectorHealth.restartCount = 0
	}

	// I16: Validate ObservedState is not nil before progressing FSM
	if snapshot.Observed == nil {
		panic("Invariant I16 violated: attempted to progress FSM with nil ObservedState for worker " + workerID)
	}

	// Data is fresh - safe to progress FSM
	// Call state transition (read current state with lock)
	workerCtx.mu.RLock()
	currentState := workerCtx.currentState
	workerCtx.mu.RUnlock()

	s.logTrace("evaluating_state_transition",
		"worker_type", s.workerType,
		"worker_id", workerID)

	// Skip state transitions if worker has no FSM state machine
	if currentState == nil {
		// Log once at startup per worker (INFO level) instead of every tick
		if _, alreadyLogged := s.noStateMachineLoggedOnce.LoadOrStore(workerID, true); !alreadyLogged {
			s.logger.Infow("worker_has_no_state_machine",
				"worker_type", s.workerType,
				"worker_id", workerID,
				"info", "This worker operates as an orchestrator without its own FSM")
		}

		return nil
	}

	nextState, signal, action := currentState.Next(*snapshot)

	hasAction := action != nil
	// Per-tick log moved to TRACE for scalability
	s.logTrace("state_evaluation",
		"worker_type", s.workerType,
		"worker_id", workerID,
		"next_state", nextState.String(),
		"signal", int(signal),
		"has_action", hasAction)

	// VALIDATION: Cannot switch state AND emit action simultaneously
	if nextState != currentState && action != nil {
		panic(fmt.Sprintf("invalid state transition: state %s tried to switch to %s AND emit action %s",
			currentState.String(), nextState.String(), action.Name()))
	}

	// Execute action if present
	if action != nil {
		actionID := action.Name()

		if workerCtx.executor.HasActionInProgress(actionID) {
			s.logTrace("action_skipped",
				"worker_type", s.workerType,
				"action_id", actionID,
				"worker_id", workerID,
				"reason", "already_in_progress")

			return nil
		}

		// Get dependencies from worker if it implements DependencyProvider
		var deps any
		if provider, ok := workerCtx.worker.(fsmv2.DependencyProvider); ok {
			deps = provider.GetDependenciesAny()
		}

		// Action enqueued at DEBUG - low signal for operators
		s.logger.Debugw("action_enqueued",
			"worker_type", s.workerType,
			"action_id", actionID,
			"worker_id", workerID)

		if err := workerCtx.executor.EnqueueAction(actionID, action, deps); err != nil {
			return fmt.Errorf("failed to enqueue action: %w", err)
		}
	}

	// Transition to next state
	if nextState != currentState {
		s.logTrace("lifecycle",
			"lifecycle_event", "state_transition",
			"worker_type", s.workerType,
			"worker_id", workerID,
			"from_state", currentState.String(),
			"to_state", nextState.String(),
			"reason", nextState.Reason())

		s.logger.Infow("state_transition",
			"worker_type", s.workerType,
			"worker_id", workerID,
			"from_state", currentState.String(),
			"to_state", nextState.String(),
			"reason", nextState.Reason())

		s.logTrace("lifecycle",
			"lifecycle_event", "mutex_lock_acquire",
			"mutex_name", "workerCtx.mu",
			"lock_type", "write",
			"worker_type", s.workerType,
			"worker_id", workerID)

		workerCtx.mu.Lock()

		s.logTrace("lifecycle",
			"lifecycle_event", "mutex_lock_acquired",
			"mutex_name", "workerCtx.mu",
			"worker_type", s.workerType,
			"worker_id", workerID)

		workerCtx.currentState = nextState
		workerCtx.mu.Unlock()

		s.logTrace("lifecycle",
			"lifecycle_event", "mutex_unlock",
			"mutex_name", "workerCtx.mu",
			"worker_type", s.workerType,
			"worker_id", workerID)
	} else {
		s.logTrace("state_unchanged",
			"worker_type", s.workerType,
			"worker_id", workerID,
			"state", currentState.String())
	}

	// Process signal
	if err := s.processSignal(ctx, workerID, signal); err != nil {
		return fmt.Errorf("signal processing failed: %w", err)
	}

	s.logTrace("lifecycle",
		"lifecycle_event", "tick_complete",
		"worker_type", s.workerType,
		"worker_id", workerID,
		"final_state", workerCtx.currentState.String())

	return nil
}

// getRecoveryStatus returns a human-readable recovery status based on attempt count.
func (s *Supervisor[TObserved, TDesired]) getRecoveryStatus() string {
	attempts := s.healthChecker.backoff.GetAttempts()
	if attempts < 3 {
		return "attempting_recovery"
	} else if attempts < 5 {
		return "persistent_failure"
	}

	return "escalation_imminent"
}

// getEscalationSteps returns manual runbook steps for specific child types.
func (s *Supervisor[TObserved, TDesired]) getEscalationSteps(childName string) string {
	steps := map[string]string{
		"dfc_read": "1) Check Redpanda logs 2) Verify network connectivity 3) Restart Redpanda manually",
		"benthos":  "1) Check Benthos logs 2) Verify OPC UA server reachable 3) Restart Benthos manually",
	}
	if step, ok := steps[childName]; ok {
		return step
	}

	return "1) Check component logs 2) Verify network connectivity 3) Restart component manually"
}

// Tick performs one supervisor tick cycle, integrating all FSMv2 phases.
//
// ARCHITECTURE: This method orchestrates four phases in priority order:
//
// PHASE 1: Infrastructure Supervision (from Phase 1)
//   - Verify child consistency via InfrastructureHealthChecker
//   - Circuit breaker pattern: opens on failure, skips rest of tick
//   - Child restart handled with exponential backoff (managed by health checker)
//   - Non-blocking: health check completes in <1ms
//
// PHASE 0.5: Variable Injection (from Phase 0.5)
//   - Global variables from management system (configuration)
//   - Internal variables (supervisorID, createdAt, bridgedBy)
//   - User variables from UserSpec (preserved, not overwritten)
//   - Variables available for template expansion in DeriveDesiredState
//
// PHASE 0: Hierarchical Composition (from Phase 0)
//   - DeriveDesiredState from worker implementation
//   - Reconcile children to match ChildrenSpecs (create/delete supervisors)
//   - Apply state mapping (parent state influences child state)
//   - Recursively tick all children (errors logged, not propagated)
//
// PHASE 2: Async Action Execution (from Phase 2)
//   - Check if action already in progress for this worker type
//   - Enqueue new action if needed (stubAction for Phase 3)
//   - Actions execute in global worker pool (non-blocking)
//   - Timeouts and retries handled automatically by ActionExecutor
//
// PERFORMANCE: The complete tick loop is non-blocking and completes in <10ms,
// making it safe to call at high frequency (100Hz+) without impacting system performance.
//
// PHASE 3 STATUS: All infrastructure is complete. stubAction demonstrates async
// execution without implementing full action derivation (Start/Stop/Restart based
// on state transitions). Real action logic will be added in Phase 4.
func (s *Supervisor[TObserved, TDesired]) tick(ctx context.Context) error {
	// Increment tick counter and log heartbeat periodically
	s.tickCount++
	if s.tickCount%heartbeatTickInterval == 0 {
		s.logHeartbeat()
	}

	// PHASE 1: Infrastructure health check (priority 1)
	// Copy children map under lock to avoid race with reconcileChildren
	s.mu.RLock()

	childrenCopy := make(map[string]SupervisorInterface, len(s.children))
	for k, v := range s.children {
		childrenCopy[k] = v
	}

	s.mu.RUnlock()

	if err := s.healthChecker.CheckChildConsistency(childrenCopy); err != nil {
		wasOpen := s.circuitOpen.Load()
		s.circuitOpen.Store(true)

		if !wasOpen {
			s.logger.Error("circuit breaker opened",
				"worker_type", s.workerType,
				"error", err.Error(),
				"error_scope", "infrastructure",
				"impact", "all_workers")
			metrics.RecordCircuitOpen(s.workerType, true)
		}

		var childErr *ChildHealthError
		if errors.As(err, &childErr) {
			attempts := s.healthChecker.backoff.GetAttempts()
			nextDelay := s.healthChecker.backoff.NextDelay()

			s.logger.Warn("Circuit breaker open, retrying infrastructure checks",
				"worker_type", s.workerType,
				"failed_child", childErr.ChildName,
				"retry_attempt", attempts,
				"max_attempts", s.healthChecker.maxAttempts,
				"elapsed_downtime", s.healthChecker.backoff.GetTotalDowntime().String(),
				"next_retry_in", nextDelay.String(),
				"recovery_status", s.getRecoveryStatus())

			if attempts == 4 {
				s.logger.Warn("WARNING: One retry attempt remaining before escalation",
					"worker_type", s.workerType,
					"child_name", childErr.ChildName,
					"attempts_remaining", 1,
					"total_downtime", s.healthChecker.backoff.GetTotalDowntime().String())
			}

			if attempts >= 5 {
				s.logger.Error("ESCALATION REQUIRED: Infrastructure failure after max retry attempts. Manual intervention needed.",
					"worker_type", s.workerType,
					"child_name", childErr.ChildName,
					"max_attempts", 5,
					"total_downtime", s.healthChecker.backoff.GetTotalDowntime().String(),
					"runbook_url", "https://docs.umh.app/runbooks/supervisor-escalation",
					"manual_steps", s.getEscalationSteps(childErr.ChildName))
			}
		}

		return nil
	}

	if s.circuitOpen.Load() {
		downtime := time.Since(s.healthChecker.backoff.GetStartTime())
		s.logger.Infow("circuit_breaker_closed",
			"worker_type", s.workerType,
			"reason", "infrastructure_recovered",
			"total_downtime", downtime.String())
		metrics.RecordCircuitOpen(s.workerType, false)
		metrics.RecordInfrastructureRecovery(s.workerType, downtime)
	}

	s.circuitOpen.Store(false)

	// PHASE 2: Action execution (priority 2)
	if !s.actionExecutor.HasActionInProgress(s.workerType) {
		// stubAction demonstrates async execution infrastructure
		// Real action derivation (Start/Stop/Restart) will be added in Phase 4
		action := &stubAction{}
		_ = s.actionExecutor.EnqueueAction(s.workerType, action, nil) // nil deps for stub action
	}

	// For backwards compatibility, tick the first worker
	s.mu.RLock()

	var (
		firstWorkerID string
		worker        fsmv2.Worker
	)

	for id, workerEntry := range s.workers {
		if workerEntry != nil && workerEntry.worker != nil {
			firstWorkerID = id
			worker = workerEntry.worker

			break
		}
	}

	s.mu.RUnlock()

	if firstWorkerID == "" {
		return errors.New("no workers in supervisor")
	}

	if worker == nil {
		return errors.New("worker is nil")
	}

	// PHASE 0.5: Variable Injection
	// Inject variables BEFORE DeriveDesiredState() so they're available for template expansion
	userSpecWithVars := s.userSpec

	if userSpecWithVars.Variables.User == nil {
		userSpecWithVars.Variables.User = make(map[string]any)
	}

	s.mu.RLock()
	userSpecWithVars.Variables.Global = s.globalVars
	globalVarCount := len(s.globalVars)
	s.mu.RUnlock()

	userSpecWithVars.Variables.Internal = map[string]any{
		"id":         firstWorkerID,
		"created_at": s.createdAt,
		"bridged_by": s.parentID,
	}

	userVarCount := len(userSpecWithVars.Variables.User)
	// Per-tick log moved to TRACE for scalability
	s.logTrace("variables_propagated",
		"worker_type", s.workerType,
		"worker_id", firstWorkerID,
		"user_vars", userVarCount,
		"global_vars", globalVarCount)
	metrics.RecordVariablePropagation(s.workerType)

	// PHASE 0: Hierarchical Composition
	// 1. DeriveDesiredState
	templateStart := time.Now()
	desired, err := worker.DeriveDesiredState(userSpecWithVars)
	templateDuration := time.Since(templateStart)

	if err != nil {
		s.logger.Error("template rendering failed",
			"worker_type", s.workerType,
			"worker_id", firstWorkerID,
			"error", err.Error(),
			"duration_ms", templateDuration.Milliseconds())
		metrics.RecordTemplateRenderingDuration(s.workerType, "error", templateDuration)
		metrics.RecordTemplateRenderingError(s.workerType, "derivation_failed")

		return fmt.Errorf("failed to derive desired state: %w", err)
	}

	metrics.RecordTemplateRenderingDuration(s.workerType, "success", templateDuration)

	// Save derived desired state to database BEFORE tickWorker
	// This ensures tickWorker loads the freshest desired state from the snapshot
	desiredJSON, err := json.Marshal(desired)
	if err != nil {
		return fmt.Errorf("failed to marshal derived desired state: %w", err)
	}

	desiredDoc := make(persistence.Document)
	if err := json.Unmarshal(desiredJSON, &desiredDoc); err != nil {
		return fmt.Errorf("failed to unmarshal derived desired state to document: %w", err)
	}

	desiredDoc["id"] = firstWorkerID

	// CRITICAL: Preserve ShutdownRequested field if it was set by requestShutdown
	// DeriveDesiredState returns user-derived config, but shutdown is a supervisor operation
	// that must override user config. We load the existing desired state and carry over
	// the ShutdownRequested flag if present.
	existingDesired, err := s.store.LoadDesired(ctx, s.workerType, firstWorkerID)
	if err == nil {
		// Use typed interface to check shutdown status instead of direct document manipulation
		if ds, ok := existingDesired.(fsmv2.DesiredState); ok {
			if ds.IsShutdownRequested() {
				desiredDoc["ShutdownRequested"] = true
			}
		}
	}

	_, err = s.store.SaveDesired(ctx, s.workerType, firstWorkerID, desiredDoc)
	if err != nil {
		// Log the error but continue with the tick - the system can recover on the next tick
		// The tickWorker will use the previously saved desired state
		s.logger.Warnf("failed to save derived desired state (will use previous state): %v", err)
	} else {
		// Per-tick log moved to TRACE for scalability
		s.logTrace("derived_desired_state_saved",
			"worker_type", s.workerType,
			"worker_id", firstWorkerID)
	}

	// Validate ChildrenSpecs before reconciliation
	if len(desired.ChildrenSpecs) > 0 {
		registry := &factoryRegistryAdapter{}

		if err := config.ValidateChildSpecs(desired.ChildrenSpecs, registry); err != nil {
			s.logger.Error("child spec validation failed",
				"worker_type", s.workerType,
				"worker_id", firstWorkerID,
				"error", err.Error())

			return fmt.Errorf("invalid child specifications: %w", err)
		}

		// Per-tick log moved to TRACE for scalability
		s.logTrace("child_specs_validated",
			"worker_type", s.workerType,
			"worker_id", firstWorkerID,
			"child_count", len(desired.ChildrenSpecs))
	}

	// 2. Tick worker FIRST to progress FSM state before creating children
	if err := s.tickWorker(ctx, firstWorkerID); err != nil {
		return fmt.Errorf("failed to tick worker: %w", err)
	}

	// 3. Reconcile children (propagate errors)
	if err := s.reconcileChildren(desired.ChildrenSpecs); err != nil {
		return fmt.Errorf("failed to reconcile children: %w", err)
	}

	// 4. Apply state mapping
	s.applyStateMapping()

	// 5. Recursively tick children (log errors, don't fail parent)
	s.mu.RLock()

	childrenToTick := make([]SupervisorInterface, 0, len(s.children))
	for _, child := range s.children {
		childrenToTick = append(childrenToTick, child)
	}

	s.mu.RUnlock()

	for _, child := range childrenToTick {
		if err := child.tick(ctx); err != nil {
			s.logger.Errorf("Child tick failed: %v", err)
			// Continue with other children
		}
	}

	return nil
}

// TickAll performs one FSM tick for all workers in the registry.
// Each worker is ticked independently. Errors from one worker do not stop others.
// Returns an aggregated error containing all individual worker errors.
func (s *Supervisor[TObserved, TDesired]) tickAll(ctx context.Context) error {
	s.mu.RLock()

	workerIDs := make([]string, 0, len(s.workers))
	for id := range s.workers {
		workerIDs = append(workerIDs, id)
	}

	s.mu.RUnlock()

	if len(workerIDs) == 0 {
		return nil
	}

	var errs []error

	for _, workerID := range workerIDs {
		if err := s.tickWorker(ctx, workerID); err != nil {
			errs = append(errs, fmt.Errorf("worker %s: %w", workerID, err))
		}
	}

	if len(errs) > 0 {
		return fmt.Errorf("tick errors: %v", errs)
	}

	return nil
}

// processSignal handles signals from states.
func (s *Supervisor[TObserved, TDesired]) processSignal(ctx context.Context, workerID string, signal fsmv2.Signal) error {
	s.logTrace("lifecycle",
		"lifecycle_event", "signal_processing",
		"worker_type", s.workerType,
		"worker_id", workerID,
		"signal", int(signal))

	switch signal {
	case fsmv2.SignalNone:
		// Normal operation
		return nil
	case fsmv2.SignalNeedsRemoval:
		s.logger.Infow("worker_removal_signaled",
			"worker_type", s.workerType,
			"worker_id", workerID)

		s.mu.Lock()

		workerCtx, exists := s.workers[workerID]
		if !exists {
			s.mu.Unlock()

			return fmt.Errorf("worker %s not found in registry", workerID)
		}

		// Diagnostic logging: show children before removal
		childCount := len(s.children)

		childrenToCleanup := make(map[string]SupervisorInterface)
		if childCount > 0 {
			childNames := make([]string, 0, childCount)
			for name, child := range s.children {
				childNames = append(childNames, name)
				childrenToCleanup[name] = child // Capture children for cleanup outside lock
			}

			s.logger.Warnf("Worker %s being removed still has %d children: %v - will clean up",
				workerID, childCount, childNames)
		}

		delete(s.workers, workerID)
		s.mu.Unlock()

		// LOCK SAFETY: Clean up children OUTSIDE parent lock to avoid deadlock.
		// Calling reconcileChildren() would re-acquire parent lock and call child.Shutdown()
		// while holding it, which blocks any readers (GetChildren, calculateHierarchySize)
		// indefinitely and risks deadlock if children try to access parent state.
		//
		// Instead, we call child.Shutdown() directly for each child, which:
		// - Only acquires child's own lock (not parent's)
		// - Allows parent lock to be acquired by other goroutines
		// - Child supervisors handle their own cleanup recursively
		//
		// Implementation: Extract done channels first (under lock), then wait outside lock
		doneChannels := make(map[string]<-chan struct{})

		s.mu.Lock()

		for name := range childrenToCleanup {
			if done, exists := s.childDoneChans[name]; exists {
				doneChannels[name] = done
			}
		}

		s.mu.Unlock()

		// Now shutdown children and wait for completion without holding parent lock
		for name, child := range childrenToCleanup {
			s.logger.Debugw("child_shutdown_during_removal",
				"worker_type", s.workerType,
				"worker_id", workerID,
				"child_name", name,
				"context", "parent_removal")
			child.Shutdown()

			// Wait for child to fully shut down before proceeding
			if done, exists := doneChannels[name]; exists {
				<-done
			}

			// Remove from parent's children map (requires lock)
			s.mu.Lock()
			delete(s.children, name)
			delete(s.childDoneChans, name)
			s.mu.Unlock()
		}

		workerCtx.collector.Stop(ctx)
		workerCtx.executor.Shutdown()

		s.logger.Infow("worker_removed_successfully",
			"worker_type", s.workerType,
			"worker_id", workerID,
			"children_cleaned", childCount)

		return nil
	case fsmv2.SignalNeedsRestart:
		s.logger.Infow("worker_restart_signaled",
			"worker_type", s.workerType,
			"worker_id", workerID)

		if err := s.restartCollector(ctx, workerID); err != nil {
			return fmt.Errorf("failed to restart collector for worker %s: %w", workerID, err)
		}

		return nil
	default:
		return fmt.Errorf("unknown signal: %d", signal)
	}
}

// RequestShutdown requests a worker to shut down by setting the shutdown flag in its desired state.
//
// DESIGN DECISION: Mutate loaded desired state instead of wrapper
// WHY: DesiredState structs have SetShutdownRequested() method for mutation.
// Wrapper pattern failed because it serialized as {"inner": {...}} losing top-level fields.
//
// IMPLEMENTATION: Load → Mutate → Save pattern
// 1. Load current desired state
// 2. Call worker.RequestShutdown(ctx) to set the flag via typed interface
// 3. The worker handles persistence internally
func (s *Supervisor[TObserved, TDesired]) requestShutdown(ctx context.Context, workerID string, reason string) error {
	s.logger.Warnf("Requesting shutdown for worker %s: %s", workerID, reason)

	// Get the worker from the workers map
	s.mu.RLock()
	workerCtx, exists := s.workers[workerID]
	s.mu.RUnlock()

	if !exists {
		return fmt.Errorf("worker %s not found", workerID)
	}

	// Use the typed interface to request shutdown
	// This delegates to the worker's RequestShutdown method which uses SetShutdownRequested
	workerCtx.worker.RequestShutdown()

	return nil
}

// GetCurrentState returns the current state name for the first worker (backwards compatibility).
func (s *Supervisor[TObserved, TDesired]) GetCurrentState() string {
	s.mu.RLock()
	defer s.mu.RUnlock()

	for _, workerCtx := range s.workers {
		workerCtx.mu.RLock()
		state := workerCtx.currentState.String()
		workerCtx.mu.RUnlock()

		return state
	}

	return "no workers"
}

// GetWorkerState returns the current state name and reason for a worker.
// This method is thread-safe and can be safely called concurrently with tick operations.
// Returns "Unknown" state with reason "current state is nil" if the worker's state is nil.
// Returns an error if the worker is not found.
func (s *Supervisor[TObserved, TDesired]) GetWorkerState(workerID string) (string, string, error) {
	s.mu.RLock()
	defer s.mu.RUnlock()

	workerCtx, exists := s.workers[workerID]
	if !exists {
		return "", "", fmt.Errorf("worker %s not found", workerID)
	}

	workerCtx.mu.RLock()
	defer workerCtx.mu.RUnlock()

	if workerCtx.currentState == nil {
		return "Unknown", "current state is nil", nil
	}

	return workerCtx.currentState.String(), workerCtx.currentState.Reason(), nil
}

// GetMappedParentState returns the mapped parent state for this supervisor.
// Returns empty string if this supervisor has no parent or no mapping has been applied.
// This method is primarily used for testing hierarchical state mapping.
func (s *Supervisor[TObserved, TDesired]) GetMappedParentState() string {
	s.mu.RLock()
	defer s.mu.RUnlock()

	return s.mappedParentState
}

// GetChildren returns a copy of the children map for inspection.
// This method is thread-safe and can be used in tests to verify hierarchical composition.
func (s *Supervisor[TObserved, TDesired]) GetChildren() map[string]SupervisorInterface {
	s.mu.RLock()
	defer s.mu.RUnlock()

	children := make(map[string]SupervisorInterface, len(s.children))
	for name, child := range s.children {
		children[name] = child
	}

	return children
}

// reconcileChildren reconciles actual child supervisors to match desired ChildSpec array.
// This implements Kubernetes-style declarative reconciliation:
//  1. ADD children that don't exist in s.children
//  2. UPDATE existing children (UserSpec and StateMapping)
//  3. REMOVE children not in desired specs
//
// Children are themselves Supervisors, enabling recursive hierarchical composition.
// The factory creates workers for child types, and each child gets isolated storage via ChildStore().
//
// Error handling: Logs errors but continues reconciliation for remaining children.
// This ensures partial failures don't block the entire reconciliation operation.
func (s *Supervisor[TObserved, TDesired]) reconcileChildren(specs []config.ChildSpec) error {
	startTime := time.Now()

	s.mu.Lock()
	defer s.mu.Unlock()

	var addedCount, updatedCount, removedCount int

	specNames := make(map[string]bool)
	for _, spec := range specs {
		specNames[spec.Name] = true

		if child, exists := s.children[spec.Name]; exists {
			s.logTrace("lifecycle",
				"lifecycle_event", "child_update",
				"child_name", spec.Name,
				"parent_worker_type", s.workerType)

			child.updateUserSpec(spec.UserSpec)
			child.setStateMapping(spec.StateMapping)

			updatedCount++
		} else {
			s.logTrace("lifecycle",
				"lifecycle_event", "child_add_start",
				"child_name", spec.Name,
				"child_worker_type", spec.WorkerType,
				"parent_worker_type", s.workerType)

			s.logger.Infow("child_adding",
				"worker_type", s.workerType,
				"child_name", spec.Name,
				"child_worker_type", spec.WorkerType)

			addedCount++

			childConfig := Config{
				WorkerType: spec.WorkerType,
				Store:      s.store,
				Logger:     s.logger,
			}

			// Use factory to create child supervisor with proper type
			rawSupervisor, err := factory.NewSupervisorByType(spec.WorkerType, childConfig)
			if err != nil {
				s.logger.Errorf("Failed to create child supervisor for %s: %v", spec.Name, err)

				continue
			}

			childSupervisor, ok := rawSupervisor.(SupervisorInterface)
			if !ok {
				s.logger.Errorf("Factory returned invalid supervisor type for %s", spec.Name)

				continue
			}

			childSupervisor.updateUserSpec(spec.UserSpec)
			childSupervisor.setStateMapping(spec.StateMapping)
			childSupervisor.setParent(s, s.workerType)

			// Create worker identity
			childIdentity := fsmv2.Identity{
				ID:         spec.Name + "-001",
				Name:       spec.Name,
				WorkerType: spec.WorkerType,
			}

			// Use factory to create worker instance
			childWorker, err := factory.NewWorkerByType(spec.WorkerType, childIdentity)
			if err != nil {
				s.logger.Errorf("Failed to create worker for child %s: %v (skipping)", spec.Name, err)

				continue
			}

			// Add worker to child supervisor
			if err := childSupervisor.AddWorker(childIdentity, childWorker); err != nil {
				s.logger.Errorf("Failed to add worker to child supervisor %s: %v (skipping)", spec.Name, err)

				continue
			}

			// Save initial desired state for child (empty document to avoid nil on first tick)
			childDesiredCtx, cancel := context.WithTimeout(context.Background(), 5*time.Second)

			desiredDoc := persistence.Document{
				"id":                childIdentity.ID,
				"shutdownRequested": false,
			}
			if _, err := s.store.SaveDesired(childDesiredCtx, spec.WorkerType, childIdentity.ID, desiredDoc); err != nil {
				s.logger.Warnf("Failed to save initial desired state for child %s: %v", spec.Name, err)
			}

			cancel()

			s.children[spec.Name] = childSupervisor

			s.logTrace("lifecycle",
				"lifecycle_event", "child_add_complete",
				"child_name", spec.Name,
				"parent_worker_type", s.workerType)

			// Start child supervisor if parent is already started
			if childCtx, started := s.getStartedContext(); started {
				if childCtx.Err() == nil {
					done := childSupervisor.Start(childCtx)
					s.childDoneChans[spec.Name] = done
				} else {
					s.logger.Warnf("Parent context cancelled, skipping child start for %s", spec.Name)
				}
			}
		}
	}

	for name := range s.children {
		if !specNames[name] {
			s.logTrace("lifecycle",
				"lifecycle_event", "child_remove_start",
				"child_name", name,
				"parent_worker_type", s.workerType)

			s.logger.Infow("child_removing",
				"worker_type", s.workerType,
				"child_name", name)

			child := s.children[name]
			if child != nil {
				child.Shutdown()

				// Wait for child to fully shut down before removing
				if done, exists := s.childDoneChans[name]; exists {
					<-done
					delete(s.childDoneChans, name)
				}
			}

			delete(s.children, name)

			s.logTrace("lifecycle",
				"lifecycle_event", "child_remove_complete",
				"child_name", name,
				"parent_worker_type", s.workerType)

			removedCount++
		}
	}

	duration := time.Since(startTime)
	// Log at INFO when topology changes (add/remove), DEBUG for updates only
	if addedCount > 0 || removedCount > 0 {
		// Topology changed - INFO level for operators
		s.logger.Infow("child_reconciliation_completed",
			"worker_type", s.workerType,
			"added", addedCount,
			"updated", updatedCount,
			"removed", removedCount,
			"duration_ms", duration.Milliseconds())
	} else if updatedCount > 0 {
		// Updates only - DEBUG level (per-tick noise)
		s.logger.Debugw("child_reconciliation_completed",
			"worker_type", s.workerType,
			"updated", updatedCount,
			"duration_ms", duration.Milliseconds())
	}
	metrics.RecordReconciliation(s.workerType, "success", duration)

	return nil
}

// UpdateUserSpec updates the user-provided configuration for this supervisor.
// This method is called by parent supervisors during reconciliation to update child configuration.
func (s *Supervisor[TObserved, TDesired]) updateUserSpec(spec config.UserSpec) {
	s.mu.Lock()
	defer s.mu.Unlock()

	s.userSpec = spec
}

// Shutdown gracefully shuts down this supervisor and all its workers.
// This method is called when the supervisor is being removed from its parent.
// This method is idempotent - calling it multiple times is safe.
func (s *Supervisor[TObserved, TDesired]) Shutdown() {
	s.logTrace("lifecycle",
		"lifecycle_event", "shutdown_start",
		"worker_type", s.workerType)

	s.logTrace("lifecycle",
		"lifecycle_event", "mutex_lock_acquire",
		"mutex_name", "supervisor.mu",
		"lock_type", "write",
		"worker_type", s.workerType)

	s.mu.Lock()

	s.logTrace("lifecycle",
		"lifecycle_event", "mutex_lock_acquired",
		"mutex_name", "supervisor.mu",
		"worker_type", s.workerType)

	// Make idempotent - check if already shut down
	if !s.started.Load() {
		s.mu.Unlock()

		s.logTrace("lifecycle",
			"lifecycle_event", "shutdown_skip",
			"worker_type", s.workerType,
			"reason", "already_shutdown")

		s.logger.Debugw("supervisor_already_shutdown",
			"worker_type", s.workerType)

		return
	}

	s.started.Store(false)

	s.logger.Infow("supervisor_shutting_down",
		"worker_type", s.workerType)

	// Cancel the supervisor's context to stop tick loop and all child goroutines
	s.ctxMu.Lock()

	if s.ctxCancel != nil {
		s.ctxCancel()
		s.ctxCancel = nil // Prevent double-cancel
	}

	s.ctxMu.Unlock()

	// Shutdown action executor (doesn't block)
	s.actionExecutor.Shutdown()

	// Log workers being shut down
	for workerID := range s.workers {
		s.logger.Debugw("worker_shutting_down",
			"worker_type", s.workerType,
			"worker_id", workerID)
	}

	// LOCK SAFETY: Extract children and done channels while holding lock,
	// then release lock before recursively shutting down children.
	// This prevents deadlock where:
	// 1. Parent holds write lock
	// 2. Parent calls child.Shutdown() which tries to acquire child's write lock
	// 3. Child's Tick() goroutine is blocked waiting for parent's read lock
	// By releasing parent lock before calling child.Shutdown(), we allow
	// child Tick() goroutines to complete and exit cleanly.
	childrenToShutdown := make(map[string]SupervisorInterface, len(s.children))

	childDoneChans := make(map[string]<-chan struct{}, len(s.childDoneChans))
	for name, child := range s.children {
		childrenToShutdown[name] = child
	}

	for name, done := range s.childDoneChans {
		childDoneChans[name] = done
	}

	s.mu.Unlock()

	// Wait for metrics reporter to finish (outside lock)
	s.metricsWg.Wait()

	// Now shutdown children recursively (outside lock)
	for childName, child := range childrenToShutdown {
		s.logTrace("lifecycle",
			"lifecycle_event", "child_shutdown_start",
			"child_name", childName,
			"parent_worker_type", s.workerType)

		s.logger.Debugw("child_shutting_down",
			"worker_type", s.workerType,
			"child_name", childName)
		child.Shutdown()

		// Wait for child supervisor to fully shut down
		if done, exists := childDoneChans[childName]; exists {
			s.logger.Debugw("waiting_child_shutdown",
				"worker_type", s.workerType,
				"child_name", childName)
			<-done
			s.logger.Debugw("child_shutdown_complete",
				"worker_type", s.workerType,
				"child_name", childName)
		}

		s.logTrace("lifecycle",
			"lifecycle_event", "child_shutdown_complete",
			"child_name", childName,
			"parent_worker_type", s.workerType)
	}

	s.logTrace("lifecycle",
		"lifecycle_event", "shutdown_complete",
		"worker_type", s.workerType)
}

// applyStateMapping applies parent state mapping to all children.
// Called after reconcileChildren() during Supervisor.Tick().
// For each child, this determines what state the child should transition to
// based on the parent's current state and the child's StateMapping configuration.
func (s *Supervisor[TObserved, TDesired]) applyStateMapping() {
	s.mu.RLock()
	defer s.mu.RUnlock()

	if len(s.workers) == 0 {
		return
	}

	var parentState string

	for _, workerCtx := range s.workers {
		workerCtx.mu.RLock()

		if workerCtx.currentState != nil {
			parentState = workerCtx.currentState.String()
		}

		workerCtx.mu.RUnlock()

		break
	}

	for childName, child := range s.children {
		mappedState := parentState

		stateMapping := child.getStateMapping()
		if len(stateMapping) > 0 {
			if mapped, exists := stateMapping[parentState]; exists {
				mappedState = mapped
			}
		}

		child.setMappedParentState(mappedState)
		s.logTrace("state_mapped",
			"worker_type", s.workerType,
			"child_name", childName,
			"parent_state", parentState,
			"mapped_state", mappedState)
	}
}

// getString safely extracts a string value from a Document.
func getString(doc interface{}, key string, defaultValue string) string {
	if doc == nil {
		return defaultValue
	}

	docMap, ok := doc.(map[string]interface{})
	if !ok {
		return defaultValue
	}

	val, ok := docMap[key]
	if !ok {
		return defaultValue
	}

	str, ok := val.(string)
	if !ok {
		return defaultValue
	}

	return str
}

// calculateHierarchyDepth returns the depth of this supervisor in the hierarchy tree.
// Root supervisors (parent == nil) have depth 0, their children have depth 1, etc.
// Walks up the parent chain to calculate depth recursively.
//
// PERFORMANCE NOTE: Uses unbounded recursion. Safe for typical UMH hierarchies (2-4 levels).
// Deep hierarchies (>1000 levels) may cause stack overflow, but this is not expected in practice.
func (s *Supervisor[TObserved, TDesired]) calculateHierarchyDepth() int {
	if s.parent == nil {
		return 0
	}

	return 1 + s.parent.calculateHierarchyDepth()
}

// calculateHierarchySize returns the total number of supervisors in this subtree.
// This includes the supervisor itself plus all descendants (children, grandchildren, etc.).
func (s *Supervisor[TObserved, TDesired]) calculateHierarchySize() int {
	s.mu.RLock()
	defer s.mu.RUnlock()

	size := 1

	for _, child := range s.children {
		size += child.calculateHierarchySize()
	}

	return size
}

// startMetricsReporter starts a goroutine that periodically records hierarchy metrics.
// Metrics are recorded every 10 seconds to avoid excessive Prometheus cardinality.
// The goroutine stops when the context is cancelled.
func (s *Supervisor[TObserved, TDesired]) startMetricsReporter(ctx context.Context) {
	s.metricsWg.Add(1)

	go func() {
		defer s.metricsWg.Done()

		ticker := time.NewTicker(10 * time.Second)
		defer ticker.Stop()

		s.recordHierarchyMetrics()

		for {
			select {
			case <-ctx.Done():
				return
			case <-ticker.C:
				s.recordHierarchyMetrics()
			}
		}
	}()
}

// recordHierarchyMetrics records current hierarchy depth and size metrics.
func (s *Supervisor[TObserved, TDesired]) recordHierarchyMetrics() {
	depth := s.calculateHierarchyDepth()
	size := s.calculateHierarchySize()

	metrics.RecordHierarchyDepth(s.workerType, depth)
	metrics.RecordHierarchySize(s.workerType, size)
}

// isStarted returns whether the supervisor has been started.
//
//nolint:unused // Part of API design, may be used in future
func (s *Supervisor[TObserved, TDesired]) isStarted() bool {
	return s.started.Load()
}

// getContext returns the current context for the supervisor.
//
//nolint:unused // Part of API design, may be used in future
func (s *Supervisor[TObserved, TDesired]) getContext() context.Context {
	s.ctxMu.RLock()
	defer s.ctxMu.RUnlock()

	return s.ctx
}

// getStartedContext atomically checks if started and returns context.
// This prevents TOCTOU races between isStarted() and getContext() calls.
func (s *Supervisor[TObserved, TDesired]) getStartedContext() (context.Context, bool) {
	s.ctxMu.RLock()
	defer s.ctxMu.RUnlock()

	if !s.started.Load() {
		return nil, false
	}

	return s.ctx, true
}

// GetWorkers returns all worker IDs currently managed by this supervisor.
func (s *Supervisor[TObserved, TDesired]) GetWorkers() []fsmv2.Identity {
	s.mu.RLock()
	defer s.mu.RUnlock()

	workers := make([]fsmv2.Identity, 0, len(s.workers))
	for id, worker := range s.workers {
		if worker == nil {
			continue
		}

		workers = append(workers, fsmv2.Identity{
			ID:         id,
			Name:       worker.identity.Name,
			WorkerType: s.workerType,
		})
	}

	return workers
}

// =============================================================================
// TEST ACCESSORS - DO NOT USE IN PRODUCTION CODE
// =============================================================================
//
// These methods expose internal functionality exclusively for testing purposes.
// They are NOT part of the public API contract and should NEVER be used in
// production code. They exist to support black-box testing without converting
// all test files to white-box testing (package supervisor).
//
// Naming Convention: All test accessor methods are prefixed with "Test" to
// clearly indicate they are test-only and distinguish them from the public API.
//
// Why These Exist:
// - Some test files are too complex to convert to white-box testing
// - Converting would require extensive mock infrastructure changes
// - Hybrid approach: simple tests use white-box, complex tests use accessors
// - Clearly documented as test-only to prevent production usage

// TestTick exposes tick for testing. DO NOT USE in production code.
func (s *Supervisor[TObserved, TDesired]) TestTick(ctx context.Context) error {
	return s.tick(ctx)
}

// TestTickAll exposes tickAll for testing. DO NOT USE in production code.
func (s *Supervisor[TObserved, TDesired]) TestTickAll(ctx context.Context) error {
	return s.tickAll(ctx)
}

// TestRequestShutdown exposes requestShutdown for testing. DO NOT USE in production code.
func (s *Supervisor[TObserved, TDesired]) TestRequestShutdown(ctx context.Context, workerID string, reason string) error {
	return s.requestShutdown(ctx, workerID, reason)
}

// TestCheckDataFreshness exposes checkDataFreshness for testing. DO NOT USE in production code.
func (s *Supervisor[TObserved, TDesired]) TestCheckDataFreshness(snapshot *fsmv2.Snapshot) bool {
	return s.checkDataFreshness(snapshot)
}

// TestRestartCollector exposes restartCollector for testing. DO NOT USE in production code.
func (s *Supervisor[TObserved, TDesired]) TestRestartCollector(ctx context.Context, workerID string) error {
	return s.restartCollector(ctx, workerID)
}

// TestUpdateUserSpec exposes updateUserSpec for testing. DO NOT USE in production code.
func (s *Supervisor[TObserved, TDesired]) TestUpdateUserSpec(spec config.UserSpec) {
	s.updateUserSpec(spec)
}

// TestGetStaleThreshold exposes getStaleThreshold for testing. DO NOT USE in production code.
func (s *Supervisor[TObserved, TDesired]) TestGetStaleThreshold() time.Duration {
	return s.getStaleThreshold()
}

// TestGetRestartCount exposes getRestartCount for testing. DO NOT USE in production code.
func (s *Supervisor[TObserved, TDesired]) TestGetRestartCount() int {
	return s.getRestartCount()
}

// TestSetRestartCount exposes setRestartCount for testing. DO NOT USE in production code.
func (s *Supervisor[TObserved, TDesired]) TestSetRestartCount(count int) {
	s.setRestartCount(count)
}

// isCircuitOpen returns the circuit breaker state.
// Used by InfrastructureHealthChecker to check child supervisor health.
func (s *Supervisor[TObserved, TDesired]) isCircuitOpen() bool {
	return s.circuitOpen.Load()
}

// getStateMapping returns a copy of the state mapping.
func (s *Supervisor[TObserved, TDesired]) getStateMapping() map[string]string {
	s.mu.RLock()
	defer s.mu.RUnlock()

	mapping := make(map[string]string, len(s.stateMapping))
	for k, v := range s.stateMapping {
		mapping[k] = v
	}

	return mapping
}

// setStateMapping updates the state mapping.
func (s *Supervisor[TObserved, TDesired]) setStateMapping(mapping map[string]string) {
	s.mu.Lock()
	defer s.mu.Unlock()

	s.stateMapping = mapping
}

// getMappedParentState returns the mapped parent state (internal interface method).
func (s *Supervisor[TObserved, TDesired]) getMappedParentState() string {
	return s.GetMappedParentState()
}

// setMappedParentState updates the mapped parent state.
func (s *Supervisor[TObserved, TDesired]) setMappedParentState(state string) {
	s.mu.Lock()
	defer s.mu.Unlock()

	s.mappedParentState = state
}

// setParent sets the parent supervisor and parent ID for hierarchical composition.
func (s *Supervisor[TObserved, TDesired]) setParent(parent SupervisorInterface, parentID string) {
	s.mu.Lock()
	defer s.mu.Unlock()

	s.parent = parent
	s.parentID = parentID
}

// getUserSpec returns a copy of the user spec.
func (s *Supervisor[TObserved, TDesired]) getUserSpec() config.UserSpec {
	s.mu.RLock()
	defer s.mu.RUnlock()

	return s.userSpec
=======
>>>>>>> fa3a730f
}<|MERGE_RESOLUTION|>--- conflicted
+++ resolved
@@ -85,11 +85,6 @@
 	"github.com/united-manufacturing-hub/united-manufacturing-hub/umh-core/pkg/cse/storage"
 	"github.com/united-manufacturing-hub/united-manufacturing-hub/umh-core/pkg/fsmv2"
 	"github.com/united-manufacturing-hub/united-manufacturing-hub/umh-core/pkg/fsmv2/config"
-<<<<<<< HEAD
-	"github.com/united-manufacturing-hub/united-manufacturing-hub/umh-core/pkg/fsmv2/factory"
-	"github.com/united-manufacturing-hub/united-manufacturing-hub/umh-core/pkg/fsmv2/supervisor/internal/collection"
-=======
->>>>>>> fa3a730f
 	"github.com/united-manufacturing-hub/united-manufacturing-hub/umh-core/pkg/fsmv2/supervisor/internal/execution"
 	"github.com/united-manufacturing-hub/united-manufacturing-hub/umh-core/pkg/fsmv2/supervisor/internal/health"
 	"github.com/united-manufacturing-hub/united-manufacturing-hub/umh-core/pkg/fsmv2/supervisor/lockmanager"
@@ -306,1860 +301,4 @@
 		userSpec:           cfg.UserSpec,
 		enableTraceLogging: cfg.EnableTraceLogging,
 	}
-<<<<<<< HEAD
-}
-
-// AddWorker adds a new worker to the supervisor's registry.
-// Returns error if worker with same ID already exists.
-// DEFENSE-IN-DEPTH VALIDATION STRATEGY:
-//
-// FSMv2 validates data at MULTIPLE layers (not one centralized validator).
-// This is intentional, not redundant:
-//
-// Layer 1: API entry (AddWorker) - Fast fail on obvious errors
-// Layer 2: Reconciliation entry (reconcileChildren) - Catch runtime edge cases
-// Layer 3: Factory (worker creation) - Validate WorkerType exists
-// Layer 4: Worker constructor - Validate dependencies
-//
-// WHY multiple layers:
-//   - Security: Never trust data, even from internal callers
-//   - Debuggability: Errors caught closest to source
-//   - Robustness: One layer failing doesn't compromise system
-//
-// Each layer has different validation concerns:
-//   - Layer 1: Public API validation (protect against bad calls)
-//   - Layer 2: Runtime state validation (data evolved since layer 1)
-//   - Layer 3: Registry validation (WorkerType registered?)
-//   - Layer 4: Logical validation (dependencies compatible?)
-func (s *Supervisor[TObserved, TDesired]) AddWorker(identity fsmv2.Identity, worker fsmv2.Worker) error {
-	s.mu.Lock()
-	defer s.mu.Unlock()
-
-	if _, exists := s.workers[identity.ID]; exists {
-		return fmt.Errorf("worker %s already exists", identity.ID)
-	}
-
-	ctx, cancel := context.WithTimeout(context.Background(), 5*time.Second)
-	defer cancel()
-
-	// Collect initial observation
-	observed, err := worker.CollectObservedState(ctx)
-	if err != nil {
-		return fmt.Errorf("failed to collect initial observed state: %w", err)
-	}
-
-	// Derive initial desired state
-	initialDesired, err := worker.DeriveDesiredState(nil)
-	if err != nil {
-		return fmt.Errorf("failed to derive initial desired state: %w", err)
-	}
-
-	// Save identity to database
-	identityDoc := persistence.Document{
-		"id":          identity.ID,
-		"name":        identity.Name,
-		"worker_type": identity.WorkerType,
-	}
-	if err := s.store.SaveIdentity(ctx, s.workerType, identity.ID, identityDoc); err != nil {
-		return fmt.Errorf("failed to save identity: %w", err)
-	}
-
-	s.logger.Debugw("identity_saved",
-		"worker_type", s.workerType,
-		"worker_id", identity.ID)
-
-	// Save initial observation to database for immediate availability
-	observedJSON, err := json.Marshal(observed)
-	if err != nil {
-		return fmt.Errorf("failed to marshal observed state: %w", err)
-	}
-
-	observedDoc := make(persistence.Document)
-	if err := json.Unmarshal(observedJSON, &observedDoc); err != nil {
-		return fmt.Errorf("failed to unmarshal observed state to document: %w", err)
-	}
-
-	observedDoc["id"] = identity.ID
-
-	_, err = s.store.SaveObserved(ctx, s.workerType, identity.ID, observedDoc)
-	if err != nil {
-		return fmt.Errorf("failed to save initial observation: %w", err)
-	}
-
-	s.logger.Debugw("initial_observation_saved",
-		"worker_type", s.workerType,
-		"worker_id", identity.ID)
-
-	// Save initial desired state to database
-	desiredJSON, err := json.Marshal(initialDesired)
-	if err != nil {
-		return fmt.Errorf("failed to marshal desired state: %w", err)
-	}
-
-	desiredDoc := make(persistence.Document)
-	if err := json.Unmarshal(desiredJSON, &desiredDoc); err != nil {
-		return fmt.Errorf("failed to unmarshal desired state to document: %w", err)
-	}
-
-	desiredDoc["id"] = identity.ID
-
-	_, err = s.store.SaveDesired(ctx, s.workerType, identity.ID, desiredDoc)
-	if err != nil {
-		return fmt.Errorf("failed to save initial desired state: %w", err)
-	}
-
-	s.logger.Debugw("initial_desired_state_saved",
-		"worker_type", s.workerType,
-		"worker_id", identity.ID)
-
-	collector := collection.NewCollector[TObserved](collection.CollectorConfig[TObserved]{
-		Worker:              worker,
-		Identity:            identity,
-		Store:               s.store,
-		Logger:              s.logger,
-		ObservationInterval: DefaultObservationInterval,
-		ObservationTimeout:  s.collectorHealth.observationTimeout,
-		EnableTraceLogging:  s.enableTraceLogging,
-	})
-
-	executor := execution.NewActionExecutor(10, identity.ID, s.logger)
-
-	s.workers[identity.ID] = &WorkerContext[TObserved, TDesired]{
-		mu:           s.lockManager.NewLock(lockNameWorkerContextMu, lockLevelWorkerContextMu),
-		identity:     identity,
-		worker:       worker,
-		currentState: worker.GetInitialState(),
-		collector:    collector,
-		executor:     executor,
-	}
-
-	s.logger.Infow("worker_added",
-		"worker_type", s.workerType,
-		"worker_id", identity.ID)
-
-	return nil
-}
-
-// RemoveWorker removes a worker from the registry.
-func (s *Supervisor[TObserved, TDesired]) RemoveWorker(ctx context.Context, workerID string) error {
-	s.mu.Lock()
-
-	workerCtx, exists := s.workers[workerID]
-	if !exists {
-		s.mu.Unlock()
-
-		return fmt.Errorf("worker %s not found", workerID)
-	}
-
-	delete(s.workers, workerID)
-	s.mu.Unlock()
-
-	workerCtx.collector.Stop(ctx)
-	workerCtx.executor.Shutdown()
-
-	s.logger.Infow("worker_removed",
-		"worker_type", s.workerType,
-		"worker_id", workerID)
-
-	return nil
-}
-
-// GetWorker returns the worker context for the given ID.
-func (s *Supervisor[TObserved, TDesired]) GetWorker(workerID string) (*WorkerContext[TObserved, TDesired], error) {
-	s.mu.RLock()
-	defer s.mu.RUnlock()
-
-	ctx, exists := s.workers[workerID]
-	if !exists {
-		return nil, fmt.Errorf("worker %s not found", workerID)
-	}
-
-	return ctx, nil
-}
-
-// ListWorkers returns all worker IDs currently managed by this supervisor.
-func (s *Supervisor[TObserved, TDesired]) ListWorkers() []string {
-	s.mu.RLock()
-	defer s.mu.RUnlock()
-
-	ids := make([]string, 0, len(s.workers))
-	for id := range s.workers {
-		ids = append(ids, id)
-	}
-
-	return ids
-}
-
-// SetGlobalVariables sets the global variables for this supervisor.
-// Global variables come from the management system and are fleet-wide settings.
-// They are injected into UserSpec.Variables.Global before DeriveDesiredState() is called.
-func (s *Supervisor[TObserved, TDesired]) SetGlobalVariables(vars map[string]any) {
-	s.mu.Lock()
-	defer s.mu.Unlock()
-
-	s.globalVars = vars
-}
-
-func (s *Supervisor[TObserved, TDesired]) getStaleThreshold() time.Duration {
-	return s.collectorHealth.staleThreshold
-}
-
-func (s *Supervisor[TObserved, TDesired]) getCollectorTimeout() time.Duration {
-	return s.collectorHealth.timeout
-}
-
-func (s *Supervisor[TObserved, TDesired]) getMaxRestartAttempts() int {
-	return s.collectorHealth.maxRestartAttempts
-}
-
-func (s *Supervisor[TObserved, TDesired]) getRestartCount() int {
-	return s.collectorHealth.restartCount
-}
-
-func (s *Supervisor[TObserved, TDesired]) setRestartCount(count int) {
-	s.collectorHealth.restartCount = count
-}
-
-func (s *Supervisor[TObserved, TDesired]) logTrace(msg string, fields ...interface{}) {
-	if s.enableTraceLogging {
-		s.logger.Debugw(msg, fields...)
-	}
-}
-
-// logHeartbeat logs a periodic heartbeat with system snapshot for operator visibility.
-// Called every heartbeatTickInterval ticks to provide a "pulse" showing the system is running.
-func (s *Supervisor[TObserved, TDesired]) logHeartbeat() {
-	s.mu.RLock()
-	workerCount := len(s.workers)
-	childCount := len(s.children)
-
-	// Collect worker states
-	workerStates := make(map[string]string, workerCount)
-	for id, workerCtx := range s.workers {
-		workerCtx.mu.RLock()
-		if workerCtx.currentState != nil {
-			workerStates[id] = workerCtx.currentState.String()
-		} else {
-			workerStates[id] = "no_state_machine"
-		}
-		workerCtx.mu.RUnlock()
-	}
-	s.mu.RUnlock()
-
-	// Count active actions
-	activeActions := s.actionExecutor.GetActiveActionCount()
-
-	s.logger.Infow("supervisor_heartbeat",
-		"worker_type", s.workerType,
-		"tick", s.tickCount,
-		"workers", workerCount,
-		"children", childCount,
-		"worker_states", workerStates,
-		"active_actions", activeActions)
-}
-
-func (s *Supervisor[TObserved, TDesired]) restartCollector(ctx context.Context, workerID string) error {
-	// I1 & I4: This should never be called with restartCount >= maxRestartAttempts.
-	// If it is, that's a programming error (bug in tick() logic).
-	if s.collectorHealth.restartCount >= s.collectorHealth.maxRestartAttempts {
-		panic(fmt.Sprintf("supervisor bug: RestartCollector called with restartCount=%d >= maxRestartAttempts=%d (should have escalated to shutdown)",
-			s.collectorHealth.restartCount, s.collectorHealth.maxRestartAttempts))
-	}
-
-	s.collectorHealth.restartCount++
-	s.collectorHealth.lastRestart = time.Now()
-
-	backoff := time.Duration(s.collectorHealth.restartCount*2) * time.Second
-	s.logger.Warnf("Restarting collector for worker %s (attempt %d/%d) after %v backoff",
-		workerID, s.collectorHealth.restartCount, s.collectorHealth.maxRestartAttempts, backoff)
-
-	time.Sleep(backoff)
-
-	s.mu.RLock()
-	workerCtx, exists := s.workers[workerID]
-	s.mu.RUnlock()
-
-	if !exists {
-		return fmt.Errorf("worker %s not found", workerID)
-	}
-
-	if workerCtx.collector != nil {
-		workerCtx.collector.Restart()
-	}
-
-	return nil
-}
-
-func (s *Supervisor[TObserved, TDesired]) checkDataFreshness(snapshot *fsmv2.Snapshot) bool {
-	var (
-		age          time.Duration
-		collectedAt  time.Time
-		hasTimestamp bool
-	)
-
-	// Use typed interface to get timestamp - ObservedState requires GetTimestamp()
-	// This avoids direct document manipulation which bypasses type safety
-	if observedState, ok := snapshot.Observed.(fsmv2.ObservedState); ok {
-		collectedAt = observedState.GetTimestamp()
-		hasTimestamp = !collectedAt.IsZero()
-	}
-
-	if !hasTimestamp {
-		s.logger.Warn("Snapshot.Observed does not implement ObservedState interface or GetTimestamp() returned zero, cannot check freshness")
-
-		return true
-	}
-
-	age = time.Since(collectedAt)
-
-	// GRACEFUL DEGRADATION (Invariant I15): Tight timeouts cause pausing, not crashes
-	// If timeouts are configured too tight (e.g., ObservationTimeout < actual operation time),
-	// the FSM will pause frequently but won't crash. Warning logs help diagnose misconfigurations.
-	//
-	// Design choice: Pause > Crash
-	// - Pausing allows manual intervention and configuration fixes
-	// - Crashing would require restart and potentially lose state
-
-	if s.freshnessChecker.IsTimeout(snapshot) {
-		s.logger.Warnf("Data timeout: observation is %v old (threshold: %v)", age, s.collectorHealth.timeout)
-
-		return false
-	}
-
-	if !s.freshnessChecker.Check(snapshot) {
-		s.logger.Warnf("Data stale: observation is %v old (threshold: %v)", age, s.collectorHealth.staleThreshold)
-
-		return false
-	}
-
-	return true
-}
-
-// Start starts the supervisor goroutines.
-// Returns a channel that will be closed when the supervisor stops.
-func (s *Supervisor[TObserved, TDesired]) Start(ctx context.Context) <-chan struct{} {
-	done := make(chan struct{})
-
-	// Create a child context that we can cancel in Shutdown()
-	// This allows Shutdown() to stop the tick loop even if parent context is still active
-	s.ctxMu.Lock()
-	s.ctx, s.ctxCancel = context.WithCancel(ctx)
-	s.ctxMu.Unlock()
-	s.started.Store(true)
-
-	s.logger.Debugw("supervisor_started",
-		"worker_type", s.workerType)
-
-	// Use the child context for all goroutines so they stop when Shutdown() is called
-	s.ctxMu.RLock()
-	supervisorCtx := s.ctx
-	s.ctxMu.RUnlock()
-
-	s.actionExecutor.Start(supervisorCtx)
-
-	s.startMetricsReporter(supervisorCtx)
-
-	// Start observation collectors and action executors for all workers
-	s.mu.RLock()
-
-	for _, workerCtx := range s.workers {
-		if err := workerCtx.collector.Start(supervisorCtx); err != nil {
-			s.logger.Errorf("Failed to start collector for worker %s: %v", workerCtx.identity.ID, err)
-		}
-
-		workerCtx.executor.Start(supervisorCtx)
-	}
-
-	s.mu.RUnlock()
-
-	// Start main tick loop
-	go func() {
-		defer close(done)
-
-		s.tickLoop(supervisorCtx)
-	}()
-
-	return done
-}
-
-// tickLoop is the main FSM loop.
-// Calls Tick() which includes hierarchical composition (Phase 0) and worker state transitions.
-func (s *Supervisor[TObserved, TDesired]) tickLoop(ctx context.Context) {
-	s.logger.Debug("Starting tick loop for supervisor")
-
-	ticker := time.NewTicker(s.tickInterval)
-	defer ticker.Stop()
-
-	s.logger.Debugw("tick_loop_started",
-		"interval", s.tickInterval)
-
-	for {
-		select {
-		case <-ctx.Done():
-			s.logger.Debug("Tick loop stopped for supervisor")
-
-			return
-		case <-ticker.C:
-			if err := s.tick(ctx); err != nil {
-				s.logger.Errorf("Tick error: %v", err)
-			}
-		}
-	}
-}
-
-// tickWorker performs one FSM tick for a specific worker.
-func (s *Supervisor[TObserved, TDesired]) tickWorker(ctx context.Context, workerID string) error {
-	s.logTrace("lifecycle",
-		"lifecycle_event", "mutex_lock_acquire",
-		"mutex_name", "supervisor.mu",
-		"lock_type", "read",
-		"worker_type", s.workerType,
-		"worker_id", workerID)
-
-	s.mu.RLock()
-
-	s.logTrace("lifecycle",
-		"lifecycle_event", "mutex_lock_acquired",
-		"mutex_name", "supervisor.mu",
-		"worker_type", s.workerType,
-		"worker_id", workerID)
-
-	workerCtx, exists := s.workers[workerID]
-	s.mu.RUnlock()
-
-	s.logTrace("lifecycle",
-		"lifecycle_event", "mutex_unlock",
-		"mutex_name", "supervisor.mu",
-		"worker_type", s.workerType,
-		"worker_id", workerID)
-
-	if !exists {
-		return fmt.Errorf("worker %s not found", workerID)
-	}
-
-	// Skip if tick already in progress
-	if !workerCtx.tickInProgress.CompareAndSwap(false, true) {
-		s.logTrace("lifecycle",
-			"lifecycle_event", "tick_skip",
-			"worker_type", s.workerType,
-			"worker_id", workerID,
-			"reason", "previous_tick_in_progress")
-
-		return nil
-	}
-	defer workerCtx.tickInProgress.Store(false)
-
-	s.logTrace("lifecycle",
-		"lifecycle_event", "tick_start",
-		"worker_type", s.workerType,
-		"worker_id", workerID)
-
-	workerCtx.mu.RLock()
-
-	currentStateStr := "nil"
-	if workerCtx.currentState != nil {
-		currentStateStr = workerCtx.currentState.String()
-	}
-
-	s.logTrace("tick_worker",
-		"worker_type", s.workerType,
-		"worker_id", workerID,
-		"current_state", currentStateStr)
-	workerCtx.mu.RUnlock()
-
-	// Load latest snapshot from database
-	s.logTrace("loading_snapshot",
-		"worker_type", s.workerType,
-		"worker_id", workerID,
-		"stage", "data_freshness")
-
-	storageSnapshot, err := s.store.LoadSnapshot(ctx, s.workerType, workerID)
-	if err != nil {
-		return fmt.Errorf("failed to load snapshot: %w", err)
-	}
-
-	// I16: Validate ObservedState is not nil from storage
-	if storageSnapshot.Observed == nil {
-		panic("Invariant I16 violated: storage returned nil ObservedState for worker " + workerID)
-	}
-
-	// Load typed observed state
-	var observed TObserved
-
-	err = s.store.LoadObservedTyped(ctx, s.workerType, workerID, &observed)
-	if err != nil {
-		return fmt.Errorf("failed to load typed observed state: %w", err)
-	}
-
-	// Load typed desired state
-	var desired TDesired
-
-	err = s.store.LoadDesiredTyped(ctx, s.workerType, workerID, &desired)
-	if err != nil {
-		return fmt.Errorf("failed to load typed desired state: %w", err)
-	}
-
-	// Build snapshot with typed states
-	snapshot := &fsmv2.Snapshot{
-		Identity: fsmv2.Identity{
-			ID:         workerID,
-			Name:       getString(storageSnapshot.Identity, "name", workerID),
-			WorkerType: workerCtx.identity.WorkerType,
-		},
-		Observed: observed,
-		Desired:  desired,
-	}
-
-	// Log loaded observation details
-	if timestampProvider, ok := any(observed).(interface{ GetTimestamp() time.Time }); ok {
-		observationTimestamp := timestampProvider.GetTimestamp()
-		s.logTrace("observation_timestamp_loaded",
-			"worker_type", s.workerType,
-			"worker_id", workerID,
-			"stage", "data_freshness",
-			"timestamp", observationTimestamp.Format(time.RFC3339Nano))
-	} else {
-		s.logTrace("observation_no_timestamp",
-			"worker_type", s.workerType,
-			"worker_id", workerID,
-			"stage", "data_freshness",
-			"type", fmt.Sprintf("%T", observed))
-	}
-
-	// I3: Check data freshness BEFORE calling state.Next()
-	// This is the trust boundary: states assume data is always fresh
-	if !s.checkDataFreshness(snapshot) {
-		if s.freshnessChecker.IsTimeout(snapshot) {
-			// I4: Check if we've exhausted restart attempts
-			if s.collectorHealth.restartCount >= s.collectorHealth.maxRestartAttempts {
-				// Max attempts reached - escalate to shutdown (Layer 3)
-				s.logger.Errorf("Collector unresponsive after %d restart attempts", s.collectorHealth.maxRestartAttempts)
-
-				if shutdownErr := s.requestShutdown(ctx, workerID,
-					fmt.Sprintf("collector unresponsive after %d restart attempts", s.collectorHealth.maxRestartAttempts)); shutdownErr != nil {
-					s.logger.Errorf("Failed to request shutdown: %v", shutdownErr)
-				}
-
-				return errors.New("collector unresponsive, shutdown requested")
-			}
-
-			// I4: Safe to restart (restartCount < maxRestartAttempts)
-			// RestartCollector will panic if invariant violated (defensive check)
-			if err := s.restartCollector(ctx, workerID); err != nil {
-				return fmt.Errorf("failed to restart collector: %w", err)
-			}
-		}
-
-		s.logger.Debug("Pausing FSM due to stale/timeout data")
-
-		return nil
-	}
-
-	if s.collectorHealth.restartCount > 0 {
-		s.logger.Infow("collector_recovered",
-			"worker_type", s.workerType,
-			"worker_id", workerID,
-			"restart_attempts", s.collectorHealth.restartCount)
-		s.collectorHealth.restartCount = 0
-	}
-
-	// I16: Validate ObservedState is not nil before progressing FSM
-	if snapshot.Observed == nil {
-		panic("Invariant I16 violated: attempted to progress FSM with nil ObservedState for worker " + workerID)
-	}
-
-	// Data is fresh - safe to progress FSM
-	// Call state transition (read current state with lock)
-	workerCtx.mu.RLock()
-	currentState := workerCtx.currentState
-	workerCtx.mu.RUnlock()
-
-	s.logTrace("evaluating_state_transition",
-		"worker_type", s.workerType,
-		"worker_id", workerID)
-
-	// Skip state transitions if worker has no FSM state machine
-	if currentState == nil {
-		// Log once at startup per worker (INFO level) instead of every tick
-		if _, alreadyLogged := s.noStateMachineLoggedOnce.LoadOrStore(workerID, true); !alreadyLogged {
-			s.logger.Infow("worker_has_no_state_machine",
-				"worker_type", s.workerType,
-				"worker_id", workerID,
-				"info", "This worker operates as an orchestrator without its own FSM")
-		}
-
-		return nil
-	}
-
-	nextState, signal, action := currentState.Next(*snapshot)
-
-	hasAction := action != nil
-	// Per-tick log moved to TRACE for scalability
-	s.logTrace("state_evaluation",
-		"worker_type", s.workerType,
-		"worker_id", workerID,
-		"next_state", nextState.String(),
-		"signal", int(signal),
-		"has_action", hasAction)
-
-	// VALIDATION: Cannot switch state AND emit action simultaneously
-	if nextState != currentState && action != nil {
-		panic(fmt.Sprintf("invalid state transition: state %s tried to switch to %s AND emit action %s",
-			currentState.String(), nextState.String(), action.Name()))
-	}
-
-	// Execute action if present
-	if action != nil {
-		actionID := action.Name()
-
-		if workerCtx.executor.HasActionInProgress(actionID) {
-			s.logTrace("action_skipped",
-				"worker_type", s.workerType,
-				"action_id", actionID,
-				"worker_id", workerID,
-				"reason", "already_in_progress")
-
-			return nil
-		}
-
-		// Get dependencies from worker if it implements DependencyProvider
-		var deps any
-		if provider, ok := workerCtx.worker.(fsmv2.DependencyProvider); ok {
-			deps = provider.GetDependenciesAny()
-		}
-
-		// Action enqueued at DEBUG - low signal for operators
-		s.logger.Debugw("action_enqueued",
-			"worker_type", s.workerType,
-			"action_id", actionID,
-			"worker_id", workerID)
-
-		if err := workerCtx.executor.EnqueueAction(actionID, action, deps); err != nil {
-			return fmt.Errorf("failed to enqueue action: %w", err)
-		}
-	}
-
-	// Transition to next state
-	if nextState != currentState {
-		s.logTrace("lifecycle",
-			"lifecycle_event", "state_transition",
-			"worker_type", s.workerType,
-			"worker_id", workerID,
-			"from_state", currentState.String(),
-			"to_state", nextState.String(),
-			"reason", nextState.Reason())
-
-		s.logger.Infow("state_transition",
-			"worker_type", s.workerType,
-			"worker_id", workerID,
-			"from_state", currentState.String(),
-			"to_state", nextState.String(),
-			"reason", nextState.Reason())
-
-		s.logTrace("lifecycle",
-			"lifecycle_event", "mutex_lock_acquire",
-			"mutex_name", "workerCtx.mu",
-			"lock_type", "write",
-			"worker_type", s.workerType,
-			"worker_id", workerID)
-
-		workerCtx.mu.Lock()
-
-		s.logTrace("lifecycle",
-			"lifecycle_event", "mutex_lock_acquired",
-			"mutex_name", "workerCtx.mu",
-			"worker_type", s.workerType,
-			"worker_id", workerID)
-
-		workerCtx.currentState = nextState
-		workerCtx.mu.Unlock()
-
-		s.logTrace("lifecycle",
-			"lifecycle_event", "mutex_unlock",
-			"mutex_name", "workerCtx.mu",
-			"worker_type", s.workerType,
-			"worker_id", workerID)
-	} else {
-		s.logTrace("state_unchanged",
-			"worker_type", s.workerType,
-			"worker_id", workerID,
-			"state", currentState.String())
-	}
-
-	// Process signal
-	if err := s.processSignal(ctx, workerID, signal); err != nil {
-		return fmt.Errorf("signal processing failed: %w", err)
-	}
-
-	s.logTrace("lifecycle",
-		"lifecycle_event", "tick_complete",
-		"worker_type", s.workerType,
-		"worker_id", workerID,
-		"final_state", workerCtx.currentState.String())
-
-	return nil
-}
-
-// getRecoveryStatus returns a human-readable recovery status based on attempt count.
-func (s *Supervisor[TObserved, TDesired]) getRecoveryStatus() string {
-	attempts := s.healthChecker.backoff.GetAttempts()
-	if attempts < 3 {
-		return "attempting_recovery"
-	} else if attempts < 5 {
-		return "persistent_failure"
-	}
-
-	return "escalation_imminent"
-}
-
-// getEscalationSteps returns manual runbook steps for specific child types.
-func (s *Supervisor[TObserved, TDesired]) getEscalationSteps(childName string) string {
-	steps := map[string]string{
-		"dfc_read": "1) Check Redpanda logs 2) Verify network connectivity 3) Restart Redpanda manually",
-		"benthos":  "1) Check Benthos logs 2) Verify OPC UA server reachable 3) Restart Benthos manually",
-	}
-	if step, ok := steps[childName]; ok {
-		return step
-	}
-
-	return "1) Check component logs 2) Verify network connectivity 3) Restart component manually"
-}
-
-// Tick performs one supervisor tick cycle, integrating all FSMv2 phases.
-//
-// ARCHITECTURE: This method orchestrates four phases in priority order:
-//
-// PHASE 1: Infrastructure Supervision (from Phase 1)
-//   - Verify child consistency via InfrastructureHealthChecker
-//   - Circuit breaker pattern: opens on failure, skips rest of tick
-//   - Child restart handled with exponential backoff (managed by health checker)
-//   - Non-blocking: health check completes in <1ms
-//
-// PHASE 0.5: Variable Injection (from Phase 0.5)
-//   - Global variables from management system (configuration)
-//   - Internal variables (supervisorID, createdAt, bridgedBy)
-//   - User variables from UserSpec (preserved, not overwritten)
-//   - Variables available for template expansion in DeriveDesiredState
-//
-// PHASE 0: Hierarchical Composition (from Phase 0)
-//   - DeriveDesiredState from worker implementation
-//   - Reconcile children to match ChildrenSpecs (create/delete supervisors)
-//   - Apply state mapping (parent state influences child state)
-//   - Recursively tick all children (errors logged, not propagated)
-//
-// PHASE 2: Async Action Execution (from Phase 2)
-//   - Check if action already in progress for this worker type
-//   - Enqueue new action if needed (stubAction for Phase 3)
-//   - Actions execute in global worker pool (non-blocking)
-//   - Timeouts and retries handled automatically by ActionExecutor
-//
-// PERFORMANCE: The complete tick loop is non-blocking and completes in <10ms,
-// making it safe to call at high frequency (100Hz+) without impacting system performance.
-//
-// PHASE 3 STATUS: All infrastructure is complete. stubAction demonstrates async
-// execution without implementing full action derivation (Start/Stop/Restart based
-// on state transitions). Real action logic will be added in Phase 4.
-func (s *Supervisor[TObserved, TDesired]) tick(ctx context.Context) error {
-	// Increment tick counter and log heartbeat periodically
-	s.tickCount++
-	if s.tickCount%heartbeatTickInterval == 0 {
-		s.logHeartbeat()
-	}
-
-	// PHASE 1: Infrastructure health check (priority 1)
-	// Copy children map under lock to avoid race with reconcileChildren
-	s.mu.RLock()
-
-	childrenCopy := make(map[string]SupervisorInterface, len(s.children))
-	for k, v := range s.children {
-		childrenCopy[k] = v
-	}
-
-	s.mu.RUnlock()
-
-	if err := s.healthChecker.CheckChildConsistency(childrenCopy); err != nil {
-		wasOpen := s.circuitOpen.Load()
-		s.circuitOpen.Store(true)
-
-		if !wasOpen {
-			s.logger.Error("circuit breaker opened",
-				"worker_type", s.workerType,
-				"error", err.Error(),
-				"error_scope", "infrastructure",
-				"impact", "all_workers")
-			metrics.RecordCircuitOpen(s.workerType, true)
-		}
-
-		var childErr *ChildHealthError
-		if errors.As(err, &childErr) {
-			attempts := s.healthChecker.backoff.GetAttempts()
-			nextDelay := s.healthChecker.backoff.NextDelay()
-
-			s.logger.Warn("Circuit breaker open, retrying infrastructure checks",
-				"worker_type", s.workerType,
-				"failed_child", childErr.ChildName,
-				"retry_attempt", attempts,
-				"max_attempts", s.healthChecker.maxAttempts,
-				"elapsed_downtime", s.healthChecker.backoff.GetTotalDowntime().String(),
-				"next_retry_in", nextDelay.String(),
-				"recovery_status", s.getRecoveryStatus())
-
-			if attempts == 4 {
-				s.logger.Warn("WARNING: One retry attempt remaining before escalation",
-					"worker_type", s.workerType,
-					"child_name", childErr.ChildName,
-					"attempts_remaining", 1,
-					"total_downtime", s.healthChecker.backoff.GetTotalDowntime().String())
-			}
-
-			if attempts >= 5 {
-				s.logger.Error("ESCALATION REQUIRED: Infrastructure failure after max retry attempts. Manual intervention needed.",
-					"worker_type", s.workerType,
-					"child_name", childErr.ChildName,
-					"max_attempts", 5,
-					"total_downtime", s.healthChecker.backoff.GetTotalDowntime().String(),
-					"runbook_url", "https://docs.umh.app/runbooks/supervisor-escalation",
-					"manual_steps", s.getEscalationSteps(childErr.ChildName))
-			}
-		}
-
-		return nil
-	}
-
-	if s.circuitOpen.Load() {
-		downtime := time.Since(s.healthChecker.backoff.GetStartTime())
-		s.logger.Infow("circuit_breaker_closed",
-			"worker_type", s.workerType,
-			"reason", "infrastructure_recovered",
-			"total_downtime", downtime.String())
-		metrics.RecordCircuitOpen(s.workerType, false)
-		metrics.RecordInfrastructureRecovery(s.workerType, downtime)
-	}
-
-	s.circuitOpen.Store(false)
-
-	// PHASE 2: Action execution (priority 2)
-	if !s.actionExecutor.HasActionInProgress(s.workerType) {
-		// stubAction demonstrates async execution infrastructure
-		// Real action derivation (Start/Stop/Restart) will be added in Phase 4
-		action := &stubAction{}
-		_ = s.actionExecutor.EnqueueAction(s.workerType, action, nil) // nil deps for stub action
-	}
-
-	// For backwards compatibility, tick the first worker
-	s.mu.RLock()
-
-	var (
-		firstWorkerID string
-		worker        fsmv2.Worker
-	)
-
-	for id, workerEntry := range s.workers {
-		if workerEntry != nil && workerEntry.worker != nil {
-			firstWorkerID = id
-			worker = workerEntry.worker
-
-			break
-		}
-	}
-
-	s.mu.RUnlock()
-
-	if firstWorkerID == "" {
-		return errors.New("no workers in supervisor")
-	}
-
-	if worker == nil {
-		return errors.New("worker is nil")
-	}
-
-	// PHASE 0.5: Variable Injection
-	// Inject variables BEFORE DeriveDesiredState() so they're available for template expansion
-	userSpecWithVars := s.userSpec
-
-	if userSpecWithVars.Variables.User == nil {
-		userSpecWithVars.Variables.User = make(map[string]any)
-	}
-
-	s.mu.RLock()
-	userSpecWithVars.Variables.Global = s.globalVars
-	globalVarCount := len(s.globalVars)
-	s.mu.RUnlock()
-
-	userSpecWithVars.Variables.Internal = map[string]any{
-		"id":         firstWorkerID,
-		"created_at": s.createdAt,
-		"bridged_by": s.parentID,
-	}
-
-	userVarCount := len(userSpecWithVars.Variables.User)
-	// Per-tick log moved to TRACE for scalability
-	s.logTrace("variables_propagated",
-		"worker_type", s.workerType,
-		"worker_id", firstWorkerID,
-		"user_vars", userVarCount,
-		"global_vars", globalVarCount)
-	metrics.RecordVariablePropagation(s.workerType)
-
-	// PHASE 0: Hierarchical Composition
-	// 1. DeriveDesiredState
-	templateStart := time.Now()
-	desired, err := worker.DeriveDesiredState(userSpecWithVars)
-	templateDuration := time.Since(templateStart)
-
-	if err != nil {
-		s.logger.Error("template rendering failed",
-			"worker_type", s.workerType,
-			"worker_id", firstWorkerID,
-			"error", err.Error(),
-			"duration_ms", templateDuration.Milliseconds())
-		metrics.RecordTemplateRenderingDuration(s.workerType, "error", templateDuration)
-		metrics.RecordTemplateRenderingError(s.workerType, "derivation_failed")
-
-		return fmt.Errorf("failed to derive desired state: %w", err)
-	}
-
-	metrics.RecordTemplateRenderingDuration(s.workerType, "success", templateDuration)
-
-	// Save derived desired state to database BEFORE tickWorker
-	// This ensures tickWorker loads the freshest desired state from the snapshot
-	desiredJSON, err := json.Marshal(desired)
-	if err != nil {
-		return fmt.Errorf("failed to marshal derived desired state: %w", err)
-	}
-
-	desiredDoc := make(persistence.Document)
-	if err := json.Unmarshal(desiredJSON, &desiredDoc); err != nil {
-		return fmt.Errorf("failed to unmarshal derived desired state to document: %w", err)
-	}
-
-	desiredDoc["id"] = firstWorkerID
-
-	// CRITICAL: Preserve ShutdownRequested field if it was set by requestShutdown
-	// DeriveDesiredState returns user-derived config, but shutdown is a supervisor operation
-	// that must override user config. We load the existing desired state and carry over
-	// the ShutdownRequested flag if present.
-	existingDesired, err := s.store.LoadDesired(ctx, s.workerType, firstWorkerID)
-	if err == nil {
-		// Use typed interface to check shutdown status instead of direct document manipulation
-		if ds, ok := existingDesired.(fsmv2.DesiredState); ok {
-			if ds.IsShutdownRequested() {
-				desiredDoc["ShutdownRequested"] = true
-			}
-		}
-	}
-
-	_, err = s.store.SaveDesired(ctx, s.workerType, firstWorkerID, desiredDoc)
-	if err != nil {
-		// Log the error but continue with the tick - the system can recover on the next tick
-		// The tickWorker will use the previously saved desired state
-		s.logger.Warnf("failed to save derived desired state (will use previous state): %v", err)
-	} else {
-		// Per-tick log moved to TRACE for scalability
-		s.logTrace("derived_desired_state_saved",
-			"worker_type", s.workerType,
-			"worker_id", firstWorkerID)
-	}
-
-	// Validate ChildrenSpecs before reconciliation
-	if len(desired.ChildrenSpecs) > 0 {
-		registry := &factoryRegistryAdapter{}
-
-		if err := config.ValidateChildSpecs(desired.ChildrenSpecs, registry); err != nil {
-			s.logger.Error("child spec validation failed",
-				"worker_type", s.workerType,
-				"worker_id", firstWorkerID,
-				"error", err.Error())
-
-			return fmt.Errorf("invalid child specifications: %w", err)
-		}
-
-		// Per-tick log moved to TRACE for scalability
-		s.logTrace("child_specs_validated",
-			"worker_type", s.workerType,
-			"worker_id", firstWorkerID,
-			"child_count", len(desired.ChildrenSpecs))
-	}
-
-	// 2. Tick worker FIRST to progress FSM state before creating children
-	if err := s.tickWorker(ctx, firstWorkerID); err != nil {
-		return fmt.Errorf("failed to tick worker: %w", err)
-	}
-
-	// 3. Reconcile children (propagate errors)
-	if err := s.reconcileChildren(desired.ChildrenSpecs); err != nil {
-		return fmt.Errorf("failed to reconcile children: %w", err)
-	}
-
-	// 4. Apply state mapping
-	s.applyStateMapping()
-
-	// 5. Recursively tick children (log errors, don't fail parent)
-	s.mu.RLock()
-
-	childrenToTick := make([]SupervisorInterface, 0, len(s.children))
-	for _, child := range s.children {
-		childrenToTick = append(childrenToTick, child)
-	}
-
-	s.mu.RUnlock()
-
-	for _, child := range childrenToTick {
-		if err := child.tick(ctx); err != nil {
-			s.logger.Errorf("Child tick failed: %v", err)
-			// Continue with other children
-		}
-	}
-
-	return nil
-}
-
-// TickAll performs one FSM tick for all workers in the registry.
-// Each worker is ticked independently. Errors from one worker do not stop others.
-// Returns an aggregated error containing all individual worker errors.
-func (s *Supervisor[TObserved, TDesired]) tickAll(ctx context.Context) error {
-	s.mu.RLock()
-
-	workerIDs := make([]string, 0, len(s.workers))
-	for id := range s.workers {
-		workerIDs = append(workerIDs, id)
-	}
-
-	s.mu.RUnlock()
-
-	if len(workerIDs) == 0 {
-		return nil
-	}
-
-	var errs []error
-
-	for _, workerID := range workerIDs {
-		if err := s.tickWorker(ctx, workerID); err != nil {
-			errs = append(errs, fmt.Errorf("worker %s: %w", workerID, err))
-		}
-	}
-
-	if len(errs) > 0 {
-		return fmt.Errorf("tick errors: %v", errs)
-	}
-
-	return nil
-}
-
-// processSignal handles signals from states.
-func (s *Supervisor[TObserved, TDesired]) processSignal(ctx context.Context, workerID string, signal fsmv2.Signal) error {
-	s.logTrace("lifecycle",
-		"lifecycle_event", "signal_processing",
-		"worker_type", s.workerType,
-		"worker_id", workerID,
-		"signal", int(signal))
-
-	switch signal {
-	case fsmv2.SignalNone:
-		// Normal operation
-		return nil
-	case fsmv2.SignalNeedsRemoval:
-		s.logger.Infow("worker_removal_signaled",
-			"worker_type", s.workerType,
-			"worker_id", workerID)
-
-		s.mu.Lock()
-
-		workerCtx, exists := s.workers[workerID]
-		if !exists {
-			s.mu.Unlock()
-
-			return fmt.Errorf("worker %s not found in registry", workerID)
-		}
-
-		// Diagnostic logging: show children before removal
-		childCount := len(s.children)
-
-		childrenToCleanup := make(map[string]SupervisorInterface)
-		if childCount > 0 {
-			childNames := make([]string, 0, childCount)
-			for name, child := range s.children {
-				childNames = append(childNames, name)
-				childrenToCleanup[name] = child // Capture children for cleanup outside lock
-			}
-
-			s.logger.Warnf("Worker %s being removed still has %d children: %v - will clean up",
-				workerID, childCount, childNames)
-		}
-
-		delete(s.workers, workerID)
-		s.mu.Unlock()
-
-		// LOCK SAFETY: Clean up children OUTSIDE parent lock to avoid deadlock.
-		// Calling reconcileChildren() would re-acquire parent lock and call child.Shutdown()
-		// while holding it, which blocks any readers (GetChildren, calculateHierarchySize)
-		// indefinitely and risks deadlock if children try to access parent state.
-		//
-		// Instead, we call child.Shutdown() directly for each child, which:
-		// - Only acquires child's own lock (not parent's)
-		// - Allows parent lock to be acquired by other goroutines
-		// - Child supervisors handle their own cleanup recursively
-		//
-		// Implementation: Extract done channels first (under lock), then wait outside lock
-		doneChannels := make(map[string]<-chan struct{})
-
-		s.mu.Lock()
-
-		for name := range childrenToCleanup {
-			if done, exists := s.childDoneChans[name]; exists {
-				doneChannels[name] = done
-			}
-		}
-
-		s.mu.Unlock()
-
-		// Now shutdown children and wait for completion without holding parent lock
-		for name, child := range childrenToCleanup {
-			s.logger.Debugw("child_shutdown_during_removal",
-				"worker_type", s.workerType,
-				"worker_id", workerID,
-				"child_name", name,
-				"context", "parent_removal")
-			child.Shutdown()
-
-			// Wait for child to fully shut down before proceeding
-			if done, exists := doneChannels[name]; exists {
-				<-done
-			}
-
-			// Remove from parent's children map (requires lock)
-			s.mu.Lock()
-			delete(s.children, name)
-			delete(s.childDoneChans, name)
-			s.mu.Unlock()
-		}
-
-		workerCtx.collector.Stop(ctx)
-		workerCtx.executor.Shutdown()
-
-		s.logger.Infow("worker_removed_successfully",
-			"worker_type", s.workerType,
-			"worker_id", workerID,
-			"children_cleaned", childCount)
-
-		return nil
-	case fsmv2.SignalNeedsRestart:
-		s.logger.Infow("worker_restart_signaled",
-			"worker_type", s.workerType,
-			"worker_id", workerID)
-
-		if err := s.restartCollector(ctx, workerID); err != nil {
-			return fmt.Errorf("failed to restart collector for worker %s: %w", workerID, err)
-		}
-
-		return nil
-	default:
-		return fmt.Errorf("unknown signal: %d", signal)
-	}
-}
-
-// RequestShutdown requests a worker to shut down by setting the shutdown flag in its desired state.
-//
-// DESIGN DECISION: Mutate loaded desired state instead of wrapper
-// WHY: DesiredState structs have SetShutdownRequested() method for mutation.
-// Wrapper pattern failed because it serialized as {"inner": {...}} losing top-level fields.
-//
-// IMPLEMENTATION: Load → Mutate → Save pattern
-// 1. Load current desired state
-// 2. Call worker.RequestShutdown(ctx) to set the flag via typed interface
-// 3. The worker handles persistence internally
-func (s *Supervisor[TObserved, TDesired]) requestShutdown(ctx context.Context, workerID string, reason string) error {
-	s.logger.Warnf("Requesting shutdown for worker %s: %s", workerID, reason)
-
-	// Get the worker from the workers map
-	s.mu.RLock()
-	workerCtx, exists := s.workers[workerID]
-	s.mu.RUnlock()
-
-	if !exists {
-		return fmt.Errorf("worker %s not found", workerID)
-	}
-
-	// Use the typed interface to request shutdown
-	// This delegates to the worker's RequestShutdown method which uses SetShutdownRequested
-	workerCtx.worker.RequestShutdown()
-
-	return nil
-}
-
-// GetCurrentState returns the current state name for the first worker (backwards compatibility).
-func (s *Supervisor[TObserved, TDesired]) GetCurrentState() string {
-	s.mu.RLock()
-	defer s.mu.RUnlock()
-
-	for _, workerCtx := range s.workers {
-		workerCtx.mu.RLock()
-		state := workerCtx.currentState.String()
-		workerCtx.mu.RUnlock()
-
-		return state
-	}
-
-	return "no workers"
-}
-
-// GetWorkerState returns the current state name and reason for a worker.
-// This method is thread-safe and can be safely called concurrently with tick operations.
-// Returns "Unknown" state with reason "current state is nil" if the worker's state is nil.
-// Returns an error if the worker is not found.
-func (s *Supervisor[TObserved, TDesired]) GetWorkerState(workerID string) (string, string, error) {
-	s.mu.RLock()
-	defer s.mu.RUnlock()
-
-	workerCtx, exists := s.workers[workerID]
-	if !exists {
-		return "", "", fmt.Errorf("worker %s not found", workerID)
-	}
-
-	workerCtx.mu.RLock()
-	defer workerCtx.mu.RUnlock()
-
-	if workerCtx.currentState == nil {
-		return "Unknown", "current state is nil", nil
-	}
-
-	return workerCtx.currentState.String(), workerCtx.currentState.Reason(), nil
-}
-
-// GetMappedParentState returns the mapped parent state for this supervisor.
-// Returns empty string if this supervisor has no parent or no mapping has been applied.
-// This method is primarily used for testing hierarchical state mapping.
-func (s *Supervisor[TObserved, TDesired]) GetMappedParentState() string {
-	s.mu.RLock()
-	defer s.mu.RUnlock()
-
-	return s.mappedParentState
-}
-
-// GetChildren returns a copy of the children map for inspection.
-// This method is thread-safe and can be used in tests to verify hierarchical composition.
-func (s *Supervisor[TObserved, TDesired]) GetChildren() map[string]SupervisorInterface {
-	s.mu.RLock()
-	defer s.mu.RUnlock()
-
-	children := make(map[string]SupervisorInterface, len(s.children))
-	for name, child := range s.children {
-		children[name] = child
-	}
-
-	return children
-}
-
-// reconcileChildren reconciles actual child supervisors to match desired ChildSpec array.
-// This implements Kubernetes-style declarative reconciliation:
-//  1. ADD children that don't exist in s.children
-//  2. UPDATE existing children (UserSpec and StateMapping)
-//  3. REMOVE children not in desired specs
-//
-// Children are themselves Supervisors, enabling recursive hierarchical composition.
-// The factory creates workers for child types, and each child gets isolated storage via ChildStore().
-//
-// Error handling: Logs errors but continues reconciliation for remaining children.
-// This ensures partial failures don't block the entire reconciliation operation.
-func (s *Supervisor[TObserved, TDesired]) reconcileChildren(specs []config.ChildSpec) error {
-	startTime := time.Now()
-
-	s.mu.Lock()
-	defer s.mu.Unlock()
-
-	var addedCount, updatedCount, removedCount int
-
-	specNames := make(map[string]bool)
-	for _, spec := range specs {
-		specNames[spec.Name] = true
-
-		if child, exists := s.children[spec.Name]; exists {
-			s.logTrace("lifecycle",
-				"lifecycle_event", "child_update",
-				"child_name", spec.Name,
-				"parent_worker_type", s.workerType)
-
-			child.updateUserSpec(spec.UserSpec)
-			child.setStateMapping(spec.StateMapping)
-
-			updatedCount++
-		} else {
-			s.logTrace("lifecycle",
-				"lifecycle_event", "child_add_start",
-				"child_name", spec.Name,
-				"child_worker_type", spec.WorkerType,
-				"parent_worker_type", s.workerType)
-
-			s.logger.Infow("child_adding",
-				"worker_type", s.workerType,
-				"child_name", spec.Name,
-				"child_worker_type", spec.WorkerType)
-
-			addedCount++
-
-			childConfig := Config{
-				WorkerType: spec.WorkerType,
-				Store:      s.store,
-				Logger:     s.logger,
-			}
-
-			// Use factory to create child supervisor with proper type
-			rawSupervisor, err := factory.NewSupervisorByType(spec.WorkerType, childConfig)
-			if err != nil {
-				s.logger.Errorf("Failed to create child supervisor for %s: %v", spec.Name, err)
-
-				continue
-			}
-
-			childSupervisor, ok := rawSupervisor.(SupervisorInterface)
-			if !ok {
-				s.logger.Errorf("Factory returned invalid supervisor type for %s", spec.Name)
-
-				continue
-			}
-
-			childSupervisor.updateUserSpec(spec.UserSpec)
-			childSupervisor.setStateMapping(spec.StateMapping)
-			childSupervisor.setParent(s, s.workerType)
-
-			// Create worker identity
-			childIdentity := fsmv2.Identity{
-				ID:         spec.Name + "-001",
-				Name:       spec.Name,
-				WorkerType: spec.WorkerType,
-			}
-
-			// Use factory to create worker instance
-			childWorker, err := factory.NewWorkerByType(spec.WorkerType, childIdentity)
-			if err != nil {
-				s.logger.Errorf("Failed to create worker for child %s: %v (skipping)", spec.Name, err)
-
-				continue
-			}
-
-			// Add worker to child supervisor
-			if err := childSupervisor.AddWorker(childIdentity, childWorker); err != nil {
-				s.logger.Errorf("Failed to add worker to child supervisor %s: %v (skipping)", spec.Name, err)
-
-				continue
-			}
-
-			// Save initial desired state for child (empty document to avoid nil on first tick)
-			childDesiredCtx, cancel := context.WithTimeout(context.Background(), 5*time.Second)
-
-			desiredDoc := persistence.Document{
-				"id":                childIdentity.ID,
-				"shutdownRequested": false,
-			}
-			if _, err := s.store.SaveDesired(childDesiredCtx, spec.WorkerType, childIdentity.ID, desiredDoc); err != nil {
-				s.logger.Warnf("Failed to save initial desired state for child %s: %v", spec.Name, err)
-			}
-
-			cancel()
-
-			s.children[spec.Name] = childSupervisor
-
-			s.logTrace("lifecycle",
-				"lifecycle_event", "child_add_complete",
-				"child_name", spec.Name,
-				"parent_worker_type", s.workerType)
-
-			// Start child supervisor if parent is already started
-			if childCtx, started := s.getStartedContext(); started {
-				if childCtx.Err() == nil {
-					done := childSupervisor.Start(childCtx)
-					s.childDoneChans[spec.Name] = done
-				} else {
-					s.logger.Warnf("Parent context cancelled, skipping child start for %s", spec.Name)
-				}
-			}
-		}
-	}
-
-	for name := range s.children {
-		if !specNames[name] {
-			s.logTrace("lifecycle",
-				"lifecycle_event", "child_remove_start",
-				"child_name", name,
-				"parent_worker_type", s.workerType)
-
-			s.logger.Infow("child_removing",
-				"worker_type", s.workerType,
-				"child_name", name)
-
-			child := s.children[name]
-			if child != nil {
-				child.Shutdown()
-
-				// Wait for child to fully shut down before removing
-				if done, exists := s.childDoneChans[name]; exists {
-					<-done
-					delete(s.childDoneChans, name)
-				}
-			}
-
-			delete(s.children, name)
-
-			s.logTrace("lifecycle",
-				"lifecycle_event", "child_remove_complete",
-				"child_name", name,
-				"parent_worker_type", s.workerType)
-
-			removedCount++
-		}
-	}
-
-	duration := time.Since(startTime)
-	// Log at INFO when topology changes (add/remove), DEBUG for updates only
-	if addedCount > 0 || removedCount > 0 {
-		// Topology changed - INFO level for operators
-		s.logger.Infow("child_reconciliation_completed",
-			"worker_type", s.workerType,
-			"added", addedCount,
-			"updated", updatedCount,
-			"removed", removedCount,
-			"duration_ms", duration.Milliseconds())
-	} else if updatedCount > 0 {
-		// Updates only - DEBUG level (per-tick noise)
-		s.logger.Debugw("child_reconciliation_completed",
-			"worker_type", s.workerType,
-			"updated", updatedCount,
-			"duration_ms", duration.Milliseconds())
-	}
-	metrics.RecordReconciliation(s.workerType, "success", duration)
-
-	return nil
-}
-
-// UpdateUserSpec updates the user-provided configuration for this supervisor.
-// This method is called by parent supervisors during reconciliation to update child configuration.
-func (s *Supervisor[TObserved, TDesired]) updateUserSpec(spec config.UserSpec) {
-	s.mu.Lock()
-	defer s.mu.Unlock()
-
-	s.userSpec = spec
-}
-
-// Shutdown gracefully shuts down this supervisor and all its workers.
-// This method is called when the supervisor is being removed from its parent.
-// This method is idempotent - calling it multiple times is safe.
-func (s *Supervisor[TObserved, TDesired]) Shutdown() {
-	s.logTrace("lifecycle",
-		"lifecycle_event", "shutdown_start",
-		"worker_type", s.workerType)
-
-	s.logTrace("lifecycle",
-		"lifecycle_event", "mutex_lock_acquire",
-		"mutex_name", "supervisor.mu",
-		"lock_type", "write",
-		"worker_type", s.workerType)
-
-	s.mu.Lock()
-
-	s.logTrace("lifecycle",
-		"lifecycle_event", "mutex_lock_acquired",
-		"mutex_name", "supervisor.mu",
-		"worker_type", s.workerType)
-
-	// Make idempotent - check if already shut down
-	if !s.started.Load() {
-		s.mu.Unlock()
-
-		s.logTrace("lifecycle",
-			"lifecycle_event", "shutdown_skip",
-			"worker_type", s.workerType,
-			"reason", "already_shutdown")
-
-		s.logger.Debugw("supervisor_already_shutdown",
-			"worker_type", s.workerType)
-
-		return
-	}
-
-	s.started.Store(false)
-
-	s.logger.Infow("supervisor_shutting_down",
-		"worker_type", s.workerType)
-
-	// Cancel the supervisor's context to stop tick loop and all child goroutines
-	s.ctxMu.Lock()
-
-	if s.ctxCancel != nil {
-		s.ctxCancel()
-		s.ctxCancel = nil // Prevent double-cancel
-	}
-
-	s.ctxMu.Unlock()
-
-	// Shutdown action executor (doesn't block)
-	s.actionExecutor.Shutdown()
-
-	// Log workers being shut down
-	for workerID := range s.workers {
-		s.logger.Debugw("worker_shutting_down",
-			"worker_type", s.workerType,
-			"worker_id", workerID)
-	}
-
-	// LOCK SAFETY: Extract children and done channels while holding lock,
-	// then release lock before recursively shutting down children.
-	// This prevents deadlock where:
-	// 1. Parent holds write lock
-	// 2. Parent calls child.Shutdown() which tries to acquire child's write lock
-	// 3. Child's Tick() goroutine is blocked waiting for parent's read lock
-	// By releasing parent lock before calling child.Shutdown(), we allow
-	// child Tick() goroutines to complete and exit cleanly.
-	childrenToShutdown := make(map[string]SupervisorInterface, len(s.children))
-
-	childDoneChans := make(map[string]<-chan struct{}, len(s.childDoneChans))
-	for name, child := range s.children {
-		childrenToShutdown[name] = child
-	}
-
-	for name, done := range s.childDoneChans {
-		childDoneChans[name] = done
-	}
-
-	s.mu.Unlock()
-
-	// Wait for metrics reporter to finish (outside lock)
-	s.metricsWg.Wait()
-
-	// Now shutdown children recursively (outside lock)
-	for childName, child := range childrenToShutdown {
-		s.logTrace("lifecycle",
-			"lifecycle_event", "child_shutdown_start",
-			"child_name", childName,
-			"parent_worker_type", s.workerType)
-
-		s.logger.Debugw("child_shutting_down",
-			"worker_type", s.workerType,
-			"child_name", childName)
-		child.Shutdown()
-
-		// Wait for child supervisor to fully shut down
-		if done, exists := childDoneChans[childName]; exists {
-			s.logger.Debugw("waiting_child_shutdown",
-				"worker_type", s.workerType,
-				"child_name", childName)
-			<-done
-			s.logger.Debugw("child_shutdown_complete",
-				"worker_type", s.workerType,
-				"child_name", childName)
-		}
-
-		s.logTrace("lifecycle",
-			"lifecycle_event", "child_shutdown_complete",
-			"child_name", childName,
-			"parent_worker_type", s.workerType)
-	}
-
-	s.logTrace("lifecycle",
-		"lifecycle_event", "shutdown_complete",
-		"worker_type", s.workerType)
-}
-
-// applyStateMapping applies parent state mapping to all children.
-// Called after reconcileChildren() during Supervisor.Tick().
-// For each child, this determines what state the child should transition to
-// based on the parent's current state and the child's StateMapping configuration.
-func (s *Supervisor[TObserved, TDesired]) applyStateMapping() {
-	s.mu.RLock()
-	defer s.mu.RUnlock()
-
-	if len(s.workers) == 0 {
-		return
-	}
-
-	var parentState string
-
-	for _, workerCtx := range s.workers {
-		workerCtx.mu.RLock()
-
-		if workerCtx.currentState != nil {
-			parentState = workerCtx.currentState.String()
-		}
-
-		workerCtx.mu.RUnlock()
-
-		break
-	}
-
-	for childName, child := range s.children {
-		mappedState := parentState
-
-		stateMapping := child.getStateMapping()
-		if len(stateMapping) > 0 {
-			if mapped, exists := stateMapping[parentState]; exists {
-				mappedState = mapped
-			}
-		}
-
-		child.setMappedParentState(mappedState)
-		s.logTrace("state_mapped",
-			"worker_type", s.workerType,
-			"child_name", childName,
-			"parent_state", parentState,
-			"mapped_state", mappedState)
-	}
-}
-
-// getString safely extracts a string value from a Document.
-func getString(doc interface{}, key string, defaultValue string) string {
-	if doc == nil {
-		return defaultValue
-	}
-
-	docMap, ok := doc.(map[string]interface{})
-	if !ok {
-		return defaultValue
-	}
-
-	val, ok := docMap[key]
-	if !ok {
-		return defaultValue
-	}
-
-	str, ok := val.(string)
-	if !ok {
-		return defaultValue
-	}
-
-	return str
-}
-
-// calculateHierarchyDepth returns the depth of this supervisor in the hierarchy tree.
-// Root supervisors (parent == nil) have depth 0, their children have depth 1, etc.
-// Walks up the parent chain to calculate depth recursively.
-//
-// PERFORMANCE NOTE: Uses unbounded recursion. Safe for typical UMH hierarchies (2-4 levels).
-// Deep hierarchies (>1000 levels) may cause stack overflow, but this is not expected in practice.
-func (s *Supervisor[TObserved, TDesired]) calculateHierarchyDepth() int {
-	if s.parent == nil {
-		return 0
-	}
-
-	return 1 + s.parent.calculateHierarchyDepth()
-}
-
-// calculateHierarchySize returns the total number of supervisors in this subtree.
-// This includes the supervisor itself plus all descendants (children, grandchildren, etc.).
-func (s *Supervisor[TObserved, TDesired]) calculateHierarchySize() int {
-	s.mu.RLock()
-	defer s.mu.RUnlock()
-
-	size := 1
-
-	for _, child := range s.children {
-		size += child.calculateHierarchySize()
-	}
-
-	return size
-}
-
-// startMetricsReporter starts a goroutine that periodically records hierarchy metrics.
-// Metrics are recorded every 10 seconds to avoid excessive Prometheus cardinality.
-// The goroutine stops when the context is cancelled.
-func (s *Supervisor[TObserved, TDesired]) startMetricsReporter(ctx context.Context) {
-	s.metricsWg.Add(1)
-
-	go func() {
-		defer s.metricsWg.Done()
-
-		ticker := time.NewTicker(10 * time.Second)
-		defer ticker.Stop()
-
-		s.recordHierarchyMetrics()
-
-		for {
-			select {
-			case <-ctx.Done():
-				return
-			case <-ticker.C:
-				s.recordHierarchyMetrics()
-			}
-		}
-	}()
-}
-
-// recordHierarchyMetrics records current hierarchy depth and size metrics.
-func (s *Supervisor[TObserved, TDesired]) recordHierarchyMetrics() {
-	depth := s.calculateHierarchyDepth()
-	size := s.calculateHierarchySize()
-
-	metrics.RecordHierarchyDepth(s.workerType, depth)
-	metrics.RecordHierarchySize(s.workerType, size)
-}
-
-// isStarted returns whether the supervisor has been started.
-//
-//nolint:unused // Part of API design, may be used in future
-func (s *Supervisor[TObserved, TDesired]) isStarted() bool {
-	return s.started.Load()
-}
-
-// getContext returns the current context for the supervisor.
-//
-//nolint:unused // Part of API design, may be used in future
-func (s *Supervisor[TObserved, TDesired]) getContext() context.Context {
-	s.ctxMu.RLock()
-	defer s.ctxMu.RUnlock()
-
-	return s.ctx
-}
-
-// getStartedContext atomically checks if started and returns context.
-// This prevents TOCTOU races between isStarted() and getContext() calls.
-func (s *Supervisor[TObserved, TDesired]) getStartedContext() (context.Context, bool) {
-	s.ctxMu.RLock()
-	defer s.ctxMu.RUnlock()
-
-	if !s.started.Load() {
-		return nil, false
-	}
-
-	return s.ctx, true
-}
-
-// GetWorkers returns all worker IDs currently managed by this supervisor.
-func (s *Supervisor[TObserved, TDesired]) GetWorkers() []fsmv2.Identity {
-	s.mu.RLock()
-	defer s.mu.RUnlock()
-
-	workers := make([]fsmv2.Identity, 0, len(s.workers))
-	for id, worker := range s.workers {
-		if worker == nil {
-			continue
-		}
-
-		workers = append(workers, fsmv2.Identity{
-			ID:         id,
-			Name:       worker.identity.Name,
-			WorkerType: s.workerType,
-		})
-	}
-
-	return workers
-}
-
-// =============================================================================
-// TEST ACCESSORS - DO NOT USE IN PRODUCTION CODE
-// =============================================================================
-//
-// These methods expose internal functionality exclusively for testing purposes.
-// They are NOT part of the public API contract and should NEVER be used in
-// production code. They exist to support black-box testing without converting
-// all test files to white-box testing (package supervisor).
-//
-// Naming Convention: All test accessor methods are prefixed with "Test" to
-// clearly indicate they are test-only and distinguish them from the public API.
-//
-// Why These Exist:
-// - Some test files are too complex to convert to white-box testing
-// - Converting would require extensive mock infrastructure changes
-// - Hybrid approach: simple tests use white-box, complex tests use accessors
-// - Clearly documented as test-only to prevent production usage
-
-// TestTick exposes tick for testing. DO NOT USE in production code.
-func (s *Supervisor[TObserved, TDesired]) TestTick(ctx context.Context) error {
-	return s.tick(ctx)
-}
-
-// TestTickAll exposes tickAll for testing. DO NOT USE in production code.
-func (s *Supervisor[TObserved, TDesired]) TestTickAll(ctx context.Context) error {
-	return s.tickAll(ctx)
-}
-
-// TestRequestShutdown exposes requestShutdown for testing. DO NOT USE in production code.
-func (s *Supervisor[TObserved, TDesired]) TestRequestShutdown(ctx context.Context, workerID string, reason string) error {
-	return s.requestShutdown(ctx, workerID, reason)
-}
-
-// TestCheckDataFreshness exposes checkDataFreshness for testing. DO NOT USE in production code.
-func (s *Supervisor[TObserved, TDesired]) TestCheckDataFreshness(snapshot *fsmv2.Snapshot) bool {
-	return s.checkDataFreshness(snapshot)
-}
-
-// TestRestartCollector exposes restartCollector for testing. DO NOT USE in production code.
-func (s *Supervisor[TObserved, TDesired]) TestRestartCollector(ctx context.Context, workerID string) error {
-	return s.restartCollector(ctx, workerID)
-}
-
-// TestUpdateUserSpec exposes updateUserSpec for testing. DO NOT USE in production code.
-func (s *Supervisor[TObserved, TDesired]) TestUpdateUserSpec(spec config.UserSpec) {
-	s.updateUserSpec(spec)
-}
-
-// TestGetStaleThreshold exposes getStaleThreshold for testing. DO NOT USE in production code.
-func (s *Supervisor[TObserved, TDesired]) TestGetStaleThreshold() time.Duration {
-	return s.getStaleThreshold()
-}
-
-// TestGetRestartCount exposes getRestartCount for testing. DO NOT USE in production code.
-func (s *Supervisor[TObserved, TDesired]) TestGetRestartCount() int {
-	return s.getRestartCount()
-}
-
-// TestSetRestartCount exposes setRestartCount for testing. DO NOT USE in production code.
-func (s *Supervisor[TObserved, TDesired]) TestSetRestartCount(count int) {
-	s.setRestartCount(count)
-}
-
-// isCircuitOpen returns the circuit breaker state.
-// Used by InfrastructureHealthChecker to check child supervisor health.
-func (s *Supervisor[TObserved, TDesired]) isCircuitOpen() bool {
-	return s.circuitOpen.Load()
-}
-
-// getStateMapping returns a copy of the state mapping.
-func (s *Supervisor[TObserved, TDesired]) getStateMapping() map[string]string {
-	s.mu.RLock()
-	defer s.mu.RUnlock()
-
-	mapping := make(map[string]string, len(s.stateMapping))
-	for k, v := range s.stateMapping {
-		mapping[k] = v
-	}
-
-	return mapping
-}
-
-// setStateMapping updates the state mapping.
-func (s *Supervisor[TObserved, TDesired]) setStateMapping(mapping map[string]string) {
-	s.mu.Lock()
-	defer s.mu.Unlock()
-
-	s.stateMapping = mapping
-}
-
-// getMappedParentState returns the mapped parent state (internal interface method).
-func (s *Supervisor[TObserved, TDesired]) getMappedParentState() string {
-	return s.GetMappedParentState()
-}
-
-// setMappedParentState updates the mapped parent state.
-func (s *Supervisor[TObserved, TDesired]) setMappedParentState(state string) {
-	s.mu.Lock()
-	defer s.mu.Unlock()
-
-	s.mappedParentState = state
-}
-
-// setParent sets the parent supervisor and parent ID for hierarchical composition.
-func (s *Supervisor[TObserved, TDesired]) setParent(parent SupervisorInterface, parentID string) {
-	s.mu.Lock()
-	defer s.mu.Unlock()
-
-	s.parent = parent
-	s.parentID = parentID
-}
-
-// getUserSpec returns a copy of the user spec.
-func (s *Supervisor[TObserved, TDesired]) getUserSpec() config.UserSpec {
-	s.mu.RLock()
-	defer s.mu.RUnlock()
-
-	return s.userSpec
-=======
->>>>>>> fa3a730f
 }