--- conflicted
+++ resolved
@@ -49,10 +49,7 @@
 	ComponentRedpandaService          = "RedpandaService"
 	ComponentAgentMonitorService      = "AgentMonitorService"
 	ComponentDataFlowComponentService = "DFCService"
-<<<<<<< HEAD
 	ComponentConnectionService        = "ConnectionService"
-=======
->>>>>>> 4f84ddf9
 
 	// Configuration
 	ComponentConfigManager = "ConfigManager"
