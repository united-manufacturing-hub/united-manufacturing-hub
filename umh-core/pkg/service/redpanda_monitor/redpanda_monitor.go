--- conflicted
+++ resolved
@@ -813,11 +813,7 @@
 	return string(b)
 }
 
-<<<<<<< HEAD
-// Process the cluster config data
-=======
 // Process the cluster readiness status
->>>>>>> 87ae2782
 func (s *RedpandaMonitorService) parseReadynessData(readynessDataBytes []byte) (bool, string, error) {
 	readynessDataString := string(readynessDataBytes)
 
