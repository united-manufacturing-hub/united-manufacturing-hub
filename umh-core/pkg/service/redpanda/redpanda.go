--- conflicted
+++ resolved
@@ -643,7 +643,6 @@
 		return ctx.Err(), false
 	}
 
-<<<<<<< HEAD
 	// Create a snapshot from the full config
 	// Note: therefore, the S6 manager will not have access to the full observed state
 	snapshot := fsm.SystemSnapshot{
@@ -651,22 +650,19 @@
 		Tick:          tick,
 	}
 
-	return s.s6Manager.Reconcile(ctx, snapshot, filesystemService)
-=======
-	s6Err, s6Reconciled := s.s6Manager.Reconcile(ctx, config.FullConfig{Internal: config.InternalConfig{Services: s.s6ServiceConfigs}}, filesystemService, tick)
-	if s6Err != nil {
+	s6Err, s6Reconciled := s.s6Manager.Reconcile(ctx, snapshot, filesystemService)
+  if s6Err != nil {
 		return s6Err, false
 	}
 
 	// Also reconcile the redpanda monitor service
-	monitorErr, monitorReconciled := s.metricsService.ReconcileManager(ctx, filesystemService, tick)
+	monitorErr, monitorReconciled := s.metricsService.ReconcileManager(ctx, snapshot, filesystemService)
 	if monitorErr != nil {
 		return monitorErr, false
 	}
 
 	// If either was reconciled, indicate that reconciliation occurred
 	return nil, s6Reconciled || monitorReconciled
->>>>>>> caa9ddcf
 }
 
 // IsLogsFine analyzes Redpanda logs to determine if there are any critical issues
