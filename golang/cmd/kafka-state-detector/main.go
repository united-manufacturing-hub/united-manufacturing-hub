--- conflicted
+++ resolved
@@ -84,7 +84,6 @@
 		}
 	}
 	if ActivityEnabled {
-<<<<<<< HEAD
 		SetupActivityKafka(
 			kafka.ConfigMap{
 				"security.protocol":        securityProtocol,
@@ -97,22 +96,8 @@
 				"enable.auto.commit":       true,
 				"enable.auto.offset.store": false,
 				"auto.offset.reset":        "earliest",
-			})
-=======
-		SetupActivityKafka(kafka.ConfigMap{
-			"security.protocol":        securityProtocol,
-			"ssl.key.location":         "/SSL_certs/tls.key",
-			"ssl.key.password":         os.Getenv("KAFKA_SSL_KEY_PASSWORD"),
-			"ssl.certificate.location": "/SSL_certs/tls.crt",
-			"ssl.ca.location":          "/SSL_certs/ca.crt",
-			"bootstrap.servers":        KafkaBoostrapServer,
-			"group.id":                 "kafka-state-detector-activity",
-			"enable.auto.commit":       true,
-			"enable.auto.offset.store": false,
-			"auto.offset.reset":        "earliest",
 			"metadata.max.age.ms":      180000,
 		})
->>>>>>> 6c8f7755
 
 		ActivityProcessorChannel = make(chan *kafka.Message, 100)
 		ActivityCommitChannel = make(chan *kafka.Message)
@@ -140,7 +125,6 @@
 	AnomalyEnabled = os.Getenv("ANOMALY_ENABLED") == "true"
 
 	if AnomalyEnabled {
-<<<<<<< HEAD
 		/* #nosec G404 -- This doesn't have to be crypto random */
 		SetupAnomalyKafka(
 			kafka.ConfigMap{
@@ -153,21 +137,8 @@
 				"group.id":                 fmt.Sprintf("kafka-state-detector-anomaly-%d", rand.Uint64()),
 				"enable.auto.commit":       true,
 				"auto.offset.reset":        "earliest",
-			})
-=======
-		SetupAnomalyKafka(kafka.ConfigMap{
-			"bootstrap.servers":        KafkaBoostrapServer,
-			"security.protocol":        securityProtocol,
-			"ssl.key.location":         "/SSL_certs/tls.key",
-			"ssl.key.password":         os.Getenv("KAFKA_SSL_KEY_PASSWORD"),
-			"ssl.certificate.location": "/SSL_certs/tls.crt",
-			"ssl.ca.location":          "/SSL_certs/ca.crt",
-			"group.id":                 fmt.Sprintf("kafka-state-detector-anomaly-%d", rand.Uint64()),
-			"enable.auto.commit":       true,
-			"auto.offset.reset":        "earliest",
 			"metadata.max.age.ms":      180000,
 		})
->>>>>>> 6c8f7755
 
 		AnomalyProcessorChannel = make(chan *kafka.Message, 100)
 		AnomalyCommitChannel = make(chan *kafka.Message)
