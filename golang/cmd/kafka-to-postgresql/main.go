--- conflicted
+++ resolved
@@ -114,27 +114,22 @@
 	if err != nil {
 		zap.S().Fatal(err)
 	}
-<<<<<<< HEAD
-=======
+
 	kafkaSslPassword, err := env.GetAsString("KAFKA_SSL_KEY_PASSWORD", false, "")
 	if err != nil {
 		zap.S().Error(err)
 	}
->>>>>>> 54e0a413
 
 	// Customer Name cannot begin with raw
 	HITopic := `^ia\.(([^r.](\d|-|\w)*)|(r[b-z](\d|-|\w)*)|(ra[^w]))\.(\d|-|\w|_)+\.(\d|-|\w|_)+\.((addMaintenanceActivity)|(addOrder)|(addParentToChild)|(addProduct)|(addShift)|(count)|(deleteShiftByAssetIdAndBeginTimestamp)|(deleteShiftById)|(endOrder)|(modifyProducedPieces)|(modifyState)|(productTag)|(productTagString)|(recommendation)|(scrapCount)|(startOrder)|(state)|(uniqueProduct)|(scrapUniqueProduct))$`
 	HTTopic := `^ia\.(([^r.](\d|-|\w)*)|(r[b-z](\d|-|\w)*)|(ra[^w]))\.(\d|-|\w|_)+\.(\d|-|\w|_)+\.(process[V|v]alue).*$`
 
-<<<<<<< HEAD
-	useSsl, _ := env.GetAsBool("KAFKA_USE_SSL", false, false)
-=======
+
 	securityProtocol := "plaintext"
 	useSsl, err := env.GetAsBool("KAFKA_USE_SSL", false, false)
 	if err != nil {
 		zap.S().Error(err)
 	}
->>>>>>> 54e0a413
 	if useSsl {
 
 		_, err = os.Open("/SSL_certs/kafka/tls.key")
@@ -208,13 +203,8 @@
 	zap.S().Infof("Allowed memory size is %d Bytes", allowedMemorySizeInt)
 
 	// InitCache is initialized with 1Gb of memory for each cache
-<<<<<<< HEAD
-	InitCache(allowedMemorySize / 4)
-	InitMessageCache(allowedMemorySize / 4)
-=======
 	InitCache(allowedMemorySizeInt / 4)
 	internal.InitMessageCache(allowedMemorySizeInt / 4)
->>>>>>> 54e0a413
 
 	zap.S().Debugf("Starting queue processor")
 
