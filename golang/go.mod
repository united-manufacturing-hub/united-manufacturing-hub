--- conflicted
+++ resolved
@@ -18,12 +18,8 @@
 
 require (
 	github.com/EagleChen/mapmutex v0.0.0-20200716162114-c133e97096b7
-<<<<<<< HEAD
 	github.com/IBM/sarama v1.41.3
 	github.com/beeker1121/goque v2.1.0+incompatible
-=======
-	github.com/IBM/sarama v1.42.1
->>>>>>> 6b828136
 	github.com/confluentinc/confluent-kafka-go v1.9.2
 	github.com/coocood/freecache v1.2.4
 	github.com/eclipse/paho.mqtt.golang v1.4.3
@@ -49,11 +45,7 @@
 	github.com/united-manufacturing-hub/umh-utils v0.2.2
 	github.com/zeebo/xxh3 v1.0.2
 	go.uber.org/zap v1.26.0
-<<<<<<< HEAD
-	golang.org/x/crypto v0.14.0
-=======
 	golang.org/x/crypto v0.15.0
->>>>>>> 6b828136
 	golang.org/x/exp v0.0.0-20230905200255-921286631fa9
 	gonum.org/v1/gonum v0.14.0
 	k8s.io/apimachinery v0.28.2
@@ -129,12 +121,6 @@
 	go.elastic.co/ecszap v1.0.2 // indirect
 	go.uber.org/multierr v1.11.0 // indirect
 	golang.org/x/arch v0.5.0 // indirect
-<<<<<<< HEAD
-	golang.org/x/net v0.17.0 // indirect
-	golang.org/x/sync v0.4.0 // indirect
-	golang.org/x/sys v0.13.0 // indirect
-	golang.org/x/text v0.13.0 // indirect
-=======
 	golang.org/x/net v0.18.0 // indirect
 	golang.org/x/oauth2 v0.8.0 // indirect
 	golang.org/x/sync v0.4.0 // indirect
@@ -143,7 +129,6 @@
 	golang.org/x/text v0.14.0 // indirect
 	golang.org/x/time v0.3.0 // indirect
 	google.golang.org/appengine v1.6.7 // indirect
->>>>>>> 6b828136
 	google.golang.org/protobuf v1.31.0 // indirect
 	gopkg.in/DATA-DOG/go-sqlmock.v1 v1.3.0 // indirect
 	gopkg.in/inf.v0 v0.9.1 // indirect
