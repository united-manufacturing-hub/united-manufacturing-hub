--- conflicted
+++ resolved
@@ -17,12 +17,8 @@
 
   
 internal:
-<<<<<<< HEAD
-  services: []
-  redpanda:
-    desiredState: stopped
-=======
   redpanda:
     desiredState: stopped
   services: []
->>>>>>> caa9ddcf
+  redpanda:
+    desiredState: stopped