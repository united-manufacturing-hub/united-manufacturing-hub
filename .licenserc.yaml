# Copyright 2025 UMH Systems GmbH
#
# Licensed under the Apache License, Version 2.0 (the "License");
# you may not use this file except in compliance with the License.
# You may obtain a copy of the License at
#
#     http://www.apache.org/licenses/LICENSE-2.0
#
# Unless required by applicable law or agreed to in writing, software
# distributed under the License is distributed on an "AS IS" BASIS,
# WITHOUT WARRANTIES OR CONDITIONS OF ANY KIND, either express or implied.
# See the License for the specific language governing permissions and
# limitations under the License.

header:
  license:
    spdx-id: Apache-2.0
    copyright-owner: UMH Systems GmbH
    software-name: United Manufacturing Hub

  paths-ignore:
    - "**/*.md"
    - "**/*.mdc"
    - "LICENSE"
    - "NOTICE"
    - "CODEOWNERS"
    - "AUTHORS"
    - ".git"
    - "deployment/united-manufacturing-hub/_mqttDevCertificates/"
    - "deployment/united-manufacturing-hub/developmentCertificates/"
    - "deployment/kafka-to-postgresql/postgresql.conf"
    - "deployment/united-manufacturing-hub/templates/NOTES.txt"
    - "deployment/united-manufacturing-hub/Chart.lock"
    - "deployment/united-manufacturing-hub/.helmignore"
    - "deployment/helm-repo/index.yaml"
    - "umh-core/vendor/*"
    - "umh-core/vendor/**/*"
    - ".releaserc"
    - ".gitignore"
    - ".licenserc.yaml"
    - "CODE_OF_CONDUCT.md"
    - "CONTRIBUTING.md"
    - "CONTRIBUTOR_LICENSE_AGREEMENT_ENTITY.md"
    - "CONTRIBUTOR_LICENSE_AGREEMENT_INDIVIDUAL.md"
    - "Makefile"
    - "README.md"
    - "SECURITY.md"
    - "**/go.sum"
    - "**/go.mod"
    - "**/.dockerignore"
    - "umh-core/s6-base/**/*"
    - ".devcontainer/devcontainer.json"
    - ".vscode/**"
    - "umh-core/pkg/service/redpanda_monitor/test_metrics.txt"
    - "umh-core/pkg/service/benthos_monitor/test_metrics.txt"
    - "umh-core/pkg/service/s6/s6_test_data.txt"
    - "umh-core/pkg/service/s6/s6_test_log_data.txt"
<<<<<<< HEAD
=======

>>>>>>> d17688ea
  comment: on-failure<|MERGE_RESOLUTION|>--- conflicted
+++ resolved
@@ -55,8 +55,5 @@
     - "umh-core/pkg/service/benthos_monitor/test_metrics.txt"
     - "umh-core/pkg/service/s6/s6_test_data.txt"
     - "umh-core/pkg/service/s6/s6_test_log_data.txt"
-<<<<<<< HEAD
-=======
 
->>>>>>> d17688ea
   comment: on-failure