--- conflicted
+++ resolved
@@ -16,14 +16,6 @@
 
 on:
   push:
-<<<<<<< HEAD
-    paths:
-      - 'deployment/*'
-      - '!deployment/helm-repo/*'
-      - '!deployment/united-manufacturing-hub/*'
-      - 'golang/*'
-      - '.github/workflows/build-docker-images.yml'
-=======
     branches:
       - main
       - staging
@@ -31,7 +23,6 @@
     branches:
       - main
       - staging
->>>>>>> f762dddc
 
 jobs:
   barcodereader:
@@ -507,53 +498,5 @@
           context: .
           file: ./deployment/sensorconnect/Dockerfile
           push: true
-<<<<<<< HEAD
-          target: ${{ matrix.target }}
-          tags: ${{ steps.meta.outputs.tags }}
-  
-  databridge:
-    strategy:
-      matrix:
-        include:
-          - target: runner
-            suffix: ""
-          - target: runner-race
-            suffix: -race
-    runs-on: ubuntu-latest
-    steps:
-      - uses: actions/checkout@v3
-      - name: Docker Meta
-        id: meta
-        uses: docker/metadata-action@v4
-        with:
-          images: |
-            unitedmanufacturinghub/databridge
-            ghcr.io/united-manufacturing-hub/databridge
-          tags: |
-            type=ref,event=branch,suffix=${{ matrix.suffix }}
-            type=semver,pattern={{version}},suffix=${{ matrix.suffix }}
-      - name: Set up Docker Buildx
-        uses: docker/setup-buildx-action@v2
-      - name: Login to Docker Hub
-        uses: docker/login-action@v2
-        with:
-          registry: docker.io
-          username: ${{ secrets.DOCKERHUB_USERNAME }}
-          password: ${{ secrets.DOCKERHUB_TOKEN }}
-      - name: Login to GitHub Container Registry
-        uses: docker/login-action@v2
-        with:
-          registry: ghcr.io
-          username: ${{ github.repository_owner }}
-          password: ${{ secrets.GITHUB_TOKEN }}
-      - name: Build and Push Docker Image
-        uses: docker/build-push-action@v4
-        with:
-          context: .
-          file: ./deployment/databridge/Dockerfile
-          push: true
-          target: ${{ matrix.target }}
-=======
-          target: runner
->>>>>>> f762dddc
+          target: runner
           tags: ${{ steps.meta.outputs.tags }}