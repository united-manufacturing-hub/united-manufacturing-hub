# Copyright 2025 UMH Systems GmbH
#
# Licensed under the Apache License, Version 2.0 (the "License");
# you may not use this file except in compliance with the License.
# You may obtain a copy of the License at
#
#     http://www.apache.org/licenses/LICENSE-2.0
#
# Unless required by applicable law or agreed to in writing, software
# distributed under the License is distributed on an "AS IS" BASIS,
# WITHOUT WARRANTIES OR CONDITIONS OF ANY KIND, either express or implied.
# See the License for the specific language governing permissions and
# limitations under the License.

name: Test UMH Core

concurrency:
  group: ${{ github.workflow }}-${{ github.ref }}-${{ github.event_name }}
  cancel-in-progress: true

on:
  pull_request:
    branches:
      - "**"
<<<<<<< HEAD
    paths:
      - "umh-core/**"
  merge_group:
=======

>>>>>>> c30c6073
jobs:
  unit-tests:
    name: Unit Tests
    runs-on:
      group: arc-runners-tests
    defaults:
      run:
        working-directory: ./umh-core
    steps:
      - uses: actions/checkout@v4

      - name: Set up Go
        uses: actions/setup-go@v5
        with:
          go-version-file: "umh-core/go.mod"
          cache-dependency-path: |
            umh-core/go.sum

      - name: Install ginkgo and nilaway
        run: make install

      - name: Get dependencies
        working-directory: ./umh-core
        run: |
          make download-docker-binaries

      - name: Run unit tests
        run: make unit-test

  integration-tests:
    name: Integration Tests
    runs-on:
      group: eos
    defaults:
      run:
        working-directory: ./umh-core
    steps:
      - uses: actions/checkout@v4

      - name: Set up Go
        uses: actions/setup-go@v5
        with:
          go-version-file: "umh-core/go.mod"
          cache-dependency-path: |
            umh-core/go.sum

      - name: Install ginkgo and nilaway
        run: make install

      - name: Get dependencies
        working-directory: ./umh-core
        run: |
          make download-docker-binaries
          
      - name: Run integration tests
        env:
          CI: true
          VERSION: ${{ github.ref_name }}
        run: make integration-test-ci<|MERGE_RESOLUTION|>--- conflicted
+++ resolved
@@ -22,13 +22,7 @@
   pull_request:
     branches:
       - "**"
-<<<<<<< HEAD
-    paths:
-      - "umh-core/**"
   merge_group:
-=======
-
->>>>>>> c30c6073
 jobs:
   unit-tests:
     name: Unit Tests
