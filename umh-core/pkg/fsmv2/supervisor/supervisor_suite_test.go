--- conflicted
+++ resolved
@@ -374,11 +374,7 @@
 			panic(fmt.Sprintf("failed to create observed collection: %v", err))
 		}
 
-<<<<<<< HEAD
 		triangularStore = storage.NewTriangularStore(basicStore, zap.NewNop().Sugar())
-=======
-		triangularStore = storage.NewTriangularStore(basicStore, nil)
->>>>>>> fa3a730f
 		if triangularStore == nil {
 			panic("triangular store is nil")
 		}
@@ -448,11 +444,7 @@
 		}
 	}
 
-<<<<<<< HEAD
 	return storage.NewTriangularStore(basicStore, zap.NewNop().Sugar())
-=======
-	return storage.NewTriangularStore(basicStore, nil)
->>>>>>> fa3a730f
 }
 
 type mockTriangularStore struct {
