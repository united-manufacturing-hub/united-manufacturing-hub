--- conflicted
+++ resolved
@@ -32,19 +32,14 @@
 			Agent: config.AgentConfig{
 				MetricsPort: 8080, // Default port inside container
 			},
-<<<<<<< HEAD
-			Services: []config.S6FSMConfig{},
-			Benthos:  []config.BenthosConfig{},
 			Redpanda: config.RedpandaConfig{
 				FSMInstanceConfig: config.FSMInstanceConfig{
 					Name:            "redpanda",
 					DesiredFSMState: "stopped",
 				},
-=======
 			Internal: config.InternalConfig{
 				Services: []config.S6FSMConfig{},
 				Benthos:  []config.BenthosConfig{},
->>>>>>> ce006ed7
 			},
 		},
 	}
