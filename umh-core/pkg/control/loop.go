// Copyright 2025 UMH Systems GmbH
//
// Licensed under the Apache License, Version 2.0 (the "License");
// you may not use this file except in compliance with the License.
// You may obtain a copy of the License at
//
//     http://www.apache.org/licenses/LICENSE-2.0
//
// Unless required by applicable law or agreed to in writing, software
// distributed under the License is distributed on an "AS IS" BASIS,
// WITHOUT WARRANTIES OR CONDITIONS OF ANY KIND, either express or implied.
// See the License for the specific language governing permissions and
// limitations under the License.

package control

// Package control implements the central control system for UMH.
//
// This package is responsible for:
// - Creating and coordinating FSM managers for different service types (S6, Benthos)
// - Executing the single-threaded control loop that drives the system
// - Managing the reconciliation process to maintain desired system state
// - Handling errors and ensuring system stability
// - Monitoring performance metrics and detecting starvation conditions
// - Creating and maintaining snapshots of system state for external consumers
//
// The control loop architecture follows established patterns from Kubernetes controllers,
// where a continuous reconciliation approach gradually moves the system toward its desired state.
//
// The main components are:
// - ControlLoop: Coordinates the entire system's operation
// - FSMManagers: Type-specific managers that handle individual services (S6, Benthos)
// - ConfigManager: Provides the desired system state from configuration
// - StarvationChecker: Monitors system health and detects control loop problems
// - SnapshotManager: Maintains thread-safe snapshots of the system state

import (
	"context"
	"errors"
	"fmt"
	"sync"
	"time"

	"github.com/tiendc/go-deepcopy"

	"github.com/united-manufacturing-hub/united-manufacturing-hub/umh-core/pkg/backoff"
	"github.com/united-manufacturing-hub/united-manufacturing-hub/umh-core/pkg/config"
	"github.com/united-manufacturing-hub/united-manufacturing-hub/umh-core/pkg/constants"
	"github.com/united-manufacturing-hub/united-manufacturing-hub/umh-core/pkg/ctxutil"
	"github.com/united-manufacturing-hub/united-manufacturing-hub/umh-core/pkg/fsm"
	"github.com/united-manufacturing-hub/united-manufacturing-hub/umh-core/pkg/fsm/agent_monitor"
	"github.com/united-manufacturing-hub/united-manufacturing-hub/umh-core/pkg/fsm/benthos"
	"github.com/united-manufacturing-hub/united-manufacturing-hub/umh-core/pkg/fsm/connection"
	"github.com/united-manufacturing-hub/united-manufacturing-hub/umh-core/pkg/fsm/container"
	"github.com/united-manufacturing-hub/united-manufacturing-hub/umh-core/pkg/fsm/dataflowcomponent"
	"github.com/united-manufacturing-hub/united-manufacturing-hub/umh-core/pkg/fsm/nmap"
	"github.com/united-manufacturing-hub/united-manufacturing-hub/umh-core/pkg/fsm/protocolconverter"
	"github.com/united-manufacturing-hub/united-manufacturing-hub/umh-core/pkg/fsm/redpanda"
	"github.com/united-manufacturing-hub/united-manufacturing-hub/umh-core/pkg/fsm/s6"
	"github.com/united-manufacturing-hub/united-manufacturing-hub/umh-core/pkg/fsm/streamprocessor"
	"github.com/united-manufacturing-hub/united-manufacturing-hub/umh-core/pkg/fsm/topicbrowser"
	"github.com/united-manufacturing-hub/united-manufacturing-hub/umh-core/pkg/logger"
	"github.com/united-manufacturing-hub/united-manufacturing-hub/umh-core/pkg/metrics"
	"github.com/united-manufacturing-hub/united-manufacturing-hub/umh-core/pkg/sentry"
	"github.com/united-manufacturing-hub/united-manufacturing-hub/umh-core/pkg/service/filesystem"
	"github.com/united-manufacturing-hub/united-manufacturing-hub/umh-core/pkg/serviceregistry"
	"github.com/united-manufacturing-hub/united-manufacturing-hub/umh-core/pkg/starvationchecker"
	"go.uber.org/zap"
	"golang.org/x/sync/errgroup"
)

// ControlLoop is the central orchestration component of the UMH Core.
// It implements the primary reconciliation loop that drives the entire system
// toward its desired state by coordinating multiple FSM managers.
//
// The control loop follows a "desired state" pattern where:
// 1. Configuration defines what the system should look like
// 2. Managers continuously reconcile actual state with desired state
// 3. Changes propagate in sequence until the system stabilizes
//
// This single-threaded design ensures deterministic behavior while the
// time-sliced approach allows responsive handling of multiple components.
type ControlLoop struct {
	configManager     config.ConfigManager
	logger            *zap.SugaredLogger
	starvationChecker *starvationchecker.StarvationChecker
	snapshotManager   *fsm.SnapshotManager
	managerTimes      map[string]time.Duration // Tracks execution time for each manager
	services          *serviceregistry.Registry
	managers          []fsm.FSMManager[any]
	tickerTime        time.Duration
	currentTick       uint64
	managerTimesMutex sync.RWMutex
}

// NewControlLoop creates a new control loop with all necessary managers.
// It initializes the complete orchestration system with all required components:
// - S6 and Benthos managers for service instance management
// - Config manager for tracking desired system state
// - Starvation checker for detecting loop health issues
// - Snapshot manager for sharing system state with external components
//
// The control loop runs at a fixed interval (defaultTickerTime) and orchestrates
// all components according to the configuration.
func NewControlLoop(configManager config.ConfigManager) *ControlLoop {
	// Get a component-specific logger
	log := logger.For(logger.ComponentControlLoop)
	if log == nil {
		// If logger initialization failed somehow, create a no-op logger to avoid nil panics
		log = zap.NewNop().Sugar()
	}

	// Create the service registry. The service registry will contain all services like filesystem, and portmanager
	servicesRegistry, err := serviceregistry.NewRegistry()
	if err != nil || servicesRegistry == nil {
		sentry.ReportIssuef(sentry.IssueTypeFatal, log, "Failed to create service registry: %s", err)
	}

	// Create the managers
	managers := []fsm.FSMManager[any]{
		s6.NewS6Manager(constants.DefaultManagerName),
		benthos.NewBenthosManager(constants.DefaultManagerName),
		container.NewContainerManager(constants.DefaultManagerName),
		redpanda.NewRedpandaManager(constants.DefaultManagerName),
		agent_monitor.NewAgentManager(constants.DefaultManagerName),
		nmap.NewNmapManager(constants.DefaultManagerName),
		dataflowcomponent.NewDataflowComponentManager(constants.DefaultManagerName),
		connection.NewConnectionManager(constants.DefaultManagerName),
		protocolconverter.NewProtocolConverterManager(constants.DefaultManagerName),
		topicbrowser.NewTopicBrowserManager(constants.DefaultManagerName),
		streamprocessor.NewManager(constants.DefaultManagerName),
	}

	// Create a starvation checker
	starvationChecker := starvationchecker.NewStarvationChecker(constants.StarvationThreshold)

	// Create a snapshot manager
	snapshotManager := fsm.NewSnapshotManager()

	metrics.InitErrorCounter(metrics.ComponentControlLoop, "main")

	return &ControlLoop{
		managers:          managers,
		tickerTime:        constants.DefaultTickerTime,
		configManager:     configManager,
		logger:            log,
		starvationChecker: starvationChecker,
		snapshotManager:   snapshotManager,
		managerTimes:      make(map[string]time.Duration),
		managerTimesMutex: sync.RWMutex{},
		services:          servicesRegistry,
	}
}

// Execute runs the control loop until the context is cancelled.
// This is the main entry point that starts the continuous reconciliation process.
// The loop follows a simple pattern:
// 1. Wait for the next tick interval
// 2. Fetch latest configuration
// 3. Reconcile each manager in sequence
// 4. Update metrics and monitor for starvation
// 5. Handle any errors appropriately
//
// Critical error handling patterns:
// - Deadline exceeded: Log warning and continue (temporary slowness indicating the ticker is too fast or the managers are slow)
// - Context cancelled: Clean shutdown
// - Other errors: Abort the loop.
func (c *ControlLoop) Execute(ctx context.Context) error {
	ticker := time.NewTicker(c.tickerTime)
	defer ticker.Stop()

	// Initialize tick counter
	c.currentTick = 0

	for {
		select {
		case <-ctx.Done():
			return nil
		case <-ticker.C:
			// Increment tick counter on each iteration
			c.currentTick++

			// Measure reconcile time
			start := time.Now()

			// Create a timeout context for the reconcile
			timeoutCtx, cancel := context.WithTimeout(ctx, c.tickerTime)
			// Reconcile the managers
			err := c.Reconcile(timeoutCtx, c.currentTick)

			cancel()

			// Record metrics for the reconcile cycle
			cycleTime := time.Since(start)

			// If cycleTime is greater than tickerTime, log a warning
			if cycleTime > c.tickerTime {
				c.logger.Warnf("Control loop reconcile cycle time is greater then ticker time: %v", cycleTime)
				// If cycleTime is greater than 2*tickerTime, log an error
				if cycleTime > 2*c.tickerTime {
					c.logger.Errorf("Control loop reconcile cycle time is greater then 2*ticker time: %v", cycleTime)
				}
			}

			metrics.ObserveReconcileTime(metrics.ComponentControlLoop, "main", cycleTime)

			// Handle errors differently based on type
			if err != nil {
				switch {
				case errors.Is(err, context.DeadlineExceeded):
					// For timeouts, log warning but continue
					sentry.ReportIssuef(sentry.IssueTypeWarning, c.logger, "Control loop reconcile timed out: %v", err)
				case errors.Is(err, context.Canceled):
					// For cancellation, exit the loop
					c.logger.Infof("Control loop cancelled")

					return nil
				default:
					metrics.IncErrorCountAndLog(metrics.ComponentControlLoop, "main", err, c.logger)
					// Any other unhandled error will result in the control loop stopping
					sentry.ReportIssuef(sentry.IssueTypeError, c.logger, "Control loop error: %v", err)

					return err
				}
			}
		}
	}
}

// Reconcile performs a single reconciliation cycle across all managers using parallel execution.
// This is the core algorithm that drives the system toward its desired state:
// 1. Fetch the latest configuration
// 2. Create time budget hierarchy with LoopControlLoopTimeFactor (80% of available time)
// 3. Execute all managers in parallel using errgroup for coordination
// 4. Aggregate results and handle errors from parallel execution
// 5. Create a snapshot of the current system state for external consumers
//
// Parallel Execution Strategy:
//   - Uses errgroup.WithContext for coordinated parallel execution
//   - Each manager runs in its own goroutine with shared error handling
//   - Thread-safe tracking of executed managers and reconciliation status
//   - Time budget enforcement prevents individual managers from consuming excessive time
//   - Early termination if any manager encounters critical errors
//
// Time Budget Management:
//   - Inner context created with LoopControlLoopTimeFactor (80%) of remaining time
//   - Ensures 20% buffer for error handling, cleanup, and snapshot creation
//   - Individual managers checked for sufficient time before execution
//   - Performance monitoring and warnings for time budget violations
//
// Error Handling:
//   - Parallel execution errors are aggregated and wrapped with context
//   - Timeout scenarios handled gracefully with partial success logging
//   - Manager-specific errors include manager name for debugging
//   - System continues operation even if individual managers fail
func (c *ControlLoop) Reconcile(ctx context.Context, ticker uint64) error {
	// Get the config
	if c.configManager == nil {
		return errors.New("config manager is not set")
	}

	// Check if context is already cancelled
	if ctx.Err() != nil {
		return ctx.Err()
	}

	// 1) Retrieve or create the "previous" snapshot
	prevSnapshot := c.snapshotManager.GetSnapshot()

	var newSnapshot fsm.SystemSnapshot

	// If there is no previous snapshot, create a new one
	// Note: should fetching the config in step 2 fail, the snapshot will not be updated
	// Hence, once we have a snapshot, we will always have a config
	if prevSnapshot == nil {
		// If none existed, create an empty one
		newSnapshot = fsm.SystemSnapshot{
			Managers:     make(map[string]fsm.ManagerSnapshot),
			SnapshotTime: time.Now(),
			Tick:         ticker,
		}
	} else {
		// the new snapshot is a deep copy of the previous snapshot
		err := deepcopy.Copy(&newSnapshot, prevSnapshot)
		if err != nil {
			sentry.ReportIssuef(sentry.IssueTypeError, c.logger, "Failed to deep copy snapshot: %v", err)

			return fmt.Errorf("failed to deep copy snapshot: %w", err)
		}

		newSnapshot.Tick = ticker
		newSnapshot.SnapshotTime = time.Now()
	}

	// 2) Get the config, this can fail for example through filesystem errors
	// Therefore we need a backoff here
	// GetConfig returns a temporary backoff error or a permanent failure error
	cfg, err := c.configManager.GetConfig(ctx, ticker)
	if err != nil {
		// Handle temporary backoff errors --> we want to continue reconciling
		switch {
		case backoff.IsTemporaryBackoffError(err):
			c.logger.Debugf("Skipping reconcile cycle due to temporary config backoff: %v", err)

			return nil
		case backoff.IsPermanentFailureError(err): // Handle permanent failure errors --> we want to stop the control loop
			originalErr := backoff.ExtractOriginalError(err)
			sentry.ReportIssuef(sentry.IssueTypeError, c.logger, "Config manager has permanently failed after max retries: %v (original error: %v)",
				err, originalErr)
			metrics.IncErrorCountAndLog(metrics.ComponentControlLoop, "config_permanent_failure", err, c.logger)

			// Propagate the error to the parent component so it can potentially restart the system
			return fmt.Errorf("config permanently failed, system needs intervention: %w", err)
		default:
			// Handle other errors --> we want to continue reconciling
			sentry.ReportIssuef(sentry.IssueTypeError, c.logger, "Config manager error: %v", err)

			return nil
		}
	}

	// 3) Place the newly fetched config into the snapshot
	newSnapshot.CurrentConfig = cfg

	if c == nil {
		return errors.New("service registry is nil, possible initialization failure")
	}
	// 4) If your filesystem service is a buffered FS, sync once per loop:
	bufferedFs, ok := c.services.GetFileSystem().(*filesystem.BufferedService)
	if ok {
		// Step 1: Flush all pending writes to disk
		err = bufferedFs.SyncToDisk(ctx)
		if err != nil {
			sentry.ReportIssuef(sentry.IssueTypeError, c.logger, "Failed to sync S6 filesystem to disk: %v", err)

			return fmt.Errorf("failed to sync S6 filesystem to disk: %w", err)
		}

		// Step 2: Read the filesystem from disk
		err = bufferedFs.SyncFromDisk(ctx)
		if err != nil {
			sentry.ReportIssuef(sentry.IssueTypeError, c.logger, "Failed to sync S6 filesystem from disk: %v", err)

			return fmt.Errorf("failed to sync S6 filesystem from disk: %w", err)
		}
	}

	// <factor>% ctx to ensure we finish in time.
	deadline, ok := ctx.Deadline()
	if !ok {
		return ctxutil.ErrNoDeadline
	}

	remainingTime := time.Until(deadline)
	timeToAdd := time.Duration(float64(remainingTime) * constants.LoopControlLoopTimeFactor)
	newDeadline := time.Now().Add(timeToAdd)

	innerCtx, cancel := context.WithDeadline(ctx, newDeadline)
	defer cancel()

	// 5) Reconcile each manager with the current tick count and passing in the newSnapshot
	// Reset manager times for this reconciliation cycle
	c.managerTimesMutex.Lock()
	c.managerTimes = make(map[string]time.Duration)
	c.managerTimesMutex.Unlock()

	// Track executed managers for logging purposes
	var executedManagers []string

	executedManagersMutex := sync.RWMutex{}

	// Track if any managers were reconciled
	hasAnyReconciles := false
	hasAnyReconcilesMutex := sync.Mutex{}

	errorgroup, _ := errgroup.WithContext(innerCtx)
	// Limit concurrent manager operations for I/O-bound workloads
	errorgroup.SetLimit(constants.MaxConcurrentFSMOperations)

	// If we have more managers than the concurrency limit, schedule only a subset
	// and rotate based on tick to ensure all managers get scheduled over time
	startIdx := 0
	endIdx := len(c.managers)

	if len(c.managers) > constants.MaxConcurrentFSMOperations {
		// Calculate rotation based on current tick
		totalBatches := (len(c.managers) + constants.MaxConcurrentFSMOperations - 1) / constants.MaxConcurrentFSMOperations
		currentBatch := int(c.currentTick % uint64(totalBatches))

		startIdx = currentBatch * constants.MaxConcurrentFSMOperations

		endIdx = startIdx + constants.MaxConcurrentFSMOperations
		if endIdx > len(c.managers) {
			endIdx = len(c.managers)
		}

		c.logger.Debugf("Scheduling manager batch %d/%d: managers %d-%d (tick %d)",
			currentBatch+1, totalBatches, startIdx, endIdx-1, c.currentTick)
	}

	// Schedule the selected batch of managers
	for i := startIdx; i < endIdx; i++ {
		capturedManager := c.managers[i]

		started := errorgroup.TryGo(func() error {
			defer sentry.RecoverAndReport()
			// It might be that .Go is blocked until the ctx is already cancelled, in that case we just return
			if innerCtx.Err() != nil {
				c.logger.Debugf("Context is already cancelled, skipping manager %s", capturedManager.GetManagerName())

				return nil
			}

			reconciled, err := c.reconcileManager(innerCtx, capturedManager, &executedManagers, &executedManagersMutex, newSnapshot)
			if err != nil {
				return err
			}

			if reconciled {
				hasAnyReconcilesMutex.Lock()

				hasAnyReconciles = true

				hasAnyReconcilesMutex.Unlock()
			}

			return nil
		})
		if !started {
			c.logger.Debugf("To many running managers, skipping remaining")

			break
		}
	}

	waitErrorChannel := make(chan error, 1)
<<<<<<< HEAD
	sentry.SafeGo(func() {
=======

	go func() {
>>>>>>> 0b8be67c
		waitErrorChannel <- errorgroup.Wait()
	})

	select {
	case wgErr := <-waitErrorChannel:
		err = wgErr
	case <-innerCtx.Done():
		err = innerCtx.Err()
	}

	// If any managers were reconciled, create a snapshot
	hasAnyReconcilesMutex.Lock()
	defer hasAnyReconcilesMutex.Unlock()

	if hasAnyReconciles {
		// Create a snapshot after any successful reconciliation
		c.updateSystemSnapshot(ctx, cfg)

		return nil
	}

	// If there was an error during any of the managers, return it
	if err != nil {
		return err
	}

	if c.starvationChecker != nil {
		// Check for starvation
		err, _ := c.starvationChecker.Reconcile(ctx, cfg)
		if err != nil {
			return fmt.Errorf("starvation checker reconciliation failed: %w", err)
		}
	} else {
		return errors.New("starvation checker is not set")
	}

	// 6) Finally, persist the updated snapshot
	c.updateSystemSnapshot(ctx, cfg)

	// Return nil if no errors occurred
	return nil
}

// updateSystemSnapshot creates a snapshot of the current system state.
func (c *ControlLoop) updateSystemSnapshot(ctx context.Context, cfg config.FullConfig) {
	// Check if logger is nil to prevent panic
	if c.logger == nil {
		// If logger is nil, initialize it with a default logger
		c.logger = logger.For(logger.ComponentControlLoop)
	}

	if c.snapshotManager == nil {
		sentry.ReportIssuef(sentry.IssueTypeWarning, c.logger, "[updateSystemSnapshot] Cannot create system snapshot: snapshot manager is not set")

		return
	}

	snapshot, err := fsm.GetManagerSnapshots(c.managers, c.currentTick, cfg)
	if err != nil {
		c.logger.Errorf("Failed to create system snapshot: %v", err)
		sentry.ReportIssuef(sentry.IssueTypeError, c.logger, "[updateSystemSnapshot] Failed to create system snapshot: %v", err)

		return
	}

	c.snapshotManager.UpdateSnapshot(snapshot)
	c.logger.Debugf("Updated system snapshot at tick %d", c.currentTick)
}

// GetSystemSnapshot returns the current snapshot of the system state
// This is thread-safe and can be called from any goroutine.
func (c *ControlLoop) GetSystemSnapshot() *fsm.SystemSnapshot {
	// Check if logger is nil to prevent panic
	if c.logger == nil {
		// If logger is nil, initialize it with a default logger
		c.logger = logger.For(logger.ComponentControlLoop)
	}

	if c.snapshotManager == nil {
		sentry.ReportIssuef(sentry.IssueTypeWarning, c.logger, "[GetSystemSnapshot] Cannot get system snapshot: snapshot manager is not set")

		return nil
	}

	return c.snapshotManager.GetSnapshot()
}

// GetConfigManager returns the config manager
// This can be used by components that need direct access to the current configuration.
func (c *ControlLoop) GetConfigManager() config.ConfigManager {
	return c.configManager
}

// GetSnapshotManager returns the snapshot manager.
func (c *ControlLoop) GetSnapshotManager() *fsm.SnapshotManager {
	return c.snapshotManager
}

// Stop gracefully terminates the control loop and its components.
// This provides clean shutdown of all managed resources:
// - Stops the starvation checker background goroutine
// - Signals cancellation to the main loop
//
// This should be called as part of system shutdown to prevent
// resource leaks and ensure clean termination.
func (c *ControlLoop) Stop(ctx context.Context) error {
	if c.starvationChecker != nil {
		// Stop the starvation checker
		c.starvationChecker.Stop()
	} else {
		return errors.New("starvation checker is not set")
	}

	// Signal the control loop to stop
	ctx.Done()

	return nil
}

// reconcileManager executes a single manager within the parallel execution context.
// It demonstrates proper error handling, timeout management, and performance monitoring
// in a concurrent environment.
//
// The function handles three critical aspects:
// 1. Time Budget Validation - Ensures sufficient time before starting work
// 2. Concurrent State Management - Thread-safe updates to shared execution tracking
// 3. Performance Monitoring - Detailed timing and efficiency metrics
//
// Error scenarios and handling:
//   - ErrNoDeadline: Context missing deadline, indicates improper setup
//   - ErrInsufficientTime: Not enough time remaining, manager execution skipped
//   - Manager-specific errors: Wrapped with manager context for debugging
//
// Performance considerations:
//   - Execution time is measured and logged for performance monitoring
//   - Time budget warnings are issued when managers approach limits (using LoopControlLoopTimeFactor)
//   - Thread-safe manager time tracking for system-wide visibility
//
// The function returns:
//   - bool: whether the manager performed reconciliation work
//   - error: any error encountered during execution, wrapped with manager context
func (c *ControlLoop) reconcileManager(ctx context.Context, manager fsm.FSMManager[any], executedManagers *[]string, executedManagersMutex *sync.RWMutex, newSnapshot fsm.SystemSnapshot) (bool, error) {
	managerName := manager.GetManagerName()

	executedManagersMutex.Lock()

	*executedManagers = append(*executedManagers, managerName)

	executedManagersMutex.Unlock()

	// Record manager execution time
	managerStart := time.Now()
	err, reconciled := manager.Reconcile(ctx, newSnapshot, c.services)
	executionTime := time.Since(managerStart)

	c.managerTimesMutex.Lock()
	c.managerTimes[managerName] = executionTime
	c.managerTimesMutex.Unlock()

	if err != nil {
		metrics.IncErrorCountAndLog(metrics.ComponentControlLoop, managerName, err, c.logger)

		return false, fmt.Errorf("manager %s reconciliation failed: %w", managerName, err)
	}

	return reconciled, nil
}<|MERGE_RESOLUTION|>--- conflicted
+++ resolved
@@ -434,12 +434,7 @@
 	}
 
 	waitErrorChannel := make(chan error, 1)
-<<<<<<< HEAD
 	sentry.SafeGo(func() {
-=======
-
-	go func() {
->>>>>>> 0b8be67c
 		waitErrorChannel <- errorgroup.Wait()
 	})
 
