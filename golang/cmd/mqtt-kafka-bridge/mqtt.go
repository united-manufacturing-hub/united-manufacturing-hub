package main

import (
	"crypto/tls"
	"crypto/x509"
	"fmt"
	"github.com/beeker1121/goque"
	MQTT "github.com/eclipse/paho.mqtt.golang"
	"github.com/heptiolabs/healthcheck"
	jsoniter "github.com/json-iterator/go"
	"go.uber.org/zap"
	"os"
	"strings"
	"time"
)

// newTLSConfig returns the TLS config for a given clientID and mode
func newTLSConfig() *tls.Config {

	// Import trusted certificates from CAfile.pem.
	// Alternatively, manually add CA certificates to
	// default openssl CA bundle.
	certpool := x509.NewCertPool()
	pemCerts, err := os.ReadFile("/SSL_certs/mqtt/ca.crt")
	if err == nil {
		ok := certpool.AppendCertsFromPEM(pemCerts)
		if !ok {
			zap.S().Errorf("Failed to parse root certificate")
		}
	} else {
		zap.S().Errorf("Error reading CA certificate: %s", err)
	}

	zap.S().Debugf("CA cert: %s", pemCerts)

	// Import client certificate/key pair
	cert, err := tls.LoadX509KeyPair("/SSL_certs/mqtt/tls.crt", "/SSL_certs/mqtt/tls.key")
	if err != nil {
		// Read /SSL_certs/mqtt/tls.crt
		var file []byte
		file, err = os.ReadFile("/SSL_certs/mqtt/tls.crt")
		if err != nil {
			zap.S().Errorf("Error reading client certificate: %s", err)
		}
		zap.S().Fatalf("Error reading client certificate: %s (File: %s)", err, file)
	}

	zap.S().Debugf("Client cert: %v", cert)

	// Just to print out the client certificate..
	cert.Leaf, err = x509.ParseCertificate(cert.Certificate[0])
	if err != nil {
		zap.S().Fatalf("Error parsing client certificate: %s", err)
	}

	skipVerify := os.Getenv("INSECURE_SKIP_VERIFY") == "true"

	// Create tls.Config with desired tls properties
	/* #nosec G402 -- Remote verification is not yet implemented*/
	return &tls.Config{
		// RootCAs = certs used to verify server cert.
		RootCAs: certpool,
		// ClientAuth = whether to request cert from server.
		// Since the server is set up for SSL, this happens
		// anyways.
		// ClientAuth: tls.NoClientCert,
		// ClientCAs = certs used to validate client cert.
		// ClientCAs: nil,
		// InsecureSkipVerify = verify that cert contents
		// match server. IP matches what is in cert etc.
		/* #nosec G402 -- Remote verification is not yet implemented*/
		InsecureSkipVerify: skipVerify,
		// Certificates = list of certs client sends to server.
		Certificates: []tls.Certificate{cert},
		ClientAuth:   tls.RequireAndVerifyClientCert,
	}
}

// getOnMessageReceived gets the function onMessageReceived, that is called everytime a message is received by a specific topic
func getOnMessageReceived(pg *goque.Queue) func(MQTT.Client, MQTT.Message) {

	return func(client MQTT.Client, message MQTT.Message) {
		go func() {
			topic := message.Topic()
			payload := message.Payload()

			if jsoniter.Valid(payload) || strings.HasPrefix(topic, "ia/raw") {
				storeNewMessageIntoQueue(topic, payload, pg)
			} else {
				zap.S().Warnf(
					"kafkaToQueue [INVALID] message not forwarded because the content is not a valid JSON (%s) [%s]",
					topic,
					payload)
			}
		}()
	}
}

// onConnect subscribes once the connection is established. Required to re-subscribe when cleansession is True
func onConnect(c MQTT.Client) {
	optionsReader := c.OptionsReader()
	zap.S().Infof("Connected to MQTT broker (%s)", optionsReader.ClientID())
}

// onConnectionLost outputs warn message
func onConnectionLost(c MQTT.Client, err error) {
	optionsReader := c.OptionsReader()
	zap.S().Warnf("Connection lost, restarting (%v) (%s)", err, optionsReader.ClientID())
	ShutdownApplicationGraceful()
}

// SetupMQTT setups MQTT and connect to the broker
func SetupMQTT(
	certificateName string,
	mqttBrokerURL string,
	mqttTopic string,
	health healthcheck.Handler,
	podName string,
	pg *goque.Queue, password string) {

	opts := MQTT.NewClientOptions()
	opts.AddBroker(mqttBrokerURL)
	opts.SetUsername("MQTT_KAFKA_BRIDGE")
	if password != "" {
		opts.SetPassword(password)
	}
	if certificateName == "NO_CERT" {
		opts.SetClientID(podName)

		if mqttTopic == "" {
			mqttTopic = "$share/MQTT_KAFKA_BRIDGE/ia/#"
		}

		zap.S().Infof("Running in Kubernetes mode (%s) (%s)", podName, mqttTopic)

	} else {
		tlsconfig := newTLSConfig()
		opts.SetClientID(podName).SetTLSConfig(tlsconfig)

		if mqttTopic == "" {
			mqttTopic = "ia/#"
		}

<<<<<<< HEAD
		zap.S().Infof("Running in normal mode (%s) (%s)", mqttTopic, certificateName)
=======
		zap.S().Infof("Running in normal mode", mqttTopic, podName)
>>>>>>> ac83c171
	}
	opts.SetAutoReconnect(true)
	opts.SetOnConnectHandler(onConnect)
	opts.SetConnectionLostHandler(onConnectionLost)
	opts.SetOrderMatters(false)

<<<<<<< HEAD
	zap.S().Debugf("Broker configured (%s) (%s)", mqttBrokerURL, certificateName)
=======
	zap.S().Debugf("Broker configured", mqttBrokerURL, podName)
>>>>>>> ac83c171

	// Start the connection
	mqttClient = MQTT.NewClient(opts)
	if token := mqttClient.Connect(); token.Wait() && token.Error() != nil {
		zap.S().Fatalf("Failed to connect: %s", token.Error())
	}

	// Subscribe
<<<<<<< HEAD
	if token := mqttClient.Subscribe(mqttTopic, 1, getOnMessageReceived(pg)); token.Wait() && token.Error() != nil {
		panic(token.Error())
=======
	if token := mqttClient.Subscribe(mqttTopic, 2, getOnMessageReceived(pg)); token.Wait() && token.Error() != nil {
		zap.S().Fatalf("Failed to subscribe: %s", token.Error())
>>>>>>> ac83c171
	}
	zap.S().Infof("MQTT subscribed (%s)", mqttTopic)

	// Implement a custom check with a 50 millisecond timeout.
	health.AddReadinessCheck("mqtt-check", checkConnected(mqttClient))
}

func checkConnected(c MQTT.Client) healthcheck.Check {

	return func() error {
		if c.IsConnected() {
			return nil
		}
		return fmt.Errorf("not connected")
	}
}

var SentMQTTMessages = int64(0)
var MQTTSenderThreads int

func processOutgoingMessages() {
	for i := 0; i < MQTTSenderThreads; i++ {
		go SendMQTTMessages()
	}
}

func SendMQTTMessages() {
	var err error

	for !ShuttingDown {
		if mqttOutGoingQueue.Length() == 0 {
			// Skip if empty
			time.Sleep(10 * time.Millisecond)
			continue
		}

		if !mqttClient.IsConnected() {
			zap.S().Warnf("MQTT not connected, restarting service")
			ShutdownApplicationGraceful()
			return
		}

		var mqttData queueObject
		mqttData, err, _ = retrieveMessageFromQueue(mqttOutGoingQueue)
		if err != nil {
			zap.S().Errorf("Failed to dequeue message: %s", err)
			time.Sleep(1 * time.Second)
			continue
		}

		token := mqttClient.Publish(mqttData.Topic, 1, false, mqttData.Message)

		token.WaitTimeout(5 * time.Second)

		// Failed to send MQTT message
		err = token.Error()
		if err != nil {
			zap.S().Warnf("Failed to send MQTT message (%v)", err)
			// Try to re-enqueue the message
			storeMessageIntoQueue(mqttData.Topic, mqttData.Message, mqttOutGoingQueue)
			// After an error, just wait a bit
			time.Sleep(1 * time.Millisecond)
			continue
		}
		SentMQTTMessages++
	}
}<|MERGE_RESOLUTION|>--- conflicted
+++ resolved
@@ -141,22 +141,15 @@
 			mqttTopic = "ia/#"
 		}
 
-<<<<<<< HEAD
-		zap.S().Infof("Running in normal mode (%s) (%s)", mqttTopic, certificateName)
-=======
-		zap.S().Infof("Running in normal mode", mqttTopic, podName)
->>>>>>> ac83c171
+		zap.S().Infof("Running in normal mode (%s) (%s) (%s)", mqttTopic, certificateName,podName)
+
 	}
 	opts.SetAutoReconnect(true)
 	opts.SetOnConnectHandler(onConnect)
 	opts.SetConnectionLostHandler(onConnectionLost)
 	opts.SetOrderMatters(false)
 
-<<<<<<< HEAD
-	zap.S().Debugf("Broker configured (%s) (%s)", mqttBrokerURL, certificateName)
-=======
-	zap.S().Debugf("Broker configured", mqttBrokerURL, podName)
->>>>>>> ac83c171
+	zap.S().Debugf("Broker configured (%s) (%s) (%s)", mqttBrokerURL, certificateName,podName)
 
 	// Start the connection
 	mqttClient = MQTT.NewClient(opts)
@@ -165,13 +158,8 @@
 	}
 
 	// Subscribe
-<<<<<<< HEAD
 	if token := mqttClient.Subscribe(mqttTopic, 1, getOnMessageReceived(pg)); token.Wait() && token.Error() != nil {
-		panic(token.Error())
-=======
-	if token := mqttClient.Subscribe(mqttTopic, 2, getOnMessageReceived(pg)); token.Wait() && token.Error() != nil {
 		zap.S().Fatalf("Failed to subscribe: %s", token.Error())
->>>>>>> ac83c171
 	}
 	zap.S().Infof("MQTT subscribed (%s)", mqttTopic)
 
