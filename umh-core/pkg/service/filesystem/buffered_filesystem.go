// Copyright 2025 UMH Systems GmbH
//
// Licensed under the Apache License, Version 2.0 (the "License");
// you may not use this file except in compliance with the License.
// You may obtain a copy of the License at
//
//     http://www.apache.org/licenses/LICENSE-2.0
//
// Unless required by applicable law or agreed to in writing, software
// distributed under the License is distributed on an "AS IS" BASIS,
// WITHOUT WARRANTIES OR CONDITIONS OF ANY KIND, either express or implied.
// See the License for the specific language governing permissions and
// limitations under the License.

package filesystem

import (
	"context"
	"errors"
	"fmt"
	"io"
	"os"
	"os/user"
	"path/filepath"
	"runtime"
	"sort"
	"strconv"
	"strings"
	"sync"
	"syscall"
	"time"

	"github.com/united-manufacturing-hub/united-manufacturing-hub/umh-core/pkg/constants"
	"github.com/united-manufacturing-hub/united-manufacturing-hub/umh-core/pkg/logger"
	"github.com/united-manufacturing-hub/united-manufacturing-hub/umh-core/pkg/sentry"
	"go.uber.org/zap"
)

// Package filesystem implements various filesystem service interfaces.
//
// BufferedFilesystem (BufferedService) is an experimental implementation intended
// to reduce redundant I/O operations by caching filesystem reads and writes,
// especially in scenarios like S6 log retrieval and configuration file access.
//
// How It Works:
// - The buffered filesystem wraps a "real" filesystem service (e.g., DefaultService)
//   and caches file operations for specified directories (e.g., constants.S6BaseDir,
//   constants.S6LogBaseDir). This allows repeated file reads to be served from memory,
//   reducing disk I/O.
// - It is designed to support parallelized file operations by preloading directories
//   and filtering out files that should be ignored (e.g., archived logs prefixed with "@40000000").
//
// How to Enable:
// Instead of initializing the filesystem service as follows:
//
//     // Use the default, unbuffered filesystem service
//     filesystemService := filesystem.NewDefaultService()
//
// you can opt-in for the buffered service:
//
//     // Create a buffered filesystem service that caches reads for S6 directories
//     filesystemService := filesystem.NewBufferedServiceWithDirs(
//         filesystem.NewDefaultService(),
//         []string{constants.S6BaseDir, constants.S6LogBaseDir},
//         constants.FilesAndDirectoriesToIgnore,
//     )
//
// Limitations and Known Issues:
// 1. Increased Complexity:
//    - The buffering and parallelization mechanisms add significant code complexity,
//      making maintenance and debugging more challenging.
// 2. Performance Impact:
//    - Initial performance tests showed higher latencies (e.g., 0.5 quantile: ~49ms,
//      0.99 quantile: ~88ms) compared to the default implementation
//      (e.g., 0.5 quantile: ~19ms, 0.99 quantile: ~34ms).
// 3. Synchronization and Edge Cases:
//    - Potential mismatches between the "virtual" buffered view and the "real" filesystem,
//      particularly when files are modified concurrently (e.g., changes by the supervisor)
//      or when file permissions change.
// 4. Log Reading Bottleneck:
//    - The primary performance bottleneck remains in reading and processing large log files.
//      Implementing proper log rotation and incremental reading (e.g., using FIFO buffers)
//      would further complicate the design.
//
// Experimental Status:
// This implementation is experimental and subject to change. It is recommended to
// use the default unbuffered filesystem service in production until the buffering
// strategy is refined and its benefits are clearly demonstrated.

// CachedFile represents a file or directory in the filesystem.
type CachedFile struct {
	Info  os.FileInfo
	IsDir bool
}

// DirectoryCache represents a snapshot of a directory tree.
type DirectoryCache struct {
	Files map[string]*CachedFile // relative path -> file info
}

// ReadDirectoryTree reads a directory tree from disk and returns a cache of its contents.
func ReadDirectoryTree(ctx context.Context, service Service, root string) (*DirectoryCache, error) {
	dc := &DirectoryCache{
		Files: make(map[string]*CachedFile),
	}

	// First check if root exists
	rootInfo, err := service.Stat(ctx, root)
	if err != nil {
		return nil, fmt.Errorf("failed to walk directory tree: %w", err)
	}

	if rootInfo == nil {
		return nil, errors.New("failed to walk directory tree: stat returned nil")
	}

	if !rootInfo.IsDir() {
		return nil, errors.New("failed to walk directory tree: root is not a directory")
	}

	// Start with root directory
	entries, err := service.ReadDir(ctx, root)
	if err != nil {
		return nil, fmt.Errorf("failed to walk directory tree: %w", err)
	}

	// Process each entry recursively
	for _, entry := range entries {
		fullPath := filepath.Join(root, entry.Name())

		relPath, err := filepath.Rel(root, fullPath)
		if err != nil {
			return nil, fmt.Errorf("failed to get relative path: %w", err)
		}

		info, err := entry.Info()
		if err != nil {
			return nil, fmt.Errorf("failed to get file info: %w", err)
		}

		// Skip root directory
		if relPath == "." {
			continue
		}

		isDir := info.IsDir()

		// Check if this is a symlink
		if info.Mode()&os.ModeSymlink != 0 {
			// Get the target of the symlink
			target, err := os.Readlink(fullPath)
			if err != nil {
				return nil, fmt.Errorf("failed to read symlink %s: %w", fullPath, err)
			}

			// If the target is not absolute, make it absolute relative to the directory containing the symlink
			if !filepath.IsAbs(target) {
				target = filepath.Join(filepath.Dir(fullPath), target)
			}

			// Check if the target exists
			targetInfo, err := os.Stat(target)
			if err != nil {
				return nil, fmt.Errorf("failed to stat symlink target %s: %w", target, err)
			}

			// Update isDir based on the symlink's target
			isDir = targetInfo.IsDir()
		}

		dc.Files[relPath] = &CachedFile{
			Info:  info,
			IsDir: isDir,
		}

		// If it's a directory (or symlink to directory), recurse
		if isDir {
			subDc, err := ReadDirectoryTree(ctx, service, fullPath)
			if err != nil {
				return nil, err
			}
			// Add all files from subdirectory
			for subPath, subFile := range subDc.Files {
				dc.Files[filepath.Join(relPath, subPath)] = subFile
			}
		}
	}

	return dc, nil
}

// BufferedService implements the Service interface in a "buffered" fashion.
//   - On SyncFromDisk(), it reads the real filesystem into memory (metadata and selected contents).
//   - On Read/Stat calls, it only returns data from the in-memory cache. If not present, returns os.ErrNotExist.
//   - On Write/Remove calls, it marks the file as changed in memory and defers actual disk writes until SyncToDisk().
//   - On SyncToDisk(), it writes only changed files to disk, skipping those that have changed on disk externally.
type BufferedService struct {
	// base is the underlying filesystem service that actually performs disk I/O.
	base Service

	// files stores the "current in-memory snapshot."
	// Key: absolute path on disk.
	// Value: fileState describing content, modTime when we read it, etc.
	files map[string]fileState

	// changed tracks which files the reconcile loop has modified in memory.
	// If a file is in changed[], we plan to write it out in SyncToDisk(). If removed==true, we plan to remove it.
	changed map[string]fileChange

	// currentUser caches the current user info for permission checks
	currentUser *user.User

	// syncDirs is a list of directories that should be synced from disk.
	syncDirs []string

	// pathsToIgnore is a list of paths to skip during sync
	pathsToIgnore []string

	// appendOnlyDirs contains directories where files are append-only (like logs)
	// For these, we'll use incremental reading instead of full re-reads
	appendOnlyDirs []string

	// maxFileSize is a threshold for reading big logs. If a file is bigger, we skip it. It should not happen as logs have a 1MB limit.
	maxFileSize int64

	// fileReadWorkers is the number of workers for parallel file reading
	// If not set (zero), it will be calculated based on CPU count
	fileReadWorkers int

	// slowReadThreshold is the duration threshold to log slow file reads
	slowReadThreshold time.Duration

	// mu guards all maps below
	mu sync.Mutex

	// verifyPermissions determines if we should check permission information
	verifyPermissions bool
}

// fileState holds in-memory data and metadata for a single file or directory.
type fileState struct {
	modTime  time.Time
	content  []byte // might be empty if we skipped reading (e.g. large file)
	size     int64
	uid      int    // cached user id of owner
	gid      int    // cached group id of owner
	lastSize int64  // tracks last known size for incremental reading
	inode    uint64 // tracks inode number to detect file replacement
	fileMode os.FileMode
	isDir    bool
}

// fileChange represents a pending user-level change: either an updated content or a removal.
type fileChange struct {
	content []byte
	perm    os.FileMode
	removed bool
	wasDir  bool // tracks if this was a directory before removal
}

// Check interface conformance at compile time.
var _ Service = (*BufferedService)(nil)

// NewBufferedService creates a buffered service that wraps an existing filesystem service.
// The existing API for backward compatibility - takes a single directory.
func NewBufferedService(base Service, rootDir string, pathsToIgnore []string) *BufferedService {
	return NewBufferedServiceWithDirs(base, []string{rootDir}, pathsToIgnore)
}

// NewBufferedServiceWithDirs creates a buffered service that wraps an existing filesystem service.
// syncDirectories is a list of directories that will be read during SyncFromDisk().
func NewBufferedServiceWithDirs(base Service, syncDirectories []string, pathsToIgnore []string) *BufferedService {
	currentUser, err := user.Current()
	if err != nil {
		// Log the error but continue - we'll use mode bits only for permissions
		logger := logger.For(logger.ComponentFilesystem)
		logger.Warnf("Failed to get current user info: %v", err)
	}

	// Calculate default worker count
	workerCount := runtime.NumCPU() * constants.FilesystemWorkerMultiplier
	if workerCount < constants.FilesystemMinWorkers {
		workerCount = constants.FilesystemMinWorkers
	}

	if workerCount > constants.FilesystemMaxWorkers {
		workerCount = constants.FilesystemMaxWorkers
	}

	return &BufferedService{
		base:              base,
		files:             make(map[string]fileState),
		changed:           make(map[string]fileChange),
		syncDirs:          syncDirectories,
		maxFileSize:       10 * 1024 * 1024, // 10 MB default threshold for demonstration
		pathsToIgnore:     pathsToIgnore,
		verifyPermissions: true, // Default to true for safety
		currentUser:       currentUser,
		fileReadWorkers:   workerCount,
		slowReadThreshold: constants.FilesystemSlowReadThreshold,
		// By default, no append-only directories
		appendOnlyDirs: []string{},
	}
}

// NewBufferedServiceWithDefaultAppendDirs creates a buffered service with predefined append-only directories
// that will use incremental reading for logs or other append-only files.
func NewBufferedServiceWithDefaultAppendDirs(base Service, syncDirectories []string, pathsToIgnore []string) *BufferedService {
	bs := NewBufferedServiceWithDirs(base, syncDirectories, pathsToIgnore)

	// By default, consider log directories as append-only
	bs.appendOnlyDirs = []string{"/data/logs"}

	return bs
}

// Chown changes the owner and group ids of the named file.
func (bs *BufferedService) Chown(ctx context.Context, path string, username string, groupname string) error {
	bs.mu.Lock()
	defer bs.mu.Unlock()

	// Check if file exists
	st, ok := bs.files[path]
	if !ok {
		return os.ErrNotExist
	}

	// Convert username to uid
	var uid int

	if username != "" {
		// Note: This is a call outside of the buffered service
		// We could later cache this information
		u, err := user.Lookup(username)
		if err != nil {
			return fmt.Errorf("failed to lookup user %s: %w", username, err)
		}

		if u == nil {
			return fmt.Errorf("user lookup returned nil for user %s", username)
		}

		uid, _ = strconv.Atoi(u.Uid)
	} else {
		uid = st.uid // Keep existing
	}

	// Convert groupname to gid
	var gid int

	if groupname != "" {
		// Note: This is a call outside of the buffered service
		// We could later cache this information
		g, err := user.LookupGroup(groupname)
		if err != nil {
			return fmt.Errorf("failed to lookup group %s: %w", groupname, err)
		}

		if g == nil {
			return fmt.Errorf("group lookup returned nil for group %s", groupname)
		}

		gid, _ = strconv.Atoi(g.Gid)
	} else {
		gid = st.gid // Keep existing
	}

	// Check permissions - only root can change ownership
	if bs.verifyPermissions && bs.currentUser != nil {
		currentUid, _ := strconv.Atoi(bs.currentUser.Uid)
		if currentUid != 0 {
			return errors.New("insufficient permissions to change ownership: not root")
		}
	}

	// Update file state in memory
	st.uid = uid
	st.gid = gid
	bs.files[path] = st

	// Mark as changed for SyncToDisk
	chg, inChg := bs.changed[path]
	if !inChg {
		chg = fileChange{}
	}
	// We don't modify chg.content or chg.perm here, just mark it as changed
	bs.changed[path] = chg

	return nil
}

// SetVerifyPermissions configures whether permission checks should be performed.
func (bs *BufferedService) SetVerifyPermissions(verify bool) {
	bs.mu.Lock()
	defer bs.mu.Unlock()

	bs.verifyPermissions = verify
}

// SetFileReadWorkers configures the number of worker goroutines for file reading.
func (bs *BufferedService) SetFileReadWorkers(count int) {
	bs.mu.Lock()
	defer bs.mu.Unlock()

	if count <= 0 {
		// Calculate default based on CPU count
		count = runtime.NumCPU() * constants.FilesystemWorkerMultiplier
		if count < constants.FilesystemMinWorkers {
			count = constants.FilesystemMinWorkers
		}

		if count > constants.FilesystemMaxWorkers {
			count = constants.FilesystemMaxWorkers
		}
	}

	bs.fileReadWorkers = count
}

// SetSlowReadThreshold configures the threshold for logging slow file reads.
func (bs *BufferedService) SetSlowReadThreshold(threshold time.Duration) {
	bs.mu.Lock()
	defer bs.mu.Unlock()

	bs.slowReadThreshold = threshold
}

// SetAppendOnlyDirs configures directories that contain append-only files (like logs)
// Files in these directories will be read incrementally (only new content).
func (bs *BufferedService) SetAppendOnlyDirs(dirs []string) {
	bs.mu.Lock()
	defer bs.mu.Unlock()

	bs.appendOnlyDirs = dirs
}

// isInAppendOnlyDir checks if a path is in one of the append-only directories.
func (bs *BufferedService) isInAppendOnlyDir(path string) bool {
	for _, dir := range bs.appendOnlyDirs {
		if strings.HasPrefix(path, dir) {
			return true
		}
	}

	return false
}

// getFileState gets the cached file state, or returns nil if not found.
func (bs *BufferedService) getFileState(path string) *fileState {
	state, ok := bs.files[path]
	if !ok {
		return nil
	}

	return &state
}

// canWriteBasedOnMode checks if the current user can write to a file based on its mode.
func (bs *BufferedService) canWriteBasedOnMode(state *fileState) bool {
	if state == nil {
		return false
	}

	// If we're root, we can always write
	if bs.currentUser != nil && bs.currentUser.Uid == "0" {
		return true
	}

	// Check if the file is writable by the owner, group, or others
	mode := state.fileMode

	// If we have uid/gid info and current user info
	if bs.currentUser != nil {
		uid, _ := strconv.Atoi(bs.currentUser.Uid)
		gid, _ := strconv.Atoi(bs.currentUser.Gid)

		// If we're the owner
		if uid == state.uid {
			return mode&0200 != 0 // Owner write permission
		}

		// Check if we're in the same group
		if gid == state.gid {
			return mode&0020 != 0 // Group write permission
		}
	}

	// Check other permission
	return mode&0002 != 0 // Others write permission
}

// checkWritePermission verifies if the current process should have write permission for a path
// based on cached file information.
func (bs *BufferedService) checkWritePermission(path string) error {
	if !bs.verifyPermissions {
		return nil
	}

	// Get the file state from our cache
	state := bs.getFileState(path)

	// If the file doesn't exist in our cache, check if parent directory is writable
	if state == nil {
		parentDir := filepath.Dir(path)

		return bs.checkDirectoryWritePermission(parentDir)
	}

	// Check if we can write to it based on mode
	if !bs.canWriteBasedOnMode(state) {
		return fmt.Errorf("insufficient permissions to write to %s", path)
	}

	return nil
}

// checkDirectoryWritePermission verifies if we can write to a directory
// based on cached directory information.
func (bs *BufferedService) checkDirectoryWritePermission(dir string) error {
	if !bs.verifyPermissions {
		return nil
	}

	// Special case: if dir is empty or ".", check current working directory
	if dir == "" || dir == "." {
		dir = "."
	}

	// Get the directory state from our cache
	state := bs.getFileState(dir)

	// If directory not in cache, return an error
	if state == nil {
		return fmt.Errorf("directory not found in cache: %s", dir)
	}

	// Check if it's actually a directory
	if !state.isDir {
		return fmt.Errorf("path is not a directory: %s", dir)
	}

	// Check if we can write to it based on mode
	if !bs.canWriteBasedOnMode(state) {
		return fmt.Errorf("insufficient permissions to write to directory %s", dir)
	}

	return nil
}

// shouldIgnorePath checks if a path should be ignored during sync.
func (bs *BufferedService) shouldIgnorePath(path string) bool {
	for _, ignore := range bs.pathsToIgnore {
		if strings.Contains(path, ignore) {
			return true
		}
	}

	return false
}

// =========================
// SyncFromDisk / SyncToDisk
// =========================

// SyncFromDisk loads the filesystem state into memory, ignoring anything we had before.
// It will read file contents unless they exceed maxFileSize, in which case content is blank.
// TODO: make this function better readable.
func (bs *BufferedService) SyncFromDisk(ctx context.Context) error {
	logger := logger.For(logger.ComponentFilesystem)
	startTime := time.Now()

	logger.Debugf("SyncFromDisk started for %d directories", len(bs.syncDirs))

	defer func() {
		logger.Debugf("SyncFromDisk took %dms", time.Since(startTime).Milliseconds())
	}()

	// Create a new map to hold synced files
	newFiles := make(map[string]fileState)

	var filesMutex sync.Mutex

	// Copy existing state for incremental reads
	existingFiles := make(map[string]fileState)

	bs.mu.Lock()

	for k, v := range bs.files {
		existingFiles[k] = v
	}

	bs.mu.Unlock()

	// Sync each directory in the list
	// TODO: "This code could probably refactored to use some of the initial scan code"
	for _, dir := range bs.syncDirs {
		// Check if directory exists
		info, err := bs.base.Stat(ctx, dir)
		if err != nil {
			if os.IsNotExist(err) {
				logger.Debugf("Directory doesn't exist, skipping: %s", dir)

				continue // Skip directories that don't exist
			}

			return fmt.Errorf("failed to stat directory %s: %w", dir, err)
		}

		if info == nil {
			return fmt.Errorf("stat returned nil for directory: %s", dir)
		}

		if !info.IsDir() {
			return fmt.Errorf("path is not a directory: %s", dir)
		}

		// Get owner and group info for the directory
		uid, gid := getFileOwner(dir)

		// Add directory itself
		filesMutex.Lock()

		newFiles[dir] = fileState{
			isDir:    true,
			content:  nil,
			modTime:  info.ModTime(),
			fileMode: info.Mode(),
			size:     0,
			uid:      uid,
			gid:      gid,
		}

		filesMutex.Unlock()

		// Read the directory tree
		dc, err := ReadDirectoryTree(ctx, bs.base, dir)
		if err != nil {
			return fmt.Errorf("failed to read directory tree for %s: %w", dir, err)
		}

		// Process directories first (they're lightweight and don't need parallelization)
		for path, cf := range dc.Files {
			if !cf.IsDir {
				continue
			}

			absPath := filepath.Join(dir, path)
			if bs.shouldIgnorePath(absPath) {
				continue
			}

			uid, gid := getFileOwner(absPath)

			filesMutex.Lock()

			newFiles[absPath] = fileState{
				isDir:    true,
				content:  nil,
				modTime:  cf.Info.ModTime(),
				fileMode: cf.Info.Mode(),
				size:     0,
				uid:      uid,
				gid:      gid,
			}

			filesMutex.Unlock()
		}

		// Setup worker pool for file content reading
		// Define job and result types
		type fileReadJob struct {
			cf      *CachedFile
			absPath string
		}

		type fileReadResult struct {
			err     error
			state   *fileState
			absPath string
		}

		// Count files to properly size channels
		fileCount := countFiles(dc.Files)
		if fileCount == 0 {
			// No files to process in this directory
			continue
		}

		// Create channels
		jobs := make(chan fileReadJob, fileCount)
		results := make(chan fileReadResult, fileCount)
		errChan := make(chan error, 1)

		var wg sync.WaitGroup

		// Determine worker count
		workerCount := bs.fileReadWorkers
		if workerCount <= 0 {
			// Fallback in case it wasn't initialized properly
			workerCount = runtime.NumCPU() * 2
		}
		// Create cancellable context for workers
		workerCtx, cancel := context.WithCancel(ctx)
		defer cancel() // Ensure we cancel workers on exit

		// Start workers
		for range workerCount {
			wg.Add(1)
<<<<<<< HEAD
			sentry.SafeGo(func() {
=======

			go func() {
>>>>>>> 0b8be67c
				defer wg.Done()

				for job := range jobs {
					// Check for cancellation
					select {
					case <-workerCtx.Done():
						return
					default:
						// Continue processing
					}

					// Skip directories (already processed)
					if job.cf.IsDir {
						continue
					}

					// Get file info
					uid, gid := getFileOwner(job.absPath)

					// Get inode number to detect file rotation
					fileInode := getFileInode(job.absPath)

					// Skip large files
					if job.cf.Info.Size() > bs.maxFileSize {
						results <- fileReadResult{
							absPath: job.absPath,
							state: &fileState{
								isDir:    false,
								content:  nil, // Skip content for large files
								modTime:  job.cf.Info.ModTime(),
								fileMode: job.cf.Info.Mode(),
								size:     job.cf.Info.Size(),
								uid:      uid,
								gid:      gid,
								inode:    fileInode,
							},
						}

						continue
					}

					// Check if this is an append-only file that we've seen before
					isIncremental := false

					var (
						previousContent []byte
						previousSize    int64
						previousInode   uint64
					)

					if bs.isInAppendOnlyDir(job.absPath) {
						if prevState, exists := existingFiles[job.absPath]; exists && !prevState.isDir {
							previousContent = prevState.content
							previousSize = prevState.size
							previousInode = prevState.inode

							// Only do incremental if:
							// 1. File has same inode (it's the same file)
							// 2. Current size is >= previous size (no log rotation occurred)
							if previousInode == fileInode && job.cf.Info.Size() >= previousSize {
								isIncremental = true
							} else if previousInode != fileInode || job.cf.Info.Size() < previousSize {
								// Log rotation detected - file replaced or truncated
								logger.Debugf("Log rotation detected for %s (inode: %d->%d, size: %d->%d)",
									job.absPath, previousInode, fileInode, previousSize, job.cf.Info.Size())

								isIncremental = false
							}
						}
					}

					var (
						data []byte
						err  error
					)

					readStart := time.Now()

					if isIncremental && job.cf.Info.Size() > previousSize {
						// Incremental read - only read the new bytes
						data, err = bs.readFileIncrementally(job.absPath, previousSize, previousContent, logger)
						if err != nil {
							results <- fileReadResult{
								absPath: job.absPath,
								err:     err,
							}

							continue
						}

						logger.Debugf("Incremental read: %s (%d bytes new)", job.absPath, len(data)-len(previousContent))
					} else {
						// Normal full read (either first time seeing file or log rotation happened)
						data, err = bs.base.ReadFile(workerCtx, job.absPath)
						if isIncremental {
							logger.Debugf("Full read after log rotation: %s", job.absPath)
						}
					}

					readDuration := time.Since(readStart)

					// Log slow reads
					if readDuration > bs.slowReadThreshold {
						logger.Debugf("Slow file read: %s took %v", job.absPath, readDuration)
					}

					// Handle errors
					if err != nil {
						if os.IsNotExist(err) {
							// File disappeared between directory listing and reading
							results <- fileReadResult{
								absPath: job.absPath,
								err:     os.ErrNotExist,
							}
						} else {
							// Fatal error - propagate it
							select {
							case errChan <- fmt.Errorf("failed to read file %s: %w", job.absPath, err):
								cancel() // Signal other workers to stop
							default:
								// Another error already sent
							}
						}

						continue
					}

					// Success - send result
					results <- fileReadResult{
						absPath: job.absPath,
						state: &fileState{
							isDir:    false,
							content:  data,
							modTime:  job.cf.Info.ModTime(),
							fileMode: job.cf.Info.Mode(),
							size:     job.cf.Info.Size(),
							uid:      uid,
							gid:      gid,
							lastSize: job.cf.Info.Size(), // Track current size for future incremental reads
							inode:    fileInode,          // Track inode for log rotation detection
						},
					}
				}
			})
		}

		// Start a result collector goroutine
		var resultErr error

		resultDone := make(chan struct{})

		sentry.SafeGo(func() {
			defer close(resultDone)

			// Process results as they arrive
			for result := range results {
				if result.err != nil {
					if errors.Is(result.err, os.ErrNotExist) {
						logger.Debugf("File does not exist, skipping: %s", result.absPath)

						continue
					}

					// Set error and exit
					resultErr = result.err

					cancel() // Signal workers to stop

					return
				}

				// Store result
				filesMutex.Lock()

				newFiles[result.absPath] = *result.state

				filesMutex.Unlock()
			}
		})

		// Queue all file jobs
		for path, cf := range dc.Files {
			if cf.IsDir {
				continue // Skip directories, already processed
			}

			absPath := filepath.Join(dir, path)
			if bs.shouldIgnorePath(absPath) {
				continue
			}

			select {
			case jobs <- fileReadJob{absPath: absPath, cf: cf}:
				// Job queued successfully
			case <-ctx.Done():
				cancel()

				return ctx.Err()
			}
		}

		// Close jobs channel to signal no more work
		close(jobs)

		// Wait for workers to finish
		wg.Wait()

		// Close results channel
		close(results)

		// Wait for result processor to finish
		<-resultDone

		// Check for errors from workers
		select {
		case err := <-errChan:
			return err
		default:
			// No worker errors
		}

		// Check for errors from result processor
		if resultErr != nil {
			return resultErr
		}
	}

	// Replace the in-memory state atomically
	logger.Debugf("SyncFromDisk: loaded %d files", len(newFiles))
	bs.mu.Lock()
	bs.files = newFiles
	// Clear any pending changes since we are reloading from disk
	clear(bs.changed)
	bs.mu.Unlock()

	logger.Debugf("SyncFromDisk: done")

	return nil
}

// SyncToDisk flushes all changed files to disk, and removes any marked for removal.
func (bs *BufferedService) SyncToDisk(ctx context.Context) error {
	start := time.Now()
	logger := logger.For(logger.ComponentFilesystem)
	logger.Debugf("SyncToDisk started")

	defer func() {
		logger.Debugf("SyncToDisk took %dms", time.Since(start).Milliseconds())
	}()

	bs.mu.Lock()
	defer bs.mu.Unlock()

	// Check permissions before performing operations
	if bs.verifyPermissions {
		permissionErrors := make(map[string]error)

		// Check all operations for permission issues
		for path, chg := range bs.changed {
			if !chg.removed {
				// Check write permission for files/directories we're creating or modifying
				if err := bs.checkWritePermission(path); err != nil {
					permissionErrors[path] = err
				}
			}
			// Skip permission checks for items marked for removal
			// We already checked permissions during the Remove/RemoveAll operation
			// And parent directories might have already been removed from the cache
		}

		// If any permission errors, report them
		if len(permissionErrors) > 0 {
			errStrs := make([]string, 0, len(permissionErrors))
			for path, err := range permissionErrors {
				errStrs = append(errStrs, fmt.Sprintf("%s: %v", path, err))
			}

			return fmt.Errorf("permission checks failed for %d paths: %s",
				len(permissionErrors), strings.Join(errStrs, "; "))
		}
	}

	// Process in the following order:
	// 1. Create directories (shallowest first)
	// 2. Write files (ensuring parent directories exist)
	// 3. Remove files (deepest first)
	// 4. Remove directories (deepest first)

	// Step 1: Create directories (shallowest first)
	var dirsToCreate []string

	for path, chg := range bs.changed {
		if _, exists := bs.changed[path]; exists && !chg.removed {
			state, exists := bs.files[path]
			if !exists {
				return fmt.Errorf("file not found in memory: %s", path)
			}

			if state.isDir {
				dirsToCreate = append(dirsToCreate, path)
			}
		}
	}
	// Sort paths by length in ascending order to create shallowest paths first
	sort.Slice(dirsToCreate, func(i, j int) bool {
		return len(dirsToCreate[i]) < len(dirsToCreate[j])
	})

	for _, path := range dirsToCreate {
		if err := bs.base.EnsureDirectory(ctx, path); err != nil {
			return fmt.Errorf("failed to create directory: %w", err)
		}

		delete(bs.changed, path)
	}

	// Step 2: Write files (ensuring parent directories exist)
	var filesToWrite []string

	for path, chg := range bs.changed {
		if _, exists := bs.changed[path]; exists && !chg.removed {
			state, exists := bs.files[path]
			if !exists {
				return fmt.Errorf("file not found in memory: %s", path)
			}

			if !state.isDir {
				filesToWrite = append(filesToWrite, path)
			}
		}
	}

	for _, path := range filesToWrite {
		// Ensure parent directory exists
		parentDir := filepath.Dir(path)
		if err := bs.base.EnsureDirectory(ctx, parentDir); err != nil {
			return fmt.Errorf("failed to create parent directory: %w", err)
		}

		// Now write the file
		chg, exists := bs.changed[path]
		if !exists {
			return fmt.Errorf("change record missing for path: %s", path)
		}

		if err := bs.base.WriteFile(ctx, path, chg.content, chg.perm); err != nil {
			return fmt.Errorf("failed to write file: %w", err)
		}

		delete(bs.changed, path)
	}

	// Step 3 & 4: Handle removals in reverse order (deepest paths first)
	var (
		filesToRemove []string
		dirsToRemove  []string
	)

	for path, chg := range bs.changed {
		if _, exists := bs.changed[path]; exists && chg.removed {
			if chg.wasDir {
				dirsToRemove = append(dirsToRemove, path)
			} else {
				filesToRemove = append(filesToRemove, path)
			}
		}
	}

	// Sort paths by length in descending order
	sort.Slice(filesToRemove, func(i, j int) bool {
		return len(filesToRemove[i]) > len(filesToRemove[j])
	})
	sort.Slice(dirsToRemove, func(i, j int) bool {
		return len(dirsToRemove[i]) > len(dirsToRemove[j])
	})

	// First remove files
	for _, path := range filesToRemove {
		if err := bs.base.Remove(ctx, path); err != nil {
			return fmt.Errorf("failed to remove file: %w", err)
		}

		delete(bs.files, path)
		delete(bs.changed, path)
	}

	// Then remove directories
	for _, path := range dirsToRemove {
		if err := bs.base.RemoveAll(ctx, path); err != nil {
			return fmt.Errorf("failed to remove directory: %w", err)
		}

		delete(bs.files, path)
		delete(bs.changed, path)
	}

	return nil
}

// =========================
// Implementation of Service
// =========================

// EnsureDirectory creates the directory in-memory and marks it for creation on disk.
func (bs *BufferedService) EnsureDirectory(ctx context.Context, path string) error {
	bs.mu.Lock()
	defer bs.mu.Unlock()

	// Check permissions for the parent directory
	if bs.verifyPermissions {
		parentDir := filepath.Dir(path)
		if err := bs.checkDirectoryWritePermission(parentDir); err != nil {
			return fmt.Errorf("permission check failed: %w", err)
		}
	}

	// If already exists, check if it is a directory.
	if state, ok := bs.files[path]; ok {
		if !state.isDir {
			return fmt.Errorf("%s exists and is not a directory", path)
		}

		return nil
	}

	// Create new directory entry.
	bs.files[path] = fileState{
		isDir:    true,
		modTime:  time.Now(),
		fileMode: os.ModeDir | 0755,
		size:     0,
	}
	// Mark as changed so that SyncToDisk can create it on disk.
	bs.changed[path] = fileChange{
		removed: false,
		perm:    os.ModeDir | 0755,
	}

	return nil
}

// ReadFile returns the content from the in-memory cache only.
// If not present, returns os.ErrNotExist.
func (bs *BufferedService) ReadFile(ctx context.Context, path string) ([]byte, error) {
	bs.mu.Lock()
	defer bs.mu.Unlock()

	st, ok := bs.files[path]
	if !ok || st.isDir {
		return nil, os.ErrNotExist
	}
	// If it's a large file (content is nil but size is set), return not exist
	// TODO: "Would be nice to have a distinct error here."
	if st.content == nil && st.size > bs.maxFileSize {
		return nil, os.ErrNotExist
	}
	// Return empty slice instead of nil if content is nil
	if st.content == nil {
		return []byte{}, nil
	}

	return st.content, nil
}

// WriteFile does not immediately write to disk; it marks the file as changed in memory.
func (bs *BufferedService) WriteFile(ctx context.Context, path string, data []byte, perm os.FileMode) error {
	bs.mu.Lock()
	defer bs.mu.Unlock()

	// Check permissions
	if bs.verifyPermissions {
		// If file exists, check if we can write to it
		if state, exists := bs.files[path]; exists {
			if !bs.canWriteBasedOnMode(&state) {
				return fmt.Errorf("insufficient permissions to write to file: %s", path)
			}
		} else {
			// If file doesn't exist, check parent directory permissions
			parentDir := filepath.Dir(path)
			if err := bs.checkDirectoryWritePermission(parentDir); err != nil {
				return fmt.Errorf("permission check failed: %w", err)
			}
		}
	}

	// If there's an existing fileState, update it so subsequent ReadFile sees new content
	st, exists := bs.files[path]
	if exists {
		st.isDir = false
		st.content = data
		st.fileMode = perm
		st.size = int64(len(data))
		// Update the map with the modified state
		bs.files[path] = st
	} else {
		// Create a new file state
		bs.files[path] = fileState{
			isDir:    false,
			content:  data,
			modTime:  time.Now(),
			fileMode: perm,
			size:     int64(len(data)),
		}
	}

	// Mark changed
	bs.changed[path] = fileChange{
		content: data,
		perm:    perm,
		removed: false,
	}

	return nil
}

// PathExists checks if a path (file or directory) exists in the in-memory map.
func (bs *BufferedService) PathExists(ctx context.Context, path string) (bool, error) {
	bs.mu.Lock()
	defer bs.mu.Unlock()

	_, ok := bs.files[path]
	if !ok {
		return false, nil
	}
	// If it's in changed as removed, treat it as not existing
	chg, inChanged := bs.changed[path]
	if inChanged && chg.removed {
		return false, nil
	}
	// We have the file entry and it's not marked for removal, so it exists
	return true, nil
}

// FileExists checks the in-memory map only.
// Deprecated: use PathExists instead.
func (bs *BufferedService) FileExists(ctx context.Context, path string) (bool, error) {
	return bs.PathExists(ctx, path)
}

// Remove marks the file for removal in memory.
func (bs *BufferedService) Remove(ctx context.Context, path string) error {
	bs.mu.Lock()
	defer bs.mu.Unlock()

	// Check permissions
	if bs.verifyPermissions {
		// For removal, need write permission on parent directory
		parentDir := filepath.Dir(path)
		if err := bs.checkDirectoryWritePermission(parentDir); err != nil {
			return fmt.Errorf("permission check failed: %w", err)
		}
	}

	// If we have a fileState, check if it's a directory
	if st, ok := bs.files[path]; ok {
		if st.isDir {
			return errors.New("cannot remove: is directory")
		}
		// Delete from files map immediately
		delete(bs.files, path)
	}

	bs.changed[path] = fileChange{
		removed: true,
	}

	return nil
}

// RemoveAll recursively marks all files and directories under the given path as removed in-memory.
func (bs *BufferedService) RemoveAll(ctx context.Context, path string) error {
	bs.mu.Lock()
	defer bs.mu.Unlock()

	// Check permissions
	if bs.verifyPermissions {
		// For removal, need write permission on parent directory
		parentDir := filepath.Dir(path)
		if err := bs.checkDirectoryWritePermission(parentDir); err != nil {
			return fmt.Errorf("permission check failed: %w", err)
		}
	}

	// First check if the target itself is a directory
	targetIsDir := false
	if st, ok := bs.files[path]; ok {
		targetIsDir = st.isDir
	}

	// Mark the target and all its children for removal
	for key := range bs.files {
		if key == path || hasPrefix(key, path+string(os.PathSeparator)) {
			state, ok := bs.files[key]
			if !ok {
				continue
			}

			bs.changed[key] = fileChange{removed: true, wasDir: state.isDir}
			// Also mark it as removed in the files map
			delete(bs.files, key)
		}
	}

	// Also mark the target itself for removal even if it wasn't in our files map
	bs.changed[path] = fileChange{removed: true, wasDir: targetIsDir}

	return nil
}

// Stat returns an os.FileInfo-like object if it is in the in-memory map. Otherwise os.ErrNotExist.
func (bs *BufferedService) Stat(ctx context.Context, path string) (os.FileInfo, error) {
	bs.mu.Lock()
	defer bs.mu.Unlock()

	st, ok := bs.files[path]
	if !ok {
		return nil, os.ErrNotExist
	}

	if st.isDir {
		// Return a synthetic fileInfo for a directory
		return &memFileInfo{
			name:  filepathBase(path),
			size:  0,
			mode:  st.fileMode,
			mtime: st.modTime,
			dir:   true,
		}, nil
	}

	return &memFileInfo{
		name:  filepathBase(path),
		size:  st.size,
		mode:  st.fileMode,
		mtime: st.modTime,
		dir:   false,
	}, nil
}

// CreateFile creates a file in-memory and marks it for creation on disk during SyncToDisk.
// It returns nil, nil because the actual file doesn't exist on disk yet.
func (bs *BufferedService) CreateFile(ctx context.Context, path string, perm os.FileMode) (*os.File, error) {
	bs.mu.Lock()
	defer bs.mu.Unlock()

	// Check permissions
	if bs.verifyPermissions {
		parentDir := filepath.Dir(path)
		if err := bs.checkDirectoryWritePermission(parentDir); err != nil {
			return nil, fmt.Errorf("permission check failed: %w", err)
		}
	}

	// If already exists, check if it is a file
	if state, ok := bs.files[path]; ok {
		if state.isDir {
			return nil, fmt.Errorf("%s exists and is not a file", path)
		}
		// It exists and is a file, so we're good
		return nil, nil
	}

	// Create new file entry in memory
	bs.files[path] = fileState{
		isDir:    false,
		content:  []byte{},
		modTime:  time.Now(),
		fileMode: perm,
		size:     0,
	}

	// Mark as changed so that SyncToDisk will create it on disk
	bs.changed[path] = fileChange{
		content: []byte{},
		perm:    perm,
		removed: false,
	}

	// Return nil, nil since the file isn't actually on disk yet
	return nil, nil
}

// Chmod updates the fileMode in memory (and later flush).
func (bs *BufferedService) Chmod(ctx context.Context, path string, mode os.FileMode) error {
	bs.mu.Lock()
	defer bs.mu.Unlock()

	// Check permissions - we must be the owner to change permissions
	if bs.verifyPermissions {
		state, ok := bs.files[path]
		if !ok {
			return os.ErrNotExist
		}

		// Can only change mode if we're the owner or root
		if bs.currentUser != nil {
			uid, _ := strconv.Atoi(bs.currentUser.Uid)
			if uid != 0 && uid != state.uid {
				return errors.New("insufficient permissions to change mode: not owner")
			}
		}
	}

	st, ok := bs.files[path]
	if !ok {
		return os.ErrNotExist
	}

	st.fileMode = mode

	// If the file wasn't removed, mark changed
	chg, inChg := bs.changed[path]
	if !inChg {
		chg = fileChange{}
	}

	chg.perm = mode
	bs.changed[path] = chg

	return nil
}

// ReadDir returns directories only from the in-memory map.
func (bs *BufferedService) ReadDir(ctx context.Context, path string) ([]os.DirEntry, error) {
	bs.mu.Lock()
	defer bs.mu.Unlock()

	// Check if it's a directory in memory
	st, ok := bs.files[path]
	if !ok || !st.isDir {
		return nil, fmt.Errorf("not a directory: %s", path)
	}

	// Gather immediate children (1 level)
	var entries []os.DirEntry

	prefix := path
	if prefix != "" && !strings.HasSuffix(prefix, string(os.PathSeparator)) {
		prefix += string(os.PathSeparator)
	}

	for filePath, fileState := range bs.files {
		// If it has the prefix and does not contain another separator after prefix, it's an immediate child
		if filePath != path && strings.HasPrefix(filePath, prefix) {
			// Get the relative path from the prefix
			remainder := filePath[len(prefix):]
			// Check if remainder has no further slash => direct child
			if !strings.Contains(remainder, string(os.PathSeparator)) {
				// Check if not removed
				if chg, inChg := bs.changed[filePath]; inChg && chg.removed {
					continue
				}
				// Build a synthetic dirEntry
				entries = append(entries, &memDirEntry{
					name:  filepath.Base(filePath),
					isDir: fileState.isDir,
					info: &memFileInfo{
						name:  filepath.Base(filePath),
						size:  fileState.size,
						mode:  fileState.fileMode,
						mtime: fileState.modTime,
						dir:   fileState.isDir,
					},
				})
			}
		}
	}

	return entries, nil
}

// ExecuteCommand delegates to the base service.
func (bs *BufferedService) ExecuteCommand(ctx context.Context, name string, args ...string) ([]byte, error) {
	return bs.base.ExecuteCommand(ctx, name, args...)
}

// GetFiles returns a copy of the in-memory files map.
func (bs *BufferedService) GetFiles() map[string]fileState {
	bs.mu.Lock()
	defer bs.mu.Unlock()

	files := make(map[string]fileState)
	for k, v := range bs.files {
		files[k] = v
	}

	return files
}

// ======================
// Helpers and Mini-Types
// ======================

func filepathBase(path string) string {
	return filepath.Base(path)
}

// hasPrefix is a small helper to check prefix.
func hasPrefix(s, prefix string) bool {
	if len(s) < len(prefix) {
		return false
	}

	return s[:len(prefix)] == prefix
}

// memFileInfo is a trivial in-memory file info.
type memFileInfo struct {
	mtime time.Time
	name  string
	size  int64
	mode  os.FileMode
	dir   bool
}

func (m *memFileInfo) Name() string       { return m.name }
func (m *memFileInfo) Size() int64        { return m.size }
func (m *memFileInfo) Mode() os.FileMode  { return m.mode }
func (m *memFileInfo) ModTime() time.Time { return m.mtime }
func (m *memFileInfo) IsDir() bool        { return m.dir }
func (m *memFileInfo) Sys() interface{}   { return nil }

// memDirEntry is a trivial in-memory dir entry.
type memDirEntry struct {
	info  os.FileInfo
	name  string
	isDir bool
}

func (m *memDirEntry) Name() string               { return m.name }
func (m *memDirEntry) IsDir() bool                { return m.isDir }
func (m *memDirEntry) Type() os.FileMode          { return m.info.Mode().Type() }
func (m *memDirEntry) Info() (os.FileInfo, error) { return m.info, nil }

// getFileOwner gets the UID and GID of a file.
func getFileOwner(path string) (uid, gid int) {
	info, err := os.Stat(path)
	if err != nil {
		return -1, -1 // Couldn't determine
	}

	if stat, ok := info.Sys().(*syscall.Stat_t); ok {
		return int(stat.Uid), int(stat.Gid)
	}

	return -1, -1 // Not available on this platform
}

// countFiles counts the number of regular files (not directories) in a map of CachedFile.
func countFiles(files map[string]*CachedFile) int {
	count := 0

	for _, cf := range files {
		if !cf.IsDir {
			count++
		}
	}

	return count
}

// getFileInode returns the inode number of a file to detect if the file has been replaced.
func getFileInode(path string) uint64 {
	info, err := os.Stat(path)
	if err != nil {
		return 0
	}

	if stat, ok := info.Sys().(*syscall.Stat_t); ok {
		return stat.Ino
	}

	return 0
}

// readFileIncrementally reads only the new content from a file starting at the previousSize position.
func (bs *BufferedService) readFileIncrementally(absPath string, previousSize int64, previousContent []byte, logger *zap.SugaredLogger) ([]byte, error) {
	file, err := os.Open(absPath)
	if err != nil {
		return nil, fmt.Errorf("failed to open file for incremental read: %w", err)
	}

	defer func() {
		closeErr := file.Close()
		if closeErr != nil {
			sentry.ReportIssuef(sentry.IssueTypeError, logger, "failed to close file for incremental read: %v", closeErr)
		}
	}()

	// Seek to the position where we left off
	_, err = file.Seek(previousSize, 0)
	if err != nil {
		return nil, fmt.Errorf("failed to seek in file: %w", err)
	}

	// Get the current file info to determine how much to read
	fileInfo, err := file.Stat()
	if err != nil {
		return nil, fmt.Errorf("failed to stat file: %w", err)
	}

	// Read the new content
	newContent := make([]byte, fileInfo.Size()-previousSize)

	_, err = file.Read(newContent)
	if err != nil && !errors.Is(err, io.EOF) {
		return nil, fmt.Errorf("failed to read new content: %w", err)
	}

	// Concatenate old and new content
	return append(previousContent, newContent...), nil
}

// ReadFileRange reads the file starting at byte offset "from" and returns:
//   - chunk   – the data that was read (nil if nothing new)
//   - newSize – the file size **after** the read (use it as next offset)
func (bs *BufferedService) ReadFileRange(ctx context.Context, path string, from int64) ([]byte, int64, error) {
	panic("not implemented")
}

// Glob is a wrapper around filepath.Glob that respects the context.
func (bs *BufferedService) Glob(ctx context.Context, pattern string) ([]string, error) {
	panic("not implemented")
}

// Rename renames (moves) a file or directory from oldPath to newPath.
func (bs *BufferedService) Rename(ctx context.Context, oldPath, newPath string) error {
	bs.mu.Lock()
	defer bs.mu.Unlock()

	// Check if source exists in memory
	srcState, exists := bs.files[oldPath]
	if !exists {
		return fmt.Errorf("source path does not exist: %s", oldPath)
	}

	// Check if source is marked as removed
	if chg, inChg := bs.changed[oldPath]; inChg && chg.removed {
		return fmt.Errorf("source path is marked for removal: %s", oldPath)
	}

	// Check if destination already exists
	if _, exists := bs.files[newPath]; exists {
		// Check if destination is marked as removed
		if chg, inChg := bs.changed[newPath]; !inChg || !chg.removed {
			return fmt.Errorf("destination path already exists: %s", newPath)
		}
	}

	// Perform the rename in memory
	bs.files[newPath] = srcState
	delete(bs.files, oldPath)

	// Handle any existing changes for the old path
	if chg, inChg := bs.changed[oldPath]; inChg {
		// Move the changes to the new path
		bs.changed[newPath] = chg
		delete(bs.changed, oldPath)
	}

	// If we're dealing with a directory, we need to rename all child paths
	if srcState.isDir {
		oldPrefix := oldPath
		if !strings.HasSuffix(oldPrefix, string(os.PathSeparator)) {
			oldPrefix += string(os.PathSeparator)
		}

		newPrefix := newPath
		if !strings.HasSuffix(newPrefix, string(os.PathSeparator)) {
			newPrefix += string(os.PathSeparator)
		}

		// Rename all child paths
		for childPath := range bs.files {
			if strings.HasPrefix(childPath, oldPrefix) {
				newChildPath := newPrefix + childPath[len(oldPrefix):]
				bs.files[newChildPath] = bs.files[childPath]
				delete(bs.files, childPath)

				// Move any changes as well
				if chg, inChg := bs.changed[childPath]; inChg {
					bs.changed[newChildPath] = chg
					delete(bs.changed, childPath)
				}
			}
		}
	}

	return nil
}

// Symlink creates a symbolic link by delegating to the base service.
func (bs *BufferedService) Symlink(ctx context.Context, target, linkPath string) error {
	return bs.base.Symlink(ctx, target, linkPath)
}<|MERGE_RESOLUTION|>--- conflicted
+++ resolved
@@ -706,12 +706,7 @@
 		// Start workers
 		for range workerCount {
 			wg.Add(1)
-<<<<<<< HEAD
 			sentry.SafeGo(func() {
-=======
-
-			go func() {
->>>>>>> 0b8be67c
 				defer wg.Done()
 
 				for job := range jobs {
