--- conflicted
+++ resolved
@@ -9,10 +9,11 @@
     weight: 20
 ---
 
-<<<<<<< HEAD
 <img src="/images/Otto.svg" style="height: 150px !important">
 
-
+{{% alert title="Warning" color="warning" %}}
+The project is currently in closed alpha. The document might be subject to heavy refactoring or API changes.
+{{% /alert %}}
 
 <!-- ABOUT THE PROJECT -->
 ## About The Project
@@ -22,11 +23,4 @@
 <!-- OTHER -->
 ## Community and contributing 
 
-See [Github](https://github.com/united-manufacturing-hub/united-manufacturing-hub) for additional information on how you can contribute, the license and the roadmap.
-=======
-{{% alert title="Warning" color="warning" %}}
-The project is currently in closed alpha. The document might be subject to heavy refactoring or API changes.
-{{% /alert %}}
-
-<img src="/images/Otto.svg" style="height: 150px !important">
->>>>>>> b6aad242
+See [Github](https://github.com/united-manufacturing-hub/united-manufacturing-hub) for additional information on how you can contribute, the license and the roadmap.